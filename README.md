--- conflicted
+++ resolved
@@ -1,4 +1,4 @@
-![CI Status](https://github.com/JaGeo/LobsterPy/actions/workflows/python-package.yml/badge.svg) [![Documentation Status](https://readthedocs.org/projects/lobsterpy/badge/?version=latest)](https://lobsterpy.readthedocs.io/en/latest/?badge=latest) [![PyPI version](https://badge.fury.io/py/lobsterpy.svg)](https://badge.fury.io/py/lobsterpy) [![PyPI downloads](https://img.shields.io/pypi/dm/lobsterpy?style=flat&color=blue&label=pypi%20downloads)](https://pypi.org/project/lobsterpy) [![Downloads](https://pepy.tech/badge/lobsterpy)](https://pepy.tech/project/lobsterpy)   [![DOI](https://zenodo.org/badge/343384088.svg)](https://zenodo.org/badge/latestdoi/343384088)
+![CI Status](https://github.com/JaGeo/LobsterPy/actions/workflows/python-package.yml/badge.svg)  [![build-docs](https://github.com/JaGeo/LobsterPy/actions/workflows/docs.yml/badge.svg)](https://github.com/JaGeo/LobsterPy/actions/workflows/docs.yml) [![PyPI version](https://badge.fury.io/py/lobsterpy.svg)](https://badge.fury.io/py/lobsterpy) [![PyPI downloads](https://img.shields.io/pypi/dm/lobsterpy?style=flat&color=blue&label=pypi%20downloads)](https://pypi.org/project/lobsterpy) [![Downloads](https://pepy.tech/badge/lobsterpy)](https://pepy.tech/project/lobsterpy)   [![DOI](https://zenodo.org/badge/343384088.svg)](https://zenodo.org/badge/latestdoi/343384088)
 
 # Getting started
 <img src="https://raw.githubusercontent.com/JaGeo/LobsterPy/main/LobsterPyLogo.png" alt="LobsterPy Logo which consists of a green Python and a red Lobster" width="200"/>
@@ -24,22 +24,15 @@
 
     <img src="https://github.com/JaGeo/LobsterPy/assets/22094846/6587e752-6ea4-4358-a763-3633d5a21869" alt="Output Automatic Analysis" width="300"/>
 
-<<<<<<< HEAD
-You can use ``lobsterpy description`` for an automated analysis of COHPs for relevant cation-anion bonds or ``lobsterpy automatic-plot`` to plot the results automatically. 
-It will evaluate all COHPs with ICOHP values down to 10% of the strongest ICOHP. 
-You can enforce an analysis of all bonds by using ``lobsterpy automatic-plot --allbonds``. 
-You can also switch the automatic analysis to use the ICOBIs or ICOOPs. You need to add `--cobis` or `--coops` along with the mentioned commands 
+You can use ``lobsterpy description`` for an automated analysis of COHPs for relevant cation-anion bonds or ``lobsterpy automatic-plot`` to plot the results automatically.
+It will evaluate all COHPs with ICOHP values down to 10% of the strongest ICOHP.
+You can enforce an analysis of all bonds by using ``lobsterpy automatic-plot --allbonds``.
+You can also switch the automatic analysis to use the ICOBIs or ICOOPs. You need to add `--cobis` or `--coops` along with the mentioned commands
 for e.g.like  ``lobsterpy description --cobis``
-=======
-
-    You can use ``lobsterpy description`` for an automated analysis of COHPs for relevant cation-anion bonds or ``lobsterpy automatic-plot`` to plot the results automatically. It will evaluate all COHPs with ICOHP values down to 10% of the strongest ICOHP. You can enforce an analysis of all bonds by using ``lobsterpy automatic-plot --allbonds`` . Currently, the computed Mulliken charges will be used to determine cations and anions. If no ``CHARGE.lobster`` is available, the algorithm will fall back to the BondValence analysis from pymatgen. Please be aware that LobsterPy can only analyze bonds that have been included in the initial Lobster computation. Thus, please use the cohpgenerator within Lobster. We have also added functionality to base the automatic analysis on the COBIs and COOPs.
-
-    An interactive plotter is available via ``lobsterpy automatic-plot-ia``. And you can also plot densities of states from LOBSTER with ``lobsterpy plot-dos``.
->>>>>>> dab33cee
 
 An interactive plotter is available via ``lobsterpy automatic-plot-ia``.
 
-Currently, the computed Mulliken charges will be used to determine cations and anions. If no ``CHARGE.lobster`` is available, the algorithm will fall back to the BondValence analysis from pymatgen. 
+Currently, the computed Mulliken charges will be used to determine cations and anions. If no ``CHARGE.lobster`` is available, the algorithm will fall back to the BondValence analysis from pymatgen.
 
 *Please be aware that LobsterPy can only analyze bonds that have been included in the initial Lobster computation. Thus, please use the cohpgenerator within Lobster.*
 
@@ -63,8 +56,8 @@
 
 * **Further help?**
 
-    You can get further information by using ``lobsterpy --help`` and also by typing ``lobsterpy description --help``, 
-``lobsterpy automatic-plot --help``, ``lobsterpy plot --help``. 
+    You can get further information by using ``lobsterpy --help`` and also by typing ``lobsterpy description --help``,
+``lobsterpy automatic-plot --help``, ``lobsterpy plot --help``.
 
 Check the documentation and tutorials therein  for more details.
 
