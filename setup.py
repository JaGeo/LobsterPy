from setuptools import setup, find_packages
from pathlib import Path

this_directory = Path(__file__).parent
long_description = (this_directory / "README.md").read_text("utf-8")
setup(
    name="lobsterpy",
    version="0.2.3",
    description="Package for autmatic bonding analysis with Lobster/VASP",
    long_description=long_description,
    long_description_content_type="text/markdown",
    url="https://github.com/jageo/lobsterpy",
    author="Janine George",
    author_email="janine.george@bam.de",
    license="BSD 3-clause",
    packages=find_packages(),
    install_requires=[
<<<<<<< HEAD
        "pymatgen==2022.8.23",
=======
        "pymatgen==2022.9.8",
>>>>>>> a321a620
        "numpy",
        "typing",
        "Sphinx==5.1.1",
        "sphinx-argparse==0.3.1",
        "sphinx-pdj-theme==0.2.1",
    ],
    classifiers=[
        "Development Status :: 1 - Planning",
        "Intended Audience :: Science/Research",
        "License :: OSI Approved :: BSD License",
        "Operating System :: POSIX :: Linux",
        "Programming Language :: Python :: 3.8",
        "Programming Language :: Python :: 3.9",
        "Programming Language :: Python :: 3.10",
    ],
    entry_points={
        "console_scripts": [
            "lobsterpy = lobsterpy.cli:main",
        ]
    },
    package_data={
        "lobsterpy": [
            "plotting/lobsterpy_base.mplstyle",
        ]
    },
)<|MERGE_RESOLUTION|>--- conflicted
+++ resolved
@@ -15,11 +15,7 @@
     license="BSD 3-clause",
     packages=find_packages(),
     install_requires=[
-<<<<<<< HEAD
-        "pymatgen==2022.8.23",
-=======
         "pymatgen==2022.9.8",
->>>>>>> a321a620
         "numpy",
         "typing",
         "Sphinx==5.1.1",
