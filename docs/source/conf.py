--- conflicted
+++ resolved
@@ -18,13 +18,9 @@
 
 # -- Project information -----------------------------------------------------
 
-<<<<<<< HEAD
+
 project = "LobsterPy"
 copyright = "2022-2023, LobsterPy Development Team"
-=======
-project = "Lobsterpy"
-copyright = "2022, Janine George"
->>>>>>> e4e317d0
 author = "Janine George"
 
 
@@ -54,17 +50,7 @@
 # List of patterns, relative to source directory, that match files and
 # directories to ignore when looking for source files.
 # This pattern also affects html_static_path and html_extra_path.
-<<<<<<< HEAD
-exclude_patterns = [
-    "../../lobsterpy/test",
-    "../../lobsterpy/cohp/test",
-    "../../lobsterpy/plotting/test",
-    "../../lobsterpy/TestData",
-    "Thumbs.db",
-    ".DS_Store",
-]
 
-=======
 exclude_patterns = ["../../lobsterpy/test",
                     "../../lobsterpy/cohp/test",
                     "../../lobsterpy/plotting/test",
@@ -72,7 +58,7 @@
                     "Thumbs.db",
                     ".DS_Store",
 ]
->>>>>>> e4e317d0
+
 
 def run_apidoc(_):
     import subprocess
@@ -84,18 +70,6 @@
     excludes2 = glob.glob(os.path.join(output_path, "../../lobsterpy/plotting/test"))
     module = os.path.join(output_path, "../../lobsterpy")
     cmd_path = "sphinx-apidoc"
-<<<<<<< HEAD
-    command = [
-        cmd_path,
-        "-e",
-        "-o",
-        output_path,
-        module,
-        " ".join(excludes),
-        " ".join(excludes1),
-        " ".join(excludes2),
-        "--force",
-=======
     command = [cmd_path, 
                "-e", "-o", 
                output_path, 
@@ -104,7 +78,6 @@
                " ".join(excludes1),
                " ".join(excludes2), 
                "--force"
->>>>>>> e4e317d0
     ]
     subprocess.check_call(command)
 
