from __future__ import annotations

import unittest
import gzip
import json
from pathlib import Path
from plotly.io import read_json
<<<<<<< HEAD
from pymatgen.electronic_structure.cohp import Cohp
=======
from pymatgen.io.lobster import Doscar
>>>>>>> e4e317d0
from pymatgen.io.lobster import Icohplist
from lobsterpy.cohp.analyze import Analysis
from lobsterpy.cohp.describe import Description
from lobsterpy.plotting import (
    PlainCohpPlotter,
    InteractiveCohpPlotter,
    IcohpDistancePlotter,
    PlainDosPlotter,
)

CurrentDir = Path(__file__).absolute().parent
TestDir = CurrentDir / "../../"


class PlainInteractiveCohpPlotterTest(unittest.TestCase):
    def setUp(self):
        self.analyse_NaCl = Analysis(
            path_to_poscar=TestDir / "TestData/NaCl/POSCAR",
            path_to_cohpcar=TestDir / "TestData/NaCl/COHPCAR.lobster",
            path_to_icohplist=TestDir / "TestData/NaCl/ICOHPLIST.lobster",
            path_to_charge=TestDir / "TestData/NaCl/CHARGE.lobster",
            whichbonds="cation-anion",
            cutoff_icohp=0.1,
            summed_spins=False,
        )

        self.analyse_NaCl_cobi = Analysis(
            path_to_poscar=TestDir / "TestData/NaCl_comp_range/POSCAR.gz",
            path_to_cohpcar=TestDir / "TestData/NaCl_comp_range/COBICAR.lobster.gz",
            path_to_icohplist=TestDir / "TestData/NaCl_comp_range/ICOBILIST.lobster.gz",
            path_to_charge=TestDir / "TestData/NaCl_comp_range/CHARGE.lobster.gz",
            whichbonds="cation-anion",
            cutoff_icohp=0.1,
            summed_spins=False,
            noise_cutoff=0.001,
            are_cobis=True,
        )

        self.analyse_NaSi = Analysis(
            path_to_poscar=TestDir / "TestData/NaSi/POSCAR",
            path_to_cohpcar=TestDir / "TestData/NaSi/COHPCAR.lobster",
            path_to_icohplist=TestDir / "TestData/NaSi/ICOHPLIST.lobster",
            path_to_charge=TestDir / "TestData/NaSi/CHARGE.lobster",
            whichbonds="all",
            cutoff_icohp=0.1,
            summed_spins=True,
        )

        self.analyse_K3Sb = Analysis(
            path_to_poscar=TestDir / "TestData/K3Sb/POSCAR.gz",
            path_to_cohpcar=TestDir / "TestData/K3Sb/COHPCAR.lobster.gz",
            path_to_icohplist=TestDir / "TestData/K3Sb/ICOHPLIST.lobster.gz",
            path_to_charge=TestDir / "TestData/K3Sb/CHARGE.lobster.gz",
            whichbonds="all",
            cutoff_icohp=0.1,
            summed_spins=False,
        )

        plot_data_file_name = (
            TestDir / "TestData/interactive_plotter_ref/mp-8818.json.gz"
        )

        with gzip.open(plot_data_file_name, "rb") as f:
            data = json.loads(f.read().decode("utf-8"))

        lobsterpy_plot_data = {}
        for item in data:
            lobsterpy_plot_data.update(item)

        self.lobsterpy_plot_data = lobsterpy_plot_data["all_bonds"]["lobsterpy_data"][
            "cohp_plot_data"
        ]

    def test_add_all_relevant_cohps_NaCl(self):
        self.iplotter = InteractiveCohpPlotter(zero_at_efermi=False)

        self.iplotter.add_all_relevant_cohps(
            analyse=self.analyse_NaCl, label_resolved=False, suffix=""
        )
        self.assertIn("All", self.iplotter._cohps)
        self.assertEqual(len(self.iplotter._cohps), 1)

        fig = self.iplotter.get_plot(invert_axes=False)
        ref_fig = read_json(
            TestDir / "TestData/interactive_plotter_ref/analyse_NaCl.json",
            engine="json",
        )
        self.assertEqual(len(fig.data), len(ref_fig.data))
        self.assertEqual(fig.layout, ref_fig.layout)
        for og_trace in fig.data:
            if og_trace in ref_fig.data:
                ref_trace = ref_fig.data[ref_fig.data.index(og_trace)]
                for og_x, og_y, ref_x, ref_y in zip(
                    og_trace.x, og_trace.y, ref_trace.x, ref_trace.y
                ):
                    self.assertAlmostEqual(ref_x, og_x, delta=0.0001)
                    self.assertAlmostEqual(ref_y, og_y, delta=0.0001)
                self.assertEqual(og_trace.name, ref_trace.name)
                self.assertEqual(og_trace.line, ref_trace.line)
                self.assertEqual(og_trace.line, ref_trace.line)
                self.assertEqual(og_trace.visible, ref_trace.visible)

    def test_add_all_relevant_cohps_NaCl_cobi(self):
        self.iplotter = InteractiveCohpPlotter(zero_at_efermi=False, are_cobis=True)

        self.iplotter.add_all_relevant_cohps(
            analyse=self.analyse_NaCl_cobi, label_resolved=False, suffix=""
        )
        self.assertIn("All", self.iplotter._cohps)
        self.assertEqual(len(self.iplotter._cohps), 1)

        fig = self.iplotter.get_plot()
        ref_fig = read_json(
            TestDir / "TestData/interactive_plotter_ref/analyse_NaCl_cobi.json",
            engine="json",
        )
        self.assertEqual(len(fig.data), len(ref_fig.data))
        self.assertEqual(fig.layout, ref_fig.layout)
        for og_trace in fig.data:
            if og_trace in ref_fig.data:
                ref_trace = ref_fig.data[ref_fig.data.index(og_trace)]
                for og_x, og_y, ref_x, ref_y in zip(
                    og_trace.x, og_trace.y, ref_trace.x, ref_trace.y
                ):
                    self.assertAlmostEqual(ref_x, og_x, delta=0.0001)
                    self.assertAlmostEqual(ref_y, og_y, delta=0.0001)
                self.assertEqual(og_trace.name, ref_trace.name)
                self.assertEqual(og_trace.line, ref_trace.line)
                self.assertEqual(og_trace.line, ref_trace.line)
                self.assertEqual(og_trace.visible, ref_trace.visible)

    def test_add_all_relevant_cohps_K3Sb(self):
        self.iplotter = InteractiveCohpPlotter()

        self.iplotter.add_all_relevant_cohps(
            analyse=self.analyse_K3Sb, label_resolved=True, suffix=""
        )
        self.assertIn("All", self.iplotter._cohps)
        self.assertIn("K1: 8 x K-K", self.iplotter._cohps)
        self.assertIn("K1: 6 x K-Sb", self.iplotter._cohps)
        self.assertIn("K2: 4 x K-Sb", self.iplotter._cohps)
        self.assertIn("K2: 10 x K-K", self.iplotter._cohps)
        self.assertIn("K2: 10 x K-K", self.iplotter._cohps)
        self.assertIn("Sb4: 14 x K-Sb", self.iplotter._cohps)
        self.assertEqual(len(self.iplotter._cohps), 6)

        fig = self.iplotter.get_plot(sigma=0.3, xlim=[-5, 5], ylim=[-10, 10])
        ref_fig = read_json(
            TestDir / "TestData/interactive_plotter_ref/analyse_K3Sb.json",
            engine="json",
        )
        self.assertEqual(len(fig.data), len(ref_fig.data))
        self.assertEqual(fig.layout.xaxis, ref_fig.layout.xaxis)
        self.assertEqual(fig.layout.yaxis, ref_fig.layout.yaxis)
        for og_trace in fig.data:
            if og_trace in ref_fig.data:
                ref_trace = ref_fig.data[ref_fig.data.index(og_trace)]
                for og_x, og_y, ref_x, ref_y in zip(
                    og_trace.x, og_trace.y, ref_trace.x, ref_trace.y
                ):
                    self.assertAlmostEqual(ref_x, og_x, delta=0.0001)
                    self.assertAlmostEqual(ref_y, og_y, delta=0.0001)
                self.assertEqual(og_trace.name, ref_trace.name)
                self.assertEqual(og_trace.line, ref_trace.line)
                self.assertEqual(og_trace.line, ref_trace.line)
                self.assertEqual(og_trace.visible, ref_trace.visible)

    def test_add_cohps_by_lobster_label_NaCl(self):
        self.iplotter = InteractiveCohpPlotter()

        self.iplotter.add_cohps_by_lobster_label(
            analyse=self.analyse_NaCl, label_list=["5", "10", "15"], suffix=""
        )
        self.assertIn("All", self.iplotter._cohps)
        self.assertEqual(len(self.iplotter._cohps), 1)

        fig = self.iplotter.get_plot(integrated=True)
        ref_fig = read_json(
            TestDir / "TestData/interactive_plotter_ref/analyse_NaCl_label.json",
            engine="json",
        )
        self.assertEqual(len(fig.data), len(ref_fig.data))
        self.assertEqual(fig.layout, ref_fig.layout)
        for og_trace in fig.data:
            if og_trace in ref_fig.data:
                ref_trace = ref_fig.data[ref_fig.data.index(og_trace)]
                for og_x, og_y, ref_x, ref_y in zip(
                    og_trace.x, og_trace.y, ref_trace.x, ref_trace.y
                ):
                    self.assertAlmostEqual(ref_x, og_x, delta=0.0001)
                    self.assertAlmostEqual(ref_y, og_y, delta=0.0001)
                self.assertEqual(og_trace.name, ref_trace.name)
                self.assertEqual(og_trace.line, ref_trace.line)
                self.assertEqual(og_trace.line, ref_trace.line)
                self.assertEqual(og_trace.visible, ref_trace.visible)

    def test_add_cohps_from_plot_data(self):
        self.des = Description(analysis_object=self.analyse_NaSi)

        fig = self.des.plot_interactive_cohps(hide=True)
        ref_fig = read_json(
            TestDir / "TestData/interactive_plotter_ref/analyse_NaSi.json",
            engine="json",
        )
        self.assertEqual(len(fig.data), len(ref_fig.data))
        self.assertEqual(fig.layout, ref_fig.layout)

        for og_trace in fig.data:
            if og_trace in ref_fig.data:
                ref_trace = ref_fig.data[ref_fig.data.index(og_trace)]
                for og_x, og_y, ref_x, ref_y in zip(
                    og_trace.x, og_trace.y, ref_trace.x, ref_trace.y
                ):
                    self.assertAlmostEqual(ref_x, og_x, delta=0.0001)
                    self.assertAlmostEqual(ref_y, og_y, delta=0.0001)
                self.assertEqual(og_trace.name, ref_trace.name)
                self.assertEqual(og_trace.line, ref_trace.line)
                self.assertEqual(og_trace.line, ref_trace.line)
                self.assertEqual(og_trace.visible, ref_trace.visible)

    def test_add_cohps_from_plot_data_json(self):
        self.iplotter = InteractiveCohpPlotter()

        self.iplotter.add_cohps_from_plot_data(
            plot_data_dict=self.lobsterpy_plot_data, suffix=""
        )

        self.assertIn("All", self.iplotter._cohps)
        self.assertEqual(len(self.iplotter._cohps), 1)

        fig = self.iplotter.get_plot()
        ref_fig = read_json(
            TestDir / "TestData/interactive_plotter_ref/fig_mp8818.json",
            engine="json",
        )
        self.assertEqual(len(fig.data), len(ref_fig.data))
        self.assertEqual(fig.layout, ref_fig.layout)

        for og_trace in fig.data:
            if og_trace in ref_fig.data:
                ref_trace = ref_fig.data[ref_fig.data.index(og_trace)]
                for og_x, og_y, ref_x, ref_y in zip(
                    og_trace.x, og_trace.y, ref_trace.x, ref_trace.y
                ):
                    self.assertAlmostEqual(ref_x, og_x, delta=0.0001)
                    self.assertAlmostEqual(ref_y, og_y, delta=0.0001)
                self.assertEqual(og_trace.name, ref_trace.name)
                self.assertEqual(og_trace.line, ref_trace.line)
                self.assertEqual(og_trace.line, ref_trace.line)
                self.assertEqual(og_trace.visible, ref_trace.visible)

    def test_plot_colors(self):
        self.iplotter = InteractiveCohpPlotter()

        self.iplotter.add_all_relevant_cohps(
            analyse=self.analyse_K3Sb, label_resolved=True, suffix=""
        )

        Fig_ref = self.iplotter.get_plot()

        color = ["#00FFFF", "#008080", "#00008B", "#808000"]
        # custom color plot
        Fig_cust_col = self.iplotter.get_plot(colors=color)

        for ref, cust in zip(Fig_ref.data, Fig_cust_col.data):
            self.assertNotEqual(ref.line.color, cust.line.color)

    def test_plot_labels(self):
        # plain cohp plotter
        self.plotter = PlainCohpPlotter(are_cobis=True)
        fig = self.plotter.get_plot().gca()

        self.assertEqual(fig.get_xlabel(), "COBI")

        self.plotter = PlainCohpPlotter(are_coops=True)
        fig = self.plotter.get_plot().gca()

        self.assertEqual(fig.get_xlabel(), "COOP")

        self.plotter = PlainCohpPlotter()
        fig = self.plotter.get_plot().gca()

        self.assertEqual(fig.get_xlabel(), "$-$COHP (eV)")

        # interactive plotter
        self.iplotter = InteractiveCohpPlotter(are_cobis=True)
        fig = self.iplotter.get_plot()

        self.assertEqual(fig.layout.xaxis["title"]["text"], "COBI")

        self.iplotter = InteractiveCohpPlotter(are_coops=True)
        fig = self.iplotter.get_plot()

        self.assertEqual(fig.layout.xaxis["title"]["text"], "COOP")

        self.iplotter = InteractiveCohpPlotter()
        fig = self.iplotter.get_plot()

        self.assertEqual(fig.layout.xaxis["title"]["text"], "−COHP (eV)")
        self.assertEqual(fig.layout.yaxis["title"]["text"], "$E - E_f \\text{ (eV)}$")

    def test_plaincohp_plotter_options(self):
        self.plotter = PlainCohpPlotter(zero_at_efermi=False)

        for label, cohp in self.lobsterpy_plot_data.items():
            cohp_obj = Cohp.from_dict(cohp)
            self.plotter.add_cohp(label=label, cohp=cohp_obj)

        fig = self.plotter.get_plot(
            integrated=True, xlim=(-5, 2), ylim=(-4, 4), invert_axes=False
        ).gca()
        self.assertEqual(fig.get_ylabel(), "$-$ICOHP (eV)")
        self.assertEqual(fig.get_xlabel(), "$E$ (eV)")


class IcohpDistancePlotterTest(unittest.TestCase):
    def setUp(self):
        self.icohplist_nacl = Icohplist(
            filename=TestDir / "TestData/NaCl_comp_range/ICOHPLIST.lobster.gz"
        )
        self.icobilist_nacl = Icohplist(
            filename=TestDir / "TestData/NaCl_comp_range/ICOBILIST.lobster.gz",
            are_cobis=True,
        )
        self.icooplist_nacl = Icohplist(
            filename=TestDir / "TestData/NaCl_comp_range/ICOOPLIST.lobster.gz",
            are_coops=True,
        )

    def test_icohp_plotter_labels(self):
        self.icohp_plotter = IcohpDistancePlotter()
        self.icohp_plotter.add_icohps(
            label="NaCl", icohpcollection=self.icohplist_nacl.icohpcollection
        )
        fig = self.icohp_plotter.get_plot().gca()
        self.assertEqual(fig.get_ylabel(), "$-$" + "ICOHP (eV)")

        self.icohp_plotter = IcohpDistancePlotter()
        self.icohp_plotter.add_icohps(
            label="NaCl_icohp", icohpcollection=self.icohplist_nacl.icohpcollection
        )
        fig = self.icohp_plotter.get_plot(plot_negative=True).gca()
        self.assertEqual(fig.get_ylabel(), "$-$" + "ICOHP (eV)")

        self.icohp_plotter = IcohpDistancePlotter(are_cobis=True)
        self.icohp_plotter.add_icohps(
            label="NaCl_icobi", icohpcollection=self.icobilist_nacl.icohpcollection
        )
        fig = self.icohp_plotter.get_plot().gca()
        self.assertEqual(fig.get_ylabel(), "ICOBI")

        self.icohp_plotter = IcohpDistancePlotter(are_coops=True)
        self.icohp_plotter.add_icohps(
            label="NaCl_icoop", icohpcollection=self.icooplist_nacl.icohpcollection
        )
        fig = self.icohp_plotter.get_plot().gca()
        self.assertEqual(fig.get_ylabel(), "ICOOP")
        self.assertEqual(fig.get_xlabel(), "Bond lengths (Å)")

    def test_plot_data(self):
        self.icohp_plotter = IcohpDistancePlotter()
        self.icohp_plotter.add_icohps(
            label="NaCl", icohpcollection=self.icohplist_nacl.icohpcollection
        )

        ref_xdata = self.icohplist_nacl.icohpcollection._list_length
        ref_ydata = []
        for ydata in self.icohplist_nacl.icohpcollection._list_icohp:
            ref_ydata.append(
                abs(sum(ydata.values()))
            )  # get absolute icohp values as in plots

        fig_xydata = (
            self.icohp_plotter.get_plot()
            .gcf()
            .axes[0]
            .get_children()[0]
            .get_offsets()
            .data
        )

        fig_xdata = [row[0] for row in fig_xydata]
        fig_ydata = [row[1] for row in fig_xydata]

        self.assertListEqual(ref_xdata, fig_xdata)
        self.assertListEqual(ref_ydata, fig_ydata)

        fig_xydata = self.icohp_plotter.get_plot(xlim=(0, 4), ylim=(0, 6)).gcf()

        fig_x_lims = list(fig_xydata.axes[0].get_children()[5].get_view_interval())
        fig_y_lims = list(fig_xydata.axes[0].get_children()[6].get_view_interval())

        self.assertListEqual([0, 4], fig_x_lims)
        self.assertListEqual([0, 6], fig_y_lims)

        # icobi

        self.icobi_plotter = IcohpDistancePlotter(are_cobis=True)
        self.icobi_plotter.add_icohps(
            label="NaCl", icohpcollection=self.icobilist_nacl.icohpcollection
        )

        ref_xdata = self.icobilist_nacl.icohpcollection._list_length
        ref_ydata = []
        for ydata in self.icobilist_nacl.icohpcollection._list_icohp:
            ref_ydata.append(
                sum(ydata.values())
            )  # get absolute icohp values as in plots

        fig_xydata = (
            self.icobi_plotter.get_plot()
            .gcf()
            .axes[0]
            .get_children()[0]
            .get_offsets()
            .data
        )

        fig_xdata = [row[0] for row in fig_xydata]
        fig_ydata = [row[1] for row in fig_xydata]

        self.assertListEqual(ref_xdata, fig_xdata)
        self.assertListEqual(ref_ydata, fig_ydata)

        fig_xydata = self.icobi_plotter.get_plot(xlim=(0, 4), ylim=(0, 6)).gcf()

        fig_x_lims = list(fig_xydata.axes[0].get_children()[5].get_view_interval())
        fig_y_lims = list(fig_xydata.axes[0].get_children()[6].get_view_interval())

        self.assertListEqual([0, 4], fig_x_lims)
        self.assertListEqual([0, 6], fig_y_lims)

        # icoop

        self.icoop_plotter = IcohpDistancePlotter(are_coops=True)
        self.icoop_plotter.add_icohps(
            label="NaCl", icohpcollection=self.icooplist_nacl.icohpcollection
        )

        ref_xdata = self.icooplist_nacl.icohpcollection._list_length
        ref_ydata = []
        for ydata in self.icooplist_nacl.icohpcollection._list_icohp:
            ref_ydata.append(
                sum(ydata.values())
            )  # get absolute icohp values as in plots

        fig_xydata = (
            self.icoop_plotter.get_plot()
            .gcf()
            .axes[0]
            .get_children()[0]
            .get_offsets()
            .data
        )

        fig_xdata = [row[0] for row in fig_xydata]
        fig_ydata = [row[1] for row in fig_xydata]

        self.assertListEqual(ref_xdata, fig_xdata)
        self.assertListEqual(ref_ydata, fig_ydata)

        fig_xydata = self.icoop_plotter.get_plot(xlim=(0, 4), ylim=(0, 6)).gcf()

        fig_x_lims = list(fig_xydata.axes[0].get_children()[5].get_view_interval())
        fig_y_lims = list(fig_xydata.axes[0].get_children()[6].get_view_interval())

        self.assertListEqual([0, 4], fig_x_lims)
        self.assertListEqual([0, 6], fig_y_lims)


class TestPlotterExceptions(unittest.TestCase):
    def test_plotter_exception(self):
        with self.assertRaises(Exception) as err:
            self.iplotter = InteractiveCohpPlotter()

            data = {"N4: 1 x N-N": []}

            self.iplotter.add_cohps_from_plot_data(plot_data_dict=data, suffix="")

        self.assertEqual(
            err.exception.__str__(),
            "The data provided could not be converted to cohp object.Please recheck the input data",
        )

        with self.assertRaises(Exception) as err:
            self.iplotter = InteractiveCohpPlotter(are_cobis=True, are_coops=True)

            _ = self.iplotter.get_plot()

        self.assertEqual(
            err.exception.__str__(),
            "Plot data should not contain COBI and COOP data at same time",
        )

        with self.assertRaises(Exception) as err:
            self.plotter = PlainCohpPlotter(are_cobis=True, are_coops=True)

            _ = self.plotter.get_plot()

        self.assertEqual(
            err.exception.__str__(),
            "Plot data should not contain COBI and COOP data at same time",
        )


class PlainDosPlotterTest(unittest.TestCase):
    def setUp(self) -> None:
        self.NaCl_dos = Doscar(
            doscar=TestDir / "TestData/NaCl_comp_range/DOSCAR.LSO.lobster.gz",
            structure_file=TestDir / "TestData/NaCl_comp_range/POSCAR.gz",
        )

        self.K3Sb_dos = Doscar(
            doscar=TestDir / "TestData/K3Sb/DOSCAR.LSO.lobster.gz",
            structure_file=TestDir / "TestData/K3Sb/POSCAR.gz",
        )

    def test_NaCl_dos(self):
        complete_dos_obj = self.NaCl_dos.completedos
        # add and test total non normalized dos data and axis labels in the plot
        dp = PlainDosPlotter(summed=False, stack=False, sigma=None)
        dp.add_dos(dos=complete_dos_obj, label="Total")
        plt = dp.get_plot(invert_axes=False, beta_dashed=True).gcf()

        for energies in plt.axes[0].get_lines()[:-2]:
            plot_en = energies.get_data()[0].tolist()
            ref_en = complete_dos_obj.energies.tolist()
            self.assertListEqual(plot_en, ref_en)

        for plot_dos, ref_dos in zip(
            plt.axes[0].get_lines()[:-2], complete_dos_obj.densities.values()
        ):
            dos_plot = [abs(dos) for dos in plot_dos.get_data()[1].tolist()]
            dos_ref = [abs(dos) for dos in ref_dos.tolist()]
            self.assertListEqual(dos_plot, dos_ref)

        plt_axes = dp.get_plot(invert_axes=False, beta_dashed=True).gca()

        self.assertEqual(plt_axes.get_xlabel(), "Energies (eV)")
        self.assertEqual(plt_axes.get_ylabel(), "Density of states (states/eV)")

        # add and test total normalized dos data and axis labels in the plot

        complete_dos_obj_norm = self.NaCl_dos.completedos.get_normalized()
        dp = PlainDosPlotter(summed=False, stack=False, sigma=None)
        dp.add_dos(dos=complete_dos_obj_norm, label="Total")
        plt = dp.get_plot(invert_axes=False, beta_dashed=True).gcf()

        for energies in plt.axes[0].get_lines()[:-2]:
            plot_en = energies.get_data()[0].tolist()
            ref_en = complete_dos_obj_norm.energies.tolist()
            self.assertListEqual(plot_en, ref_en)

        for plot_dos, ref_dos in zip(
            plt.axes[0].get_lines()[:-2], complete_dos_obj_norm.densities.values()
        ):
            dos_plot = [abs(dos) for dos in plot_dos.get_data()[1].tolist()]
            dos_ref = [abs(dos) for dos in ref_dos.tolist()]
            self.assertListEqual(dos_plot, dos_ref)

        plt_axes = dp.get_plot(invert_axes=False, beta_dashed=True).gca()

        self.assertEqual(plt_axes.get_xlabel(), "Energies (eV)")
        self.assertEqual(plt_axes.get_ylabel(), "Density of states (states/eV/Å³)")

    def test_K3Sb_dos(self):
        complete_dos_obj = self.K3Sb_dos.completedos
        # add and test total non normalized dos data and axis labels in the plot
        dp = PlainDosPlotter(summed=True, stack=False, sigma=None)
        dp.add_dos(dos=complete_dos_obj, label="Total")
        plt = dp.get_plot(invert_axes=True, beta_dashed=True).gcf()

        for energies in plt.axes[0].get_lines()[:1]:
            plot_en = energies.get_data()[1].tolist()
            ref_en = complete_dos_obj.energies.tolist()
            self.assertListEqual(plot_en, ref_en)

        for plot_dos in plt.axes[0].get_lines()[:1]:
            dos_plot = [abs(dos) for dos in plot_dos.get_data()[0].tolist()]
            dos_ref = [abs(dos) for dos in complete_dos_obj.get_densities().tolist()]
            self.assertListEqual(dos_plot, dos_ref)

        plt_axes = dp.get_plot(invert_axes=True, beta_dashed=True).gca()

        self.assertEqual(plt_axes.get_ylabel(), "Energies (eV)")
        self.assertEqual(plt_axes.get_xlabel(), "Density of states (states/eV)")

        # add and test total non normalized smeared dos data and axis labels in the plot
        dp = PlainDosPlotter(summed=True, stack=False, sigma=0.1)
        dp.add_dos(dos=complete_dos_obj, label="Total")
        plt = dp.get_plot(invert_axes=False, beta_dashed=True).gcf()

        for energies in plt.axes[0].get_lines()[:1]:
            plot_en = energies.get_data()[0].tolist()
            ref_en = complete_dos_obj.energies.tolist()
            self.assertListEqual(plot_en, ref_en)

        for plot_dos in plt.axes[0].get_lines()[:1]:
            dos_plot = [abs(dos) for dos in plot_dos.get_data()[1].tolist()]
            dos_ref = [
                abs(dos)
                for dos in sum(
                    complete_dos_obj.get_smeared_densities(sigma=0.1).values()
                ).tolist()
            ]
            self.assertListEqual(dos_plot, dos_ref)

        plt_axes = dp.get_plot(invert_axes=False, beta_dashed=True).gca()

        self.assertEqual(plt_axes.get_xlabel(), "Energies (eV)")
        self.assertEqual(plt_axes.get_ylabel(), "Density of states (states/eV)")

    def test_dos_plotter_exceptions(self):
        with self.assertRaises(ValueError) as err:
            self.dp = PlainDosPlotter(summed=True, stack=False, sigma=None)

            _ = self.dp.add_site_orbital_dos(
                site_index=0, orbital="5_s", dos=self.NaCl_dos.completedos
            )

        self.assertEqual(
            err.exception.__str__(),
            "Requested orbital is not available for this site, available orbitals are 3s, 2p_y, 2p_z, 2p_x",
        )<|MERGE_RESOLUTION|>--- conflicted
+++ resolved
@@ -5,12 +5,8 @@
 import json
 from pathlib import Path
 from plotly.io import read_json
-<<<<<<< HEAD
 from pymatgen.electronic_structure.cohp import Cohp
-=======
-from pymatgen.io.lobster import Doscar
->>>>>>> e4e317d0
-from pymatgen.io.lobster import Icohplist
+from pymatgen.io.lobster import Doscar, Icohplist
 from lobsterpy.cohp.analyze import Analysis
 from lobsterpy.cohp.describe import Description
 from lobsterpy.plotting import (
