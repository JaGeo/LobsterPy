--- conflicted
+++ resolved
@@ -5,12 +5,7 @@
 import json
 from pathlib import Path
 from plotly.io import read_json
-<<<<<<< HEAD
 from pymatgen.io.lobster import Doscar
-from lobsterpy.cohp.analyze import Analysis
-from lobsterpy.cohp.describe import Description
-from lobsterpy.plotting import PlainCohpPlotter, InteractiveCohpPlotter, PlainDosPlotter
-=======
 from pymatgen.io.lobster import Icohplist
 from lobsterpy.cohp.analyze import Analysis
 from lobsterpy.cohp.describe import Description
@@ -18,8 +13,8 @@
     PlainCohpPlotter,
     InteractiveCohpPlotter,
     IcohpDistancePlotter,
+    PlainDosPlotter,
 )
->>>>>>> 9daa1619
 
 CurrentDir = Path(__file__).absolute().parent
 TestDir = CurrentDir / "../../"
