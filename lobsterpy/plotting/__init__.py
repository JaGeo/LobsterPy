--- conflicted
+++ resolved
@@ -14,11 +14,6 @@
 from pkg_resources import resource_filename
 from pymatgen.electronic_structure.plotter import CohpPlotter
 from pymatgen.electronic_structure.core import Spin
-<<<<<<< HEAD
-=======
-#from layout_dicts import layout_dict, cohp_axis_style_dict, energy_axis_style_dict, spin_up_trace_style_dict, \
-#    spin_down_trace_style_dict, legend_style_dict
->>>>>>> bf770960
 from . import layout_dicts as ld
 import plotly.graph_objs as go
 import plotly.express as px
@@ -360,13 +355,9 @@
         else:
             energy_label = "$E$ (eV)"
 
-<<<<<<< HEAD
+
         # Setting up repeating color scheme (same as for matplotlib plots in .mplstyle)
         palette = ['#e41a1c', '#377eb8', '#4daf4a', '#984ea3', '#ff7f00', '#ffff33', '#a65628', '#f781bf', '#999999']
-=======
-        # Setting up repeating color scheme
-        palette = px.colors.qualitative.Light24
->>>>>>> bf770960
         pal_iter = cycle(palette)
 
         traces = []
@@ -387,43 +378,27 @@
                     trace.update(line=dict(color=band_color))
                     traces.append(trace)
 
-<<<<<<< HEAD
         energy_axis = go.layout.YAxis(title=energy_label) if invert_axes \
             else go.layout.XAxis(title=energy_label, rangeslider=dict(visible=True))
         energy_axis.update(ld.energy_axis_style_dict)
         cohp_axis = go.layout.XAxis(title=cohp_label, rangeslider=dict(visible=True)) if invert_axes \
             else go.layout.YAxis(title=cohp_label)
-=======
-        energy_axis = go.layout.YAxis(title=energy_label)
-        energy_axis.update(ld.energy_axis_style_dict)
-        cohp_axis = go.layout.XAxis(title=cohp_label)
->>>>>>> bf770960
-        cohp_axis.update(ld.cohp_axis_style_dict)
 
         layout = go.Layout(xaxis=cohp_axis, yaxis=energy_axis) if invert_axes \
             else go.Layout(xaxis=energy_axis, yaxis=cohp_axis)
 
         fig = go.Figure(data=traces, layout=layout)
         fig.update_layout(ld.layout_dict)
-<<<<<<< HEAD
         fig.update_layout(legend=ld.legend_style_dict)
-=======
-        fig["layout"]["legend"] = ld.legend_style_dict
->>>>>>> bf770960
 
         if xlim:
             fig.update_xaxes(range=xlim)
         if ylim:
             fig.update_yaxes(range=ylim)
         #TODO:
-<<<<<<< HEAD
         # improve display of legend
         # somehow y axis scaling inside image?
         # inherit CohpPlotter fr. pymatgen?
         # maybe dashed line at Ef
-=======
-        # Automatic limit determination
-        # inherit CohpPlotter fr. pymatgen?
->>>>>>> bf770960
 
         return fig