# Copyright (c) lobsterpy development team
# Distributed under the terms of a BSD 3-Clause "New" or "Revised" License

"""
Script to analyze Lobster outputs from the command line
"""
from __future__ import annotations

import argparse
import json
from math import log, sqrt
from pathlib import Path

import matplotlib.style
from pymatgen.electronic_structure.cohp import CompleteCohp
from pymatgen.io.lobster import Icohplist
from lobsterpy.cohp.analyze import Analysis
from lobsterpy.cohp.describe import Description
<<<<<<< HEAD
from lobsterpy.plotting import PlainCohpPlotter, get_style_list, PlainDosPlotter
=======
from lobsterpy.plotting import PlainCohpPlotter, get_style_list, IcohpDistancePlotter
>>>>>>> 9daa1619


def main() -> None:
    """Entry point for setup.py installer"""
    args = get_parser().parse_args()
    run(args)


def get_parser() -> argparse.ArgumentParser:
    """Construct argumentparser with subcommands and sections"""
    parser = argparse.ArgumentParser(
        description="Analyze and plot results from Lobster runs."
    )

    # Arguments common to all actions
    input_parent = argparse.ArgumentParser(add_help=False)
    input_file_group = input_parent.add_argument_group("Input files")
    input_file_group.add_argument(
        "--poscar",
        "--POSCAR",
        dest="poscar",
        default="POSCAR",
        type=Path,
        help='path to POSCAR. Default is "POSCAR"',
    )
    input_file_group.add_argument(
        "--charge",
        default="CHARGE.lobster",
        type=Path,
        help='path to CHARGE.lobster. Default is "CHARGE.lobster"',
    )
    input_file_group.add_argument(
        "--icohplist",
        default="ICOHPLIST.lobster",
        type=Path,
        help='path to ICOHPLIST.lobster. Default is "ICOHPLIST.lobster"',
    )
    input_file_group.add_argument(
        "--cohpcar",
        default="COHPCAR.lobster",
        type=Path,
        help='path to COHPCAR.lobster. Default is "COHPCAR.lobster". This argument'
        "will also be read when COBICARs or COOPCARs are plotted.",
    )
    input_file_group.add_argument(
        "--incar",
        default="INCAR",
        type=Path,
        help='path to INCAR. Default is "INCAR".',
    )
    input_file_group.add_argument(
        "--potcar",
        default="POTCAR",
        type=Path,
        help='path to POTCAR. Default is "POTCAR".',
    )
    input_file_group.add_argument(
        "--potcar-symbols",
        dest="potcarsymbols",
        type=_potcar_symbols,
        # nargs="+",
        help="List of potcar symbols",
    )
    input_coops_cobis = input_file_group.add_mutually_exclusive_group()
    input_coops_cobis.add_argument(
        "--cobis",
        "--cobi",
        action="store_true",
        help="Specifies input file contains COBIS",
    )
    input_coops_cobis.add_argument(
        "--coops",
        "--coop",
        action="store_true",
        help="Specifies input file contains COOPS",
    )

    input_file_group.add_argument(
        "--lobsterin",
        default="lobsterin",
        type=Path,
        help='path to lobsterin. Default is "lobsterin".',
    )

    input_file_group.add_argument(
        "--lobsterout",
        default="lobsterout",
        type=Path,
        help='path to lobsterout. Default is "lobsterout".',
    )

    input_file_group.add_argument(
        "--doscar",
        default="DOSCAR.lobster",
        type=Path,
        help='path to DOSCAR.lobster. Default is "DOSCAR.lobster".',
    )

    input_file_group.add_argument(
        "--vasprun",
        default="vasprun.xml",
        type=Path,
        help='path to vasprun.xml. Default is "vasprun.xml".',
    )

    input_file_group.add_argument(
        "--bandoverlaps",
        default="bandOverlaps.lobster",
        type=Path,
        help='path to bandOverlaps.lobster. Default is "bandOverlaps.lobster".',
    )

    output_parent = argparse.ArgumentParser(add_help=False)
    output_file_group = output_parent.add_argument_group("Output files")
    output_file_group.add_argument(
        "--incar-out",
        "--incarout",
        dest="incarout",
        default="INCAR.lobsterpy",
        type=Path,
        help='path to INCAR that will be generated by lobsterpy. Default is "INCAR.lobsterpy"',
    )
    output_file_group.add_argument(
        "--lobsterin-out",
        "--lobsterinout",
        dest="lobsterinout",
        default="lobsterin.lobsterpy",
        type=Path,
        help='base for path to lobsterins that will be generated by lobsterpy. Default is "lobsterin.lobsterpy"',
    )
    output_file_group.add_argument(
        "--overwrite",
        "--overwrite-files",
        dest="overwrite",
        default=False,
        action="store_true",
        help="overwrites already created INCARs an lobsterins with the give name.",
    )
    # TODO: Add some output arguments: options to supply your own basis
    output_file_group.add_argument(
        "--userbasis",
        "--user-basis",
        default=None,
        type=_element_basis,
        nargs="+",
        help="This setting will rely on a specific basis provided by the user "
        "(e.g.,  --userbasis Cr.3d.3p.4s N.2s.2p). Default is None.",
    )

    plotting_parent = argparse.ArgumentParser(add_help=False)
    plotting_group = plotting_parent.add_argument_group("Plotting")

    broadening_group = plotting_group.add_mutually_exclusive_group()
    broadening_group.add_argument_group("Broadening")
    broadening_group.add_argument(
        "--sigma",
        type=float,
        default=None,
        help="Standard deviation of Gaussian broadening.",
    )

    broadening_group.add_argument(
        "--fwhm",
        type=float,
        default=None,
        help="Full-width-half-maximum of Gaussian broadening.",
    )

    plotting_group.add_argument(
        "--integrated",
        action="store_true",
        help="Show integrated cohp/cobi/coop plots.",
    )

    plotting_group.add_argument(
        "--hideplot",
        "--hide-plot",
        action="store_true",
        help="Will hide plots generated by automaticplot/auto-plot/autoplot/plot args",
    )

    plotting_group.add_argument(
        "--ylim",
        dest="ylim",
        nargs=2,
        default=None,
        type=float,
        help="Energy range for plots",
    )
    plotting_group.add_argument(
        "--xlim",
        dest="xlim",
        nargs=2,
        default=None,
        type=float,
        help="COHP/COBI/COOP range for plots",
    )

    plotting_group.add_argument(
        "--style",
        type=str,
        nargs="+",
        default=None,
        help="Matplotlib style sheet(s) for plot appearance",
    )
    plotting_group.add_argument(
        "--no-base-style",
        "--nobasestyle",
        action="store_true",
        dest="no_base_style",
        help=(
            "Disable inbuilt style entirely. This may prevent interference with external "
            "stylesheets when using --style."
        ),
    )
    plotting_group.add_argument("--title", type=str, default="", help="Plot title")
    plotting_group.add_argument(
        "--save-plot",
        "--saveplot",
        "-s",
        type=Path,
        metavar="FILENAME",
        default=None,
        dest="save_plot",
        help="Save plot to file",
    )
    plotting_group.add_argument(
        "--width", type=float, default=None, help="Plot width in inches"
    )
    plotting_group.add_argument(
        "--height", type=float, default=None, help="Plot height in inches"
    )
    plotting_group.add_argument(
        "--fontsize", "--font-size", type=float, default=None, help="Base font size"
    )
    plotting_group.add_argument(
        "--labelresolved",
        "--label-resolved",
        action="store_true",
        help="Will create automatic interactive plots with all relevant bond labels. "
        "If not set, plots will consists of summed cohps. (This argument works only"
        "for interactive plots) ",
    )
    group = plotting_group.add_mutually_exclusive_group()
    group.add_argument(
        "--spddos",
        "--spd-dos",
        action="store_true",
        help="Will add spd projected dos to the DOS plot",
    )
    group.add_argument(
        "--elementdos",
        "--el-dos",
        action="store_true",
        help="Will add DOS projections for each element to the DOS plot",
    )
    plotting_group.add_argument(
        "--summedspins",
        "--summed-spins",
        action="store_true",
        help="Will plot summed DOS",
    )
    plotting_group.add_argument(
        "--element",
        "--el",
        type=str,
        nargs="+",
        default=None,
        help="Will add spd DOS projections for requested element to the DOS plot",
    )
    plotting_group.add_argument(
        "--orbital",
        "--orb",
        type=str,
        default=None,
        help="Orbital name for the site for which DOS are to be added",
    )
    plotting_group.add_argument(
        "--site",
        type=int,
        default=None,
        help="Site index in the crystal structure for " "which DOS need to be added",
    )

    auto_parent = argparse.ArgumentParser(add_help=False)
    auto_group = auto_parent.add_argument_group("Automatic analysis")
    auto_group.add_argument(
        "--json",
        nargs="?",
        type=Path,
        default=None,
        metavar="FILENAME",
        const=Path("lobsterpy.json"),
        help="Write a JSON file with the most important information",
    )
    auto_group.add_argument(
        "--allbonds",
        "--all-bonds",
        action="store_true",
        default=False,
        help="This option will force the automatc analysis to consider"
        " all bonds, not only cation-anion bonds (default) ",
    )

    auto_group.add_argument(
        "--calcqualityjson",
        nargs="?",
        type=Path,
        default=None,
        metavar="FILENAME",
        const=Path("calc_quality_json.json"),
        help="Write a JSON file with the LOBSTER calc quality analysis",
    )

    auto_group.add_argument(
        "--erange",
        dest="erange",
        nargs=2,
        default=[-5, 0],
        type=int,
        help="Energy range for DOS comparisons",
    )

    auto_group.add_argument(
        "--nbins",
        dest="nbins",
        default=None,
        type=int,
        help="Number of bins for DOS comparisons",
    )

    auto_group.add_argument(
        "--doscomp",
        "--dos-comp",
        action="store_true",
        default=False,
        help="This option will force the DOS comparison in automatic LOBSTER calc quality  analysis ",
    )

    auto_group.add_argument(
        "--bvacomp",
        "--bva-comp",
        action="store_true",
        default=False,
        help="This option will force the BVA charge comparison in automatic LOBSTER calc quality analysis ",
    )

    subparsers = parser.add_subparsers(
        dest="action",
        required=True,
        help="Use -h/--help after the chosen subcommand to see further options.",
    )
    subparsers.add_parser(
        "description",
        parents=[input_parent, auto_parent],
        help=(
            "Deliver a text description of the COHP results from Lobster "
            "and VASP. Implementation of COBIs and COOPs will follow."
        ),
    )

    subparsers.add_parser(
        "calc-description",
        parents=[input_parent, auto_parent],
        help=(
            "Deliver a text description of the LOBSTER calc quality analysis. "
            "Mandatory required files: POSCAR, POTCAR, lobsterout, lobsterin. "
            "Optional files (BVA comparison): CHARGE.lobster, "
            "(DOS comparison): DOSCAR.lobster, Vasprun.xml."
        ),
    )

    subparsers.add_parser(
        "automatic-plot",
        aliases=["automaticplot", "auto-plot", "autoplot"],
        parents=[input_parent, auto_parent, plotting_parent],
        help=(
            "Plot most important COHPs automatically. Implementation "
            "of COBIs and COOPs will follow. This option also includes an automatic description."
        ),
    )

    subparsers.add_parser(
        "automatic-plot-ia",
        aliases=["automaticplotia", "autoplotia", "auto-plot-ia"],
        parents=[input_parent, auto_parent, plotting_parent],
        help=(
            "Creates an interactive plot of most important COHPs automatically. Implementation "
            "of COBIs and COOPs will follow."
        ),
    )

    subparsers.add_parser(
        "create-inputs",
        aliases=["createinputs"],
        parents=[input_parent, output_parent],
        help=(
            "Will create inputs for lobster computation. It only works with PBE POTCARs."
        ),
    )

    subparsers.add_parser(
<<<<<<< HEAD
        "plot-dos",
        aliases=["plotdos"],
        parents=[input_parent, plotting_parent],
        help=("Will plot DOS from lobster computation."),
=======
        "plot-icohps-distances",
        aliases=["ploticohpsdistances"],
        parents=[input_parent, plotting_parent],
        help=("Will plot icohps with respect to bond lengths"),
>>>>>>> 9daa1619
    )

    # Mode for normal plotting (without automatic detection of relevant COHPs)
    plot_parser = subparsers.add_parser(
        "plot",
        parents=[input_parent, plotting_parent],
        help="Plot specific COHPs/COBIs/COOPs based on bond numbers.",
    )

    plot_parser.add_argument(
        "bond_numbers",
        nargs="+",
        type=int,
        help="List of bond numbers, determining COHPs/COBIs/COOPs to include in plot.",
    )
    plot_grouping = plot_parser.add_mutually_exclusive_group()
    plot_grouping.add_argument(
        "--summed",
        action="store_true",
        help="Show a summed COHP",
    )
    plot_grouping.add_argument(
        "--orbitalwise",
        dest="orbitalwise",
        nargs="+",
        default=None,
        type=str,
        help=(
            "Plot cohps of specific orbitals. e.g. to plot 2s-2s interaction of "
            'bond with label 1, use "lobsterpy plot 1 --orbitalwise 2s-2s". '
            'To plot all orbitalwise cohps of one bond, you can use "all" instead of "2s-2s". '
            "To plot orbitalwise interactions of more than one bond, use, for example, "
            '"lobsterpy plot 1 1 --orbitalwise "3s-3s" "2px-3s"'
        ),
    )
    return parser


def _element_basis(string: str):
    """
    Parse element and basis from string
    Args: str
    Returns: element, basis
    """
    cut_list = string.split(".")
    element = cut_list[0]
    basis = " ".join(cut_list[1:])
    return element, basis


def _potcar_symbols(string: str):
    """
    Parse string of potcar symbols and return a list
    Args:
        string:

    Returns:
        list of potcar symbols
    """
    potcar_symbols_list = string.split(" ")

    return potcar_symbols_list


def _user_figsize(width, height, aspect=None):
    """Get figsize options from user input, if any

    If only width x or height is provided, use a target aspect ratio to derive
    the other one.

    Returns a dict which can be merged into style kwargs
    """
    if width is None and height is None:
        return {}
    if width is not None and height is not None:
        return {"figure.figsize": (width, height)}

    if aspect is None:
        aspect = (sqrt(5) + 1) / 2  # Golden ratio
    if width is None:
        return {"figure.figsize": (height * aspect, height)}
    return {"figure.figsize": (width, width / aspect)}


# TODO: add automatic functionality for COBIs, COOPs
def run(args):
    """

    Args:
        args: args for cli

    """
    if args.action in [
        "automaticplot",
        "autoplot",
        "auto-plot",
        "description",
        "automatic-plot",
        "plot",
        "automatic-plot-ia",
        "interactplot",
        "automaticplotia",
        "auto-plot-ia",
        "autoplotia",
    ]:
        # Check for .gz files exist for default values and update accordingly
        default_files = {
            "poscar": "POSCAR",
            "charge": "CHARGE.lobster",
            "icohplist": "ICOHPLIST.lobster",
            "cohpcar": "COHPCAR.lobster",
        }

        for arg_name, _ in default_files.items():
            file_path = getattr(args, arg_name)
            if not file_path.exists():
                gz_file_path = file_path.with_name(file_path.name + ".gz")
                if gz_file_path.exists():
                    setattr(args, arg_name, gz_file_path)
                else:
                    raise ValueError(
                        "Files necessary for automatic analysis of LOBSTER outputs "
                        "not found in the current directory"
                    )

    if args.action in ["automaticplot", "autoplot", "auto-plot"]:
        args.action = "automatic-plot"

    if args.action in ["automaticplotia", "automatic-plot-ia", "auto-plot-ia"]:
        args.action = "automaticplotia"

    if args.action in [
        "description",
        "automatic-plot",
        "automatic-plot-ia",
        "automaticplotia",
        "auto-plot-ia",
        "autoplotia",
    ]:
        if args.allbonds:
            whichbonds = "all"
        else:
            whichbonds = "cation-anion"

        analyse = Analysis(
            path_to_poscar=args.poscar,
            path_to_charge=args.charge,
            path_to_cohpcar=args.cohpcar,
            path_to_icohplist=args.icohplist,
            whichbonds=whichbonds,
        )

        describe = Description(analysis_object=analyse)
        describe.write_description()

        if args.json is not None:
            analysedict = analyse.condensed_bonding_analysis
            with open(args.json, "w") as fd:
                json.dump(analysedict, fd)

    if args.action in [
        "plot",
        "automatic-plot",
        "automaticplotia",
        "automatic-plot-ia",
        "auto-plot-ia",
        "autoplotia",
<<<<<<< HEAD
        "plot-dos",
        "plotdos",
=======
        "plot-icohps-distances",
        "ploticohpsdistances",
>>>>>>> 9daa1619
    ]:
        style_kwargs = {}
        style_kwargs.update(_user_figsize(args.width, args.height))
        if args.fontsize:
            style_kwargs.update({"font.size": args.fontsize})

        style_list = get_style_list(
            no_base_style=args.no_base_style, styles=args.style, **style_kwargs
        )
        matplotlib.style.use(style_list)

        if args.sigma:
            sigma = args.sigma
        elif args.fwhm:
            sigma = args.fwhm / (2 * sqrt(2 * log(2)))
        else:
            sigma = None

    if args.action in ["automatic-plot"]:
        describe.plot_cohps(
            ylim=args.ylim,
            xlim=args.xlim,
            integrated=args.integrated,
            save=args.save_plot is not None,
            filename=args.save_plot,
            title=args.title,
            sigma=sigma,
            hide=args.hideplot,
        )

    if args.action in [
        "automatic-plot-ia",
        "automaticplotia",
        "auto-plot-ia",
        "autoplotia",
    ]:
        describe.plot_interactive_cohps(
            ylim=args.ylim,
            xlim=args.xlim,
            integrated=args.integrated,
            save_as_html=args.save_plot,
            filename=args.save_plot,
            title=args.title,
            sigma=sigma,
            hide=args.hideplot,
            label_resolved=args.labelresolved,
        )

    if args.action == "plot":
        if args.cobis:
            filename = args.cohpcar.parent / "COBICAR.lobster"
            if not filename.exists():
                filename = filename.with_name(filename.name + ".gz")
            options = {"are_cobis": True, "are_coops": False}
        elif args.coops:
            filename = args.cohpcar.parent / "COOPCAR.lobster"
            if not filename.exists():
                filename = filename.with_name(filename.name + ".gz")
            options = {"are_cobis": False, "are_coops": True}
        else:
            filename = args.cohpcar.parent / "COHPCAR.lobster"
            if not filename.exists():
                filename = filename.with_name(filename.name + ".gz")
            options = {"are_cobis": False, "are_coops": False}

        completecohp = CompleteCohp.from_file(
            fmt="LOBSTER", filename=filename, structure_file=args.poscar, **options
        )
        cp = PlainCohpPlotter(**options)

        if not args.summed:
            # TODO: add checks for label in allowed labels -> print all labels
            # TODO: add check if args.oribtalwise is exactly as long as labels
            # TODO: add check if orbital is in args.orbitalwise

            for label in args.bond_numbers:
                if str(label) not in completecohp.bonds.keys():
                    raise IndexError(
                        "The provided bond label "
                        + str(label)
                        + " is not available in ICO**LIST.lobster.\n "
                        "Allowed options are in this list: \n"
                        + str([int(listi) for listi in list(completecohp.bonds.keys())])
                    )

            if not args.orbitalwise:
                for label in args.bond_numbers:
                    cp.add_cohp(label, completecohp.get_cohp_by_label(label=str(label)))
            else:
                if len(args.bond_numbers) != len(args.orbitalwise):
                    raise IndexError(
                        "Please provide as mainy orbitals as bond labels,"
                        " e.g., lobsterpy plot 1 1 --orbitalwise '2s-2s' '2s-2px'"
                    )

                for ilabel, label in enumerate(args.bond_numbers):
                    orbitals = args.orbitalwise[ilabel]

                    availableorbitals = list(
                        completecohp.orb_res_cohp[str(label)].keys()
                    )
                    orbitaloptions = [*availableorbitals, "all"]

                    if orbitals not in orbitaloptions:
                        raise IndexError(
                            "Orbital in not available for current bond. \n"
                            "For bond "
                            + str(label)
                            + " only the following orbital options are available: \n"
                            + str(orbitaloptions)
                        )

                    if orbitals != "all":
                        cp.add_cohp(
                            str(label) + ": " + orbitals,
                            completecohp.get_orbital_resolved_cohp(
                                label=str(label), orbitals=orbitals
                            ),
                        )
                    else:
                        for orbitals in availableorbitals:
                            cp.add_cohp(
                                str(label) + ": " + orbitals,
                                completecohp.get_orbital_resolved_cohp(
                                    label=str(label), orbitals=orbitals
                                ),
                            )
        else:
            cp.add_cohp(
                str(args.bond_numbers),
                completecohp.get_summed_cohp_by_label_list(
                    label_list=[str(label) for label in args.bond_numbers]
                ),
            )

        plt = cp.get_plot(
            integrated=args.integrated, xlim=args.xlim, ylim=args.ylim, sigma=sigma
        )

        ax = plt.gca()
        ax.set_title(args.title)

        if not args.hideplot and not args.save_plot:
            plt.show()
        elif args.save_plot and not args.hideplot:
            plt.show()
            fig = plt.gcf()
            fig.savefig(args.save_plot)
        if args.save_plot and args.hideplot:
            plt.savefig(args.save_plot)

    if args.action == "create-inputs":
        from pymatgen.core.structure import Structure
        from pymatgen.io.lobster import Lobsterin

        # Check for .gz files exist for default values and update accordingly
        default_files = {
            "poscar": "POSCAR",
            "potcar": "POTCAR",
            "incar": "INCAR",
        }

        for arg_name, _ in default_files.items():
            file_path = getattr(args, arg_name)
            if not file_path.exists():
                gz_file_path = file_path.with_name(file_path.name + ".gz")
                if gz_file_path.exists():
                    setattr(args, arg_name, gz_file_path)
                else:
                    raise ValueError(
                        "Files necessary for creating puts for LOBSTER calcs not found in the current directory."
                    )

        if args.userbasis is None:
            # This will rely on standard basis files as stored in pymatgen

            potcar_names = Lobsterin._get_potcar_symbols(POTCAR_input=args.potcar)

            list_basis_dict = Lobsterin.get_all_possible_basis_functions(
                structure=Structure.from_file(args.poscar), potcar_symbols=potcar_names
            )

            for ibasis, basis_dict in enumerate(list_basis_dict):
                lobsterinput = Lobsterin.standard_calculations_from_vasp_files(
                    args.poscar,
                    args.incar,
                    None,
                    option="standard",
                    dict_for_basis=basis_dict,
                )

                lobsterin_path = Path(str(args.lobsterinout) + "-" + str(ibasis))
                incar_path = Path(str(args.incarout) + "-" + str(ibasis))

                if (not lobsterin_path.is_file() and not incar_path.is_file()) or (
                    args.overwrite
                ):
                    lobsterinput.write_lobsterin(lobsterin_path)
                    lobsterinput.write_INCAR(
                        incar_input=args.incar,
                        incar_output=incar_path,
                        poscar_input=args.poscar,
                        isym=0,
                    )
                else:
                    raise ValueError(
                        'please use "--overwrite" if you would like to overwrite existing lobster inputs'
                    )
        else:
            # convert list userbasis to dict
            userbasis = {}
            for userbasis_single in args.userbasis:
                userbasis[userbasis_single[0]] = userbasis_single[1]

            lobsterinput = Lobsterin.standard_calculations_from_vasp_files(
                args.poscar,
                args.incar,
                None,
                option="standard",
                dict_for_basis=userbasis,
            )

            lobsterin_path = Path(str(args.lobsterinout) + "-" + str(0))
            incar_path = Path(str(args.incarout) + "-" + str(0))

            if (not lobsterin_path.is_file() and not incar_path.is_file()) or (
                args.overwrite
            ):
                lobsterinput.write_lobsterin(lobsterin_path)
                lobsterinput.write_INCAR(
                    incar_input=args.incar,
                    incar_output=incar_path,
                    poscar_input=args.poscar,
                    isym=0,
                )
            else:
                raise ValueError(
                    'please use "--overwrite" if you would like to overwrite existing lobster inputs'
                )

    if args.action in ["calc-description"]:
        # Check for .gz files exist for default values and update accordingly
        mandatory_files = {
            "poscar": "POSCAR",
            "lobsterin": "lobsterin",
            "lobsterout": "lobsterout",
        }

        for arg_name, _ in mandatory_files.items():
            file_path = getattr(args, arg_name)
            if not file_path.exists():
                gz_file_path = file_path.with_name(file_path.name + ".gz")
                if gz_file_path.exists():
                    setattr(args, arg_name, gz_file_path)
                else:
                    raise ValueError(
                        "Mandatory files necessary for LOBSTER calc quality not found in the current directory."
                    )

        optional_file = {
            "bandoverlaps": "bandOverlaps.lobster",
            "potcar": "POTCAR",
        }

        for arg_name, _ in optional_file.items():
            file_path = getattr(args, arg_name)
            if not file_path.exists():
                gz_file_path = file_path.with_name(file_path.name + ".gz")
                if gz_file_path.exists():
                    setattr(args, arg_name, gz_file_path)

        bva_comp = args.bvacomp

        if bva_comp:
            bva_files = {
                "charge": "CHARGE.lobster",
            }
            for arg_name, _ in bva_files.items():
                file_path = getattr(args, arg_name)
                if not file_path.exists():
                    gz_file_path = file_path.with_name(file_path.name + ".gz")
                    if gz_file_path.exists():
                        setattr(args, arg_name, gz_file_path)
                    else:
                        raise ValueError(
                            "BVA charge requested but CHARGE.lobster file not found."
                        )

        dos_comparison = args.doscomp

        if dos_comparison:
            dos_files = {
                "doscar": "DOSCAR.lobster",
                "vasprun": "vasprun.xml",
            }

            for arg_name, _ in dos_files.items():
                file_path = getattr(args, arg_name)
                if not file_path.exists():
                    gz_file_path = file_path.with_name(file_path.name + ".gz")
                    if gz_file_path.exists():
                        setattr(args, arg_name, gz_file_path)
                    else:
                        raise ValueError(
                            "DOS comparisons requested but DOSCAR.lobster, vasprun.xml file not found."
                        )
        potcar_file_path = getattr(args, "potcar")

        quality_dict = Analysis.get_lobster_calc_quality_summary(
            path_to_poscar=args.poscar,
            path_to_charge=args.charge,
            path_to_lobsterout=args.lobsterout,
            path_to_lobsterin=args.lobsterin,
            path_to_potcar=None if not potcar_file_path.exists() else potcar_file_path,
            potcar_symbols=args.potcarsymbols,
            path_to_bandoverlaps=args.bandoverlaps,
            dos_comparison=dos_comparison,
            bva_comp=bva_comp,
            path_to_doscar=args.doscar,
            e_range=args.erange,
            n_bins=args.nbins,
            path_to_vasprun=args.vasprun,
        )

        quality_text = Description.get_calc_quality_description(quality_dict)
        Description.write_calc_quality_description(quality_text)

        if args.calcqualityjson is not None:
            with open(args.calcqualityjson, "w") as fd:
                json.dump(quality_dict, fd)

<<<<<<< HEAD
    if args.action in ["plot-dos", "plotdos"]:
        mandatory_files = {
            "doscar": "DOSCAR.lobster",
            "poscar": "POSCAR",
        }

        for arg_name, _ in mandatory_files.items():
            file_path = getattr(args, arg_name)
            if not file_path.exists():
                gz_file_path = file_path.with_name(file_path.name + ".gz")
                if gz_file_path.exists():
                    setattr(args, arg_name, gz_file_path)
                else:
                    raise ValueError(
                        f"{file_path.name} necessary for plotting DOS not found in "
                        f"the current directory."
                    )

        from pymatgen.io.lobster import Doscar

        lobs_dos = Doscar(doscar=args.doscar, structure_file=args.poscar).completedos

        dos_plotter = PlainDosPlotter(summed=args.summedspins, sigma=args.sigma)

        dos_plotter.add_dos(dos=lobs_dos, label="Total DOS")
        if args.spddos:
            dos_plotter.add_dos_dict(dos_dict=lobs_dos.get_spd_dos())

        if args.elementdos:
            dos_plotter.add_dos_dict(dos_dict=lobs_dos.get_element_dos())

        if args.element:
            for element in args.element:
                element_spddos = lobs_dos.get_element_spd_dos(el=element)
                for orbital, dos in element_spddos.items():
                    label = f"{element}: {orbital.name}"
                    dos_plotter.add_dos_dict(dos_dict={label: dos})

        if args.site and args.orbital:
            dos_plotter.add_site_orbital_dos(
                site_index=args.site, orbital=args.orbital, dos=lobs_dos
            )
        elif args.site and not args.orbital:
            raise ValueError(
                "Please set both args i.e site and orbital to generate the plot"
            )

        plt = dos_plotter.get_plot(xlim=args.xlim, ylim=args.ylim, beta_dashed=True)
=======
    if args.action in ["plot-icohps-distances", "ploticohpsdistances"]:
        if args.cobis:
            filename = args.icohplist.parent / "ICOBILIST.lobster"
            if not filename.exists():
                filename = filename.with_name(filename.name + ".gz")
            options = {"are_cobis": True, "are_coops": False}
        elif args.coops:
            filename = args.icohplist.parent / "ICOOPLIST.lobster"
            if not filename.exists():
                filename = filename.with_name(filename.name + ".gz")
            options = {"are_cobis": False, "are_coops": True}
        else:
            filename = args.icohplist.parent / "ICOHPLIST.lobster"
            if not filename.exists():
                filename = filename.with_name(filename.name + ".gz")
            options = {"are_cobis": False, "are_coops": False}

        icohpcollection = Icohplist(filename=filename, **options).icohpcollection
        icohp_plotter = IcohpDistancePlotter(**options)

        icohp_plotter.add_icohps(icohpcollection=icohpcollection, label="")

        plt = icohp_plotter.get_plot(xlim=args.xlim, ylim=args.ylim)
>>>>>>> 9daa1619

        ax = plt.gca()
        ax.set_title(args.title)

        if not args.hideplot and not args.save_plot:
            plt.show()
        elif args.save_plot and not args.hideplot:
            plt.show()
            fig = plt.gcf()
            fig.savefig(args.save_plot)
        if args.save_plot and args.hideplot:
            plt.savefig(args.save_plot)


if __name__ == "__main__":
    main()<|MERGE_RESOLUTION|>--- conflicted
+++ resolved
@@ -16,11 +16,12 @@
 from pymatgen.io.lobster import Icohplist
 from lobsterpy.cohp.analyze import Analysis
 from lobsterpy.cohp.describe import Description
-<<<<<<< HEAD
-from lobsterpy.plotting import PlainCohpPlotter, get_style_list, PlainDosPlotter
-=======
-from lobsterpy.plotting import PlainCohpPlotter, get_style_list, IcohpDistancePlotter
->>>>>>> 9daa1619
+from lobsterpy.plotting import (
+    PlainCohpPlotter,
+    get_style_list,
+    IcohpDistancePlotter,
+    PlainDosPlotter,
+)
 
 
 def main() -> None:
@@ -423,17 +424,16 @@
     )
 
     subparsers.add_parser(
-<<<<<<< HEAD
         "plot-dos",
         aliases=["plotdos"],
         parents=[input_parent, plotting_parent],
         help=("Will plot DOS from lobster computation."),
-=======
+    )
+    subparsers.add_parser(
         "plot-icohps-distances",
         aliases=["ploticohpsdistances"],
         parents=[input_parent, plotting_parent],
         help=("Will plot icohps with respect to bond lengths"),
->>>>>>> 9daa1619
     )
 
     # Mode for normal plotting (without automatic detection of relevant COHPs)
@@ -601,13 +601,10 @@
         "automatic-plot-ia",
         "auto-plot-ia",
         "autoplotia",
-<<<<<<< HEAD
         "plot-dos",
         "plotdos",
-=======
         "plot-icohps-distances",
         "ploticohpsdistances",
->>>>>>> 9daa1619
     ]:
         style_kwargs = {}
         style_kwargs.update(_user_figsize(args.width, args.height))
@@ -939,7 +936,6 @@
             with open(args.calcqualityjson, "w") as fd:
                 json.dump(quality_dict, fd)
 
-<<<<<<< HEAD
     if args.action in ["plot-dos", "plotdos"]:
         mandatory_files = {
             "doscar": "DOSCAR.lobster",
@@ -988,7 +984,19 @@
             )
 
         plt = dos_plotter.get_plot(xlim=args.xlim, ylim=args.ylim, beta_dashed=True)
-=======
+
+        ax = plt.gca()
+        ax.set_title(args.title)
+
+        if not args.hideplot and not args.save_plot:
+            plt.show()
+        elif args.save_plot and not args.hideplot:
+            plt.show()
+            fig = plt.gcf()
+            fig.savefig(args.save_plot)
+        if args.save_plot and args.hideplot:
+            plt.savefig(args.save_plot)
+
     if args.action in ["plot-icohps-distances", "ploticohpsdistances"]:
         if args.cobis:
             filename = args.icohplist.parent / "ICOBILIST.lobster"
@@ -1012,7 +1020,6 @@
         icohp_plotter.add_icohps(icohpcollection=icohpcollection, label="")
 
         plt = icohp_plotter.get_plot(xlim=args.xlim, ylim=args.ylim)
->>>>>>> 9daa1619
 
         ax = plt.gca()
         ax.set_title(args.title)
