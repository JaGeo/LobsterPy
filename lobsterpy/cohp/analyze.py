--- conflicted
+++ resolved
@@ -1,921 +1,916 @@
-# Copyright (c) lobsterpy development team
-# Distributed under the terms of a BSD 3-Clause "New" or "Revised" License
-
-"""
-This module defines classes to analyze the COHPs automatically
-"""
-from __future__ import annotations
-
-import warnings
-from collections import Counter
-
-import numpy as np
-from pymatgen.core.structure import Structure
-from pymatgen.electronic_structure.core import Spin
-from pymatgen.io.lobster.lobsterenv import LobsterNeighbors
-from pymatgen.symmetry.analyzer import SpacegroupAnalyzer
-
-
-class Analysis:
-    """
-    Analysis class of COHP data from Lobster
-
-    Attributes:
-        condensed_bonding_analysis: dict including a summary of the most important bonding properties
-        final_dict_bonds: dict including information on ICOHPs per bond type
-        final_dict_ions: dict including information on environments of cations
-        chemenv: pymatgen.io.lobster.lobsterenv.LobsterNeighbors object
-        lse: LightStructureEnvironment from pymatgen
-        cutoff_icohp: Cutoff in percentage for evaluating neighbors based on ICOHP values.
-         cutoff_icohp*max_icohp limits the number of considered environments
-        anion_types: Set of Element objects from pymatgen
-        list_equivalent_sites: list of site indices of sites that indicate which sites are equivalent
-         e.g., [0 1 2 2 2] where site 0, 1, 2 indicate sites that are independent from each other
-        path_to_charge: str that describes the path to CHARGE.lobster
-        path_to_cohpcar: str that describes the path to COHPCAR.lobster
-        path_to_icohplist: str that describes the path to ICOHPLIST.lobster
-        path_to_poscar: str that describes path to POSCAR
-        path_to_madelung: str that describes path to POSCAR
-<<<<<<< HEAD
-        are_cobis : bool indicating if file contains COBI/ICOBI data
-        are_coops : bool indicating if file contains COOP/ICOOP data
-        set_cohps: list of cohps
-        set_coordination_ions: list of coodination environment strings for each cation
-=======
-        seq_cohps: list of cohps
-        seq_coord_ions: list of coodination environment strings for each cation
->>>>>>> 24025efb
-        set_equivalent_sites: set of inequivalent sites
-        seq_ineq_ions: set of inequivalent cations/sites in the structure
-        seq_infos_bonds (list): information on cation anion bonds (lists
-            of pymatgen.io.lobster.lobsterenv.ICOHPNeighborsInfo)
-        spg: space group information
-        structure: Structure object
-        type_charge: which charges are considered here
-        whichbonds: which bonds will be considered in analysis
-
-    """
-
-    def __init__(
-        self,
-        path_to_poscar: str,
-        path_to_icohplist: str,
-        path_to_cohpcar: str,
-        path_to_charge: str | None = None,
-        path_to_madelung: str | None = None,
-        whichbonds: str = "cation-anion",
-        cutoff_icohp: float = 0.1,
-        summed_spins=True,
-        are_cobis=False,
-        are_coops=False,
-        type_charge=None,
-        start=None,
-    ):
-        """
-        This is a class to analyse bonding information automatically
-
-        Args:
-            path_to_poscar: path to POSCAR (e.g., "POSCAR")
-            path_to_icohplist: path to ICOHPLIST.lobster (e.g., "ICOHPLIST.lobster")
-            path_to_cohpcar: path to COHPCAR.lobster (e.g., "COHPCAR.lobster")
-            path_to_charge: path to CHARGE.lobster (e.g., "CHARGE.lobster")
-            path_to_madelung: path to MadelungEnergies.lobster (e.g., "MadelungEnergies.lobster")
-            are_cobis : bool indicating if file contains COBI/ICOBI data
-            are_coops : bool indicating if file contains COOP/ICOOP data
-            whichbonds: selects which kind of bonds are analyzed. "cation-anion" is the default
-            cutoff_icohp: only bonds that are stronger than cutoff_icohp*strongest ICOHP will be considered
-            summed_spins: if true, spins will be summed
-            type_charge: If no path_to_charge is given, Valences will be used. Otherwise, Mulliken charges.
-                        Löwdin charges cannot be selected at the moment.
-            start: start energy for integration
-        """
-        self.start = start
-        self.path_to_poscar = path_to_poscar
-        self.path_to_icohplist = path_to_icohplist
-        self.path_to_cohpcar = path_to_cohpcar
-        self.whichbonds = whichbonds
-        self.cutoff_icohp = cutoff_icohp
-        self.path_to_charge = path_to_charge
-        self.path_to_madelung = path_to_madelung
-        self.are_cobis = are_cobis
-        self.are_coops = are_coops
-        self.setup_env()
-        self.get_information_all_bonds(summed_spins=summed_spins)
-
-        # This determines how cations and anions
-        if path_to_charge is None:
-            self.type_charge = "Valences"
-        else:
-            if type_charge is None:
-                self.type_charge = "Mulliken"
-            elif type_charge == "Mulliken":
-                self.type_charge = "Mulliken"
-            elif type_charge == "Löwdin":
-                raise ValueError(
-                    "Only Mulliken charges can be used here at the moment. Implementation will follow."
-                )
-            else:
-                self.type_charge = "Valences"
-                print(
-                    "type_charge cannot be read! Please use Mulliken/Löwdin. Now, we will use valences"
-                )
-
-        self.set_condensed_bonding_analysis()
-        self.set_summary_dicts()
-        self.path_to_madelung = path_to_madelung
-
-    def setup_env(self):
-        """
-        This method helps setting up the light structure environments based on COHPs
-
-        Returns:
-            None
-
-        """
-        self.structure = Structure.from_file(self.path_to_poscar)
-        sga = SpacegroupAnalyzer(structure=self.structure)
-        symmetry_dataset = sga.get_symmetry_dataset()
-        equivalent_sites = symmetry_dataset["equivalent_atoms"]
-        self.list_equivalent_sites = equivalent_sites
-        self.set_equivalent_sites = list(set(equivalent_sites))
-        self.spg = symmetry_dataset["international"]
-
-        if self.whichbonds == "cation-anion":
-            try:
-                self.chemenv = LobsterNeighbors(
-                    filename_ICOHP=self.path_to_icohplist,
-                    structure=Structure.from_file(self.path_to_poscar),
-                    additional_condition=1,
-                    perc_strength_ICOHP=self.cutoff_icohp,
-                    filename_CHARGE=self.path_to_charge,
-                    valences_from_charges=True,
-                    adapt_extremum_to_add_cond=True,
-                    are_cobis=self.are_cobis,
-                    are_coops=self.are_coops,
-                )
-            except ValueError as err:
-                if (
-                    str(err) == "min() arg is an empty sequence"
-                    or str(err)
-                    == "All valences are equal to 0, additional_conditions 1, 3, 5 and 6 will not work"
-                ):
-                    raise ValueError(
-                        "Consider switching to an analysis of all bonds and not only cation-anion bonds."
-                        " It looks like no cations are detected."
-                    )
-                raise err
-        elif self.whichbonds == "all":
-            # raise ValueError("only cation anion bonds implemented so far")
-            self.chemenv = LobsterNeighbors(
-                filename_ICOHP=self.path_to_icohplist,
-                structure=Structure.from_file(self.path_to_poscar),
-                additional_condition=0,
-                perc_strength_ICOHP=self.cutoff_icohp,
-                filename_CHARGE=self.path_to_charge,
-                valences_from_charges=True,
-                adapt_extremum_to_add_cond=True,
-                are_cobis=self.are_cobis,
-                are_coops=self.are_coops,
-            )
-
-        else:
-            raise ValueError("only cation anion and all bonds implemented so far")
-
-        # determine cations and anions
-        try:
-            if self.whichbonds == "cation-anion":
-                self.lse = self.chemenv.get_light_structure_environment(
-                    only_cation_environments=True
-                )
-            elif self.whichbonds == "all":
-                self.lse = self.chemenv.get_light_structure_environment(
-                    only_cation_environments=False
-                )
-        except ValueError:
-
-            class Lse:
-                """Test class when error was raised"""
-
-                def __init__(self, chemenv, valences=None):
-                    """
-                    Test class when error was raised
-
-                    Args:
-                        chemenv (LobsterNeighbors): LobsterNeighbors object
-                        valences: list of valences
-
-                    """
-                    if valences is None:
-                        self.coordination_environments = [
-                            [{"ce_symbol": str(len(coord))}] for coord in chemenv
-                        ]
-                    else:
-                        self.coordination_environments = []
-
-                        for val, coord in zip(valences, chemenv):
-                            if val >= 0.0:
-                                self.coordination_environments.append(
-                                    [{"ce_symbol": str(len(coord))}]
-                                )
-                            else:
-                                self.coordination_environments.append(
-                                    [{"ce_symbol": None}]
-                                )
-
-            if self.whichbonds == "all":
-                self.lse = Lse(self.chemenv.list_coords)
-            elif self.whichbonds == "cation-anion":
-                # make a new list
-                self.lse = Lse(self.chemenv.list_coords, self.chemenv.valences)
-
-    def get_information_all_bonds(self, summed_spins=True):
-        """
-        This method will gather all information on the bonds within the compound
-
-        Returns:
-            None
-
-        """
-        if self.whichbonds == "cation-anion":
-            # this will only analyze cation anion bonds which simplifies the analysis
-            self.seq_ineq_ions = []
-            self.seq_coord_ions = []
-            self.seq_infos_bonds = []
-            self.seq_labels_cohps = []
-            self.seq_cohps = []
-            # only_bonds_to
-
-            self.anion_types = self.chemenv.get_anion_types()
-            for ice, ce in enumerate(self.lse.coordination_environments):
-                # only look at inequivalent sites (use of symmetry to speed everything up!)!
-                # only look at those cations that have cation-anion bonds
-                if ice in self.set_equivalent_sites and ce[0]["ce_symbol"] is not None:
-                    self.seq_ineq_ions.append(ice)
-
-                    self.seq_coord_ions.append(ce[0]["ce_symbol"])
-                    self.seq_infos_bonds.append(
-                        self.chemenv.get_info_icohps_to_neighbors([ice])
-                    )
-
-                    aniontype_labels = []
-                    aniontype_cohps = []
-
-                    # go through all anions in the structure!
-                    for anion in self.anion_types:
-                        # get labels and summed cohp objects
-                        labels, summedcohps = self.chemenv.get_info_cohps_to_neighbors(
-                            self.path_to_cohpcar,
-                            [ice],
-                            summed_spin_channels=summed_spins,
-                            per_bond=False,
-                            only_bonds_to=[str(anion)],
-                        )
-
-                        aniontype_labels.append(labels)
-                        aniontype_cohps.append(summedcohps)
-
-                    self.seq_labels_cohps.append(aniontype_labels)
-                    self.seq_cohps.append(aniontype_cohps)
-
-        elif self.whichbonds == "all":
-            # this will only analyze all bonds
-
-            self.seq_ineq_ions = []
-            self.seq_coord_ions = []
-            self.seq_infos_bonds = []
-            self.seq_labels_cohps = []
-            self.seq_cohps = []
-            # only_bonds_to
-            self.elements = self.structure.composition.elements
-            # self.anion_types = self.chemenv.get_anion_types()
-            for ice, ce in enumerate(self.lse.coordination_environments):
-                # only look at inequivalent sites (use of symmetry to speed everything up!)!
-                # only look at those cations that have cation-anion bonds
-                if ice in self.set_equivalent_sites and ce[0]["ce_symbol"] is not None:
-                    self.seq_ineq_ions.append(ice)
-                    self.seq_coord_ions.append(ce[0]["ce_symbol"])
-                    self.seq_infos_bonds.append(
-                        self.chemenv.get_info_icohps_to_neighbors([ice])
-                    )
-
-                    type_labels = []
-                    type_cohps = []
-
-                    for element in self.elements:
-                        # get labels and summed cohp objects
-                        labels, summedcohps = self.chemenv.get_info_cohps_to_neighbors(
-                            self.path_to_cohpcar,
-                            [ice],
-                            onlycation_isites=False,
-                            summed_spin_channels=summed_spins,
-                            per_bond=False,
-                            only_bonds_to=[str(element)],
-                        )
-
-                        type_labels.append(labels)
-                        type_cohps.append(summedcohps)
-
-                    self.seq_labels_cohps.append(type_labels)
-                    self.seq_cohps.append(type_cohps)
-
-    @staticmethod
-    def _get_strenghts_for_each_bond(pairs, strengths, nameion=None):
-        """
-
-        Args:
-            pairs: list of list including labels for the atoms, e.g., [['O3', 'Cu1'], ['O3', 'Cu1']]
-            strengths (list of float): list that gives the icohp strengths as a float, [-1.86287, -1.86288]
-            nameion: string including the name of the cation in the list, e.g Cu1
-
-        Returns:
-            dict including inormation on icohps for each bond type, e.g.
-            {'Yb-Sb': [-1.59769, -2.14723, -1.7925, -1.60773, -1.80149, -2.14335]}
-
-
-        """
-        dict_strenghts = {}
-
-        for pair, strength in zip(pairs, strengths):
-            if nameion is not None:
-                new = [
-                    LobsterNeighbors._split_string(pair[0])[0],
-                    LobsterNeighbors._split_string(pair[1])[0],
-                ]
-                new = Analysis._sort_name(new, nameion)
-                string_here = new[0] + "-" + new[1]
-            else:
-                new = sorted(
-                    [
-                        LobsterNeighbors._split_string(pair[0])[0],
-                        LobsterNeighbors._split_string(pair[1])[0],
-                    ]
-                )
-                string_here = new[0] + "-" + new[1]
-
-            if string_here not in dict_strenghts:
-                dict_strenghts[string_here] = []
-            dict_strenghts[string_here].append(strength)
-        return dict_strenghts
-
-    @staticmethod
-    def _sort_name(pair, nameion=None):
-        """
-        Will place the cation first in a list of name strings
-        Args:
-            pair: ["O","Cu"]
-            nameion: "Cu"
-
-        Returns:
-            will return list of str, e.g. ["Cu", "O"]
-
-        """
-        if nameion is not None:
-            new = []
-            if pair[0] == nameion:
-                new.append(pair[0])
-                new.append(pair[1])
-
-            elif pair[1] == nameion:
-                new.append(pair[1])
-                new.append(pair[0])
-
-        return new
-
-    def _get_antibdg_states(self, cohps, labels, nameion=None, limit=0.01):
-        """
-        Will return a dictionary including information on antibonding states
-        e.g., similar to: {'Cu-O': True, 'Cu-F': True}
-
-        Args:
-            cohps: list of pymatgen.electronic_structure.cohp.Cohp ojbects
-            labels: ['2 x Cu-O', '4 x Cu-F']
-            nameion: string of the cation name, e.g. "Cu"
-            limit: limit to detect antibonding states
-
-        Returns:
-            dict including in formation on whether antibonding interactions exist,
-            e.g., {'Cu-O': True, 'Cu-F': True}
-
-
-        """
-        dict_antibd = {}
-        for label, cohp in zip(labels, cohps):
-            if label is not None:
-                if nameion is not None:
-                    new = label.split(" ")[2].split("-")
-                    sorted_new = self._sort_name(new, nameion)
-                    new_label = sorted_new[0] + "-" + sorted_new[1]
-                else:
-                    new = label.split(" ")[2].split("-")
-                    sorted_new = sorted(new.copy())
-                    new_label = sorted_new[0] + "-" + sorted_new[1]
-
-                antbd = cohp.has_antibnd_states_below_efermi(limit=limit)
-                if Spin.down in antbd:
-                    dict_antibd[new_label] = antbd[Spin.up] or antbd[Spin.down]
-                else:
-                    dict_antibd[new_label] = antbd[Spin.up]
-
-        return dict_antibd
-
-    def _integrate_antbdstates_below_efermi_for_set_cohps(self, labels, cohps, nameion):
-        """
-        .. warning:: NEEDS MORE TESTS
-
-        This method will return a dictionary including information on antibonding states
-        important is however that only the energy range can be considered that has been computed
-        (i.e., this might not be all)
-        e.g., similar to: {'Cu-O': {'integral': 4.24374775705, 'perc': 5.7437713186999995},
-        'Cu-F': {'integral': 3.07098300965, 'perc': 4.25800841445}}
-
-        Args:
-            cohps: list of pymatgen.electronic_structure.cohp.Cohp ojbects
-            labels: ['2 x Cu-O', '4 x Cu-F']
-            nameion: string of the cation name, e.g. "Cu"
-
-        Returns:
-            dict including in formation on whether antibonding interactions exist,
-            e.g., {'Cu-O': {'integral': 4.24374775705, 'perc': 5.7437713186999995},
-            'Cu-F': {'integral': 3.07098300965, 'perc': 4.25800841445}}}
-        """
-        dict_bd_antibd = {}
-        for label, cohp in zip(labels, cohps):
-            if label is not None:
-                new = label.split(" ")[2].split("-")
-                sorted_new = self._sort_name(new, nameion)
-                new_label = sorted_new[0] + "-" + sorted_new[1]
-                if not self.are_cobis and not self.are_coops:
-                    (
-                        integral,
-                        perc,
-                        integral2,
-                        perc2,
-                    ) = self._integrate_antbdstates_below_efermi(cohp, start=self.start)
-                else:
-                    (
-                        integral2,
-                        perc2,
-                        integral,
-                        perc,
-                    ) = self._integrate_antbdstates_below_efermi(cohp, start=self.start)
-
-                if integral == 0 and integral2 != 0.0:
-                    dict_bd_antibd[new_label] = {
-                        "bonding": {"integral": integral2, "perc": perc2},
-                        "antibonding": {"integral": integral, "perc": 0.0},
-                    }
-                elif integral2 == 0.0 and integral != 0.0:
-                    dict_bd_antibd[new_label] = {
-                        "bonding": {"integral": integral2, "perc": 0.0},
-                        "antibonding": {"integral": integral, "perc": perc},
-                    }
-                elif integral == 0.0 and integral2 == 0.0:
-                    dict_bd_antibd[new_label] = {
-                        "bonding": {"integral": integral2, "perc": 0.0},
-                        "antibonding": {"integral": integral, "perc": 0.0},
-                    }
-                else:
-                    dict_bd_antibd[new_label] = {
-                        "bonding": {"integral": integral2, "perc": perc2},
-                        "antibonding": {"integral": integral, "perc": perc},
-                    }
-
-        return dict_bd_antibd
-
-    def _integrate_antbdstates_below_efermi(self, cohp, start):
-        """
-        .. warning:: NEEDS MORE TESTS
-
-        This integrates the whole COHP curve that has been computed.
-        The energy range is very important.
-        At present the energy range considered is dependent on COHPstartEnergy
-        set during lobster runs. The bonding / antibonding intergral values are sensitive to this parameter.
-        If COHPstartEnergy value does not cover entire range of VASP calculations then
-        absolute value of ICOHP_sum might not be equivalent to (bonding- antibonding) integral values.
-
-        Args:
-            cohp: cohp object
-            start: integration start energy in eV , eg start = -15
-
-        Returns:
-            absolute value of antibonding, percentage value of antibonding,
-            absolute value of bonding and percentage value of bonding interactions
-        """
-        warnings.warn(
-            "The bonding, antibonding integral/percent values are numerical estimate."
-            " These values are sensitive to COHPstartEnergy parameter."
-            " If COHPstartEnergy value does not cover entire range of VASP calculations then"
-            " absolute value of ICOHP_sum might not be equivalent to (bonding- antibonding) integral values."
-        )
-
-        from scipy.integrate import trapezoid
-
-        def integrate_positive(y, x):
-            """
-
-            This will integrate only bonding interactions of the COHP
-
-            Args:
-                y: COHP values
-                x: Energy values
-
-            Returns:
-                integrated value of bonding interactions
-            """
-            y = np.asanyarray(y)
-            x = np.asanyarray(x)
-
-            bonding = trapezoid(y, x)
-
-            return np.round(bonding, 2)
-
-        def integrate_negative(y, x):
-            """
-            Will integrate only one side of the COHP
-            Args:
-                y: COHP values
-                x: Energy values
-            Returns:
-                integrated value of antibonding interactions
-            """
-            y = np.asanyarray(y)
-            x = np.asanyarray(x)
-            antibonding = trapezoid(y, x)
-
-            return np.round(antibonding, 2)
-
-        # will integrate spin.up and spin.down only below efermi
-        energies_corrected = cohp.energies - cohp.efermi
-        if Spin.down in cohp.cohp:
-            summedcohp = cohp.cohp[Spin.up] + cohp.cohp[Spin.down]
-        else:
-            summedcohp = cohp.cohp[Spin.up]
-
-        cohp_bf = []
-        en_bf = []
-
-        for i, en in enumerate(energies_corrected):
-            if (start is None) and en <= 0:
-                en_bf.append(en)
-                cohp_bf.append(-1 * summedcohp[i])
-            if (start is not None) and 0 >= en >= start:
-                en_bf.append(en)
-                cohp_bf.append(-1 * summedcohp[i])
-
-        # Separate the bonding and antibonding COHP values in separate lists
-        pos = []
-        en_pos = []
-        neg = []
-        en_neg = []
-
-        for i, scohp in enumerate(cohp_bf):
-            if scohp >= 0:
-                pos.append(scohp)
-                en_pos.append(energies_corrected[i])
-
-        for i, scohp in enumerate(cohp_bf):
-            if scohp <= 0:
-                neg.append(-1 * scohp)
-                en_neg.append(energies_corrected[i])
-
-        antibonding = integrate_negative(y=neg, x=en_neg)
-
-        bonding = integrate_positive(y=pos, x=en_pos)
-
-        return (
-            antibonding,
-            np.round(abs(antibonding) / (abs(bonding) + abs(antibonding)), 5),
-            bonding,
-            np.round(abs(bonding) / (abs(bonding) + abs(antibonding)), 5),
-        )
-
-    def _get_pop_type(self):
-        """
-        Convenience method to return the type of input population file
-
-        Returns:
-            A String of analysed population can be COOP/COBI/COHP
-        """
-        if self.are_cobis:
-            type_pop = "COBI"
-        elif self.are_coops:
-            type_pop = "COOP"
-        else:
-            type_pop = "COHP"
-
-        return type_pop
-
-    @staticmethod
-    def _get_bond_dict(
-        bond_strength_dict,
-        small_antbd_dict,
-        nameion=None,
-        large_antbd_dict=None,
-        type_pop=None,
-    ):
-        """
-        Will return a bond_dict including information for each site
-
-        Args:
-            bond_strength_dict (dict): dict with bond names as key and lists of bond strengths as items
-            small_antbd_dict (dict): dict including if there are antibonding interactions, {'Yb-Sb': False}
-            nameion (str): name of the cation, e.g. Yb
-            large_antbdg_dict: will be implemented later
-            type_pop: population type analyzed. eg. COHP
-
-
-        Returns:
-            Eg., if type_pop == 'COHP', will return
-            dict including information on the anion (as label) and the ICOHPs in the item of the dict
-            ICOHP_mean refers to the mean ICOHP in eV
-            ICOHP_sum refers to the sum of the ICOHPs in eV
-            has_antibdg_states_below_Efermi is True if there are antibonding interactions below Efermi
-            "number_of_bonds" will count the numbers of bonds to the cation
-
-            example:
-            {'Sb': {'ICOHP_mean': '-1.85', 'ICOHP_sum': '-11.09',
-            'has_antibdg_states_below_Efermi': False, 'number_of_bonds': 6}}
-
-
-        """
-        bond_dict = {}
-
-        for key, item in bond_strength_dict.items():
-            if nameion is not None:
-                a = key.split("-")[0]
-                b = key.split("-")[1]
-                if a == nameion:
-                    key_here = b
-                elif b == nameion:
-                    key_here = a
-
-            if large_antbd_dict is None:
-                bond_dict[key_here] = {
-                    f"I{type_pop}_mean": str(round(np.mean(item), 2)),
-                    f"I{type_pop}_sum": str(round(np.sum(item), 2)),
-                    "has_antibdg_states_below_Efermi": small_antbd_dict[key],
-                    "number_of_bonds": len(item),
-                }
-            else:
-                bond_dict[key_here] = {
-                    f"I{type_pop}_mean": str(round(np.mean(item), 2)),
-                    f"I{type_pop}_sum": str(round(np.sum(item), 2)),
-                    "has_antibdg_states_below_Efermi": small_antbd_dict[key],
-                    "number_of_bonds": len(item),
-                    "perc_antibdg_states_below_Efermi": large_antbd_dict[key],
-                }
-
-        return bond_dict
-
-    def set_condensed_bonding_analysis(self):
-        """
-        Sets a condensed version of the bonding analysis including a summary dictionary
-
-        Returns:
-            None
-
-        """
-        self.condensed_bonding_analysis = {}
-        # which icohps are considered
-        if self.whichbonds == "cation-anion":
-            limit_icohps = self.chemenv._get_limit_from_extremum(
-                self.chemenv.Icohpcollection,
-                self.cutoff_icohp,
-                adapt_extremum_to_add_cond=True,
-                additional_condition=1,
-            )
-        elif self.whichbonds == "all":
-            limit_icohps = self.chemenv._get_limit_from_extremum(
-                self.chemenv.Icohpcollection,
-                self.cutoff_icohp,
-                adapt_extremum_to_add_cond=True,
-                additional_condition=0,
-            )
-            # formula of the compound
-        formula = str(self.structure.composition.reduced_formula)
-        # set population type
-        type_pop = self._get_pop_type()
-        # how many inequivalent cations are in the structure
-        if self.whichbonds == "cation-anion":
-            number_considered_ions = len(self.seq_ineq_ions)
-        elif self.whichbonds == "all":
-            number_considered_ions = len(self.seq_ineq_ions)
-
-        # what was the maximum bond lengths that was considered
-        max_bond_lengths = max(self.chemenv.Icohpcollection._list_length)
-
-        # what are the charges for the cations in the structure
-        charge_list = self.chemenv.valences
-
-        # dictionary including bonding information for each site
-        site_dict = {}
-        if self.whichbonds == "cation-anion":
-            for ication, ce, cation_anion_infos, labels, cohps in zip(
-                self.seq_ineq_ions,
-                self.seq_coord_ions,
-                self.seq_infos_bonds,
-                self.seq_labels_cohps,
-                self.seq_cohps,
-            ):
-                namecation = str(self.structure[ication].specie)
-
-                # This will compute the mean strengths of ICOHPs
-                mean_icohps = self._get_strenghts_for_each_bond(
-                    pairs=cation_anion_infos[4],
-                    strengths=cation_anion_infos[1],
-                    nameion=namecation,
-                )
-                # pairs, strengths, nameion
-                # will collect if there are antibonding states present
-                antbdg = self._get_antibdg_states(cohps, labels, namecation)
-                dict_antibonding = (
-                    self._integrate_antbdstates_below_efermi_for_set_cohps(
-                        labels, cohps, nameion=namecation
-                    )
-                )
-
-                bond_dict = self._get_bond_dict(
-                    mean_icohps, antbdg, namecation, type_pop=type_pop
-                )
-
-                for k, v in bond_dict.items():
-                    for k2, v2 in dict_antibonding.items():
-                        if namecation == k2.split("-")[0] and k == k2.split("-")[1]:
-                            v["bonding"] = v2["bonding"]
-                            v["antibonding"] = v2["antibonding"]
-
-                site_dict[ication] = {
-                    "env": ce,
-                    "bonds": bond_dict,
-                    "ion": namecation,
-                    "charge": charge_list[ication],
-                    "relevant_bonds": cation_anion_infos[3],
-                }
-        elif self.whichbonds == "all":
-            for iion, ce, bond_infos, labels, cohps in zip(
-                self.seq_ineq_ions,
-                self.seq_coord_ions,
-                self.seq_infos_bonds,
-                self.seq_labels_cohps,
-                self.seq_cohps,
-            ):
-                nameion = str(self.structure[iion].specie)
-
-                # This will compute the mean strengths of ICOHPs
-                mean_icohps = self._get_strenghts_for_each_bond(
-                    pairs=bond_infos[4], strengths=bond_infos[1], nameion=None
-                )
-                # pairs, strengths, nameion
-                # will collect if there are antibonding states present
-                antbdg = self._get_antibdg_states(cohps, labels, nameion=None)
-
-                dict_antibonding = (
-                    self._integrate_antbdstates_below_efermi_for_set_cohps(
-                        labels, cohps, nameion
-                    )
-                )
-
-                bond_dict = self._get_bond_dict(
-                    mean_icohps, antbdg, nameion=nameion, type_pop=type_pop
-                )
-
-                for k, v in bond_dict.items():
-                    for k2, v2 in dict_antibonding.items():
-                        if nameion == k2.split("-")[0] and k == k2.split("-")[1]:
-                            v["bonding"] = v2["bonding"]
-                            v["antibonding"] = v2["antibonding"]
-
-                site_dict[iion] = {
-                    "env": ce,
-                    "bonds": bond_dict,
-                    "ion": nameion,
-                    "charge": charge_list[iion],
-                    "relevant_bonds": bond_infos[3],
-                }
-
-        if self.path_to_madelung is None:
-            if self.whichbonds == "cation-anion":
-                # This sets the dictionary including the most important information on the compound
-                self.condensed_bonding_analysis = {
-                    "formula": formula,
-                    "max_considered_bond_length": max_bond_lengths,
-                    f"limit_i{type_pop.lower()}": limit_icohps,
-                    "number_of_considered_ions": number_considered_ions,
-                    "sites": site_dict,
-                    "type_charges": self.type_charge,
-                }
-            elif self.whichbonds == "all":
-                self.condensed_bonding_analysis = {
-                    "formula": formula,
-                    "max_considered_bond_length": max_bond_lengths,
-                    f"limit_i{type_pop.lower()}": limit_icohps,
-                    "number_of_considered_ions": number_considered_ions,
-                    "sites": site_dict,
-                    "type_charges": self.type_charge,
-                }
-        else:
-            from pymatgen.io.lobster import MadelungEnergies
-
-            madelung = MadelungEnergies(self.path_to_madelung)
-            if self.type_charge == "Mulliken":
-                madelung_energy = madelung.madelungenergies_Mulliken
-            elif self.type_charge == "Löwdin":
-                madelung_energy = madelung.madelungenergies_Loewdin
-            # This sets the dictionary including the most important information on the compound
-            if self.whichbonds == "cation-anion":
-                self.condensed_bonding_analysis = {
-                    "formula": formula,
-                    "max_considered_bond_length": max_bond_lengths,
-                    f"limit_i{type_pop.lower()}": limit_icohps,
-                    "number_of_considered_ions": number_considered_ions,
-                    "sites": site_dict,
-                    "type_charges": self.type_charge,
-                    "madelung_energy": madelung_energy,
-                }
-            elif self.whichbonds == "all":
-                self.condensed_bonding_analysis = {
-                    "formula": formula,
-                    "max_considered_bond_length": max_bond_lengths,
-                    f"limit_i{type_pop.lower()}": limit_icohps,
-                    "number_of_considered_ions": number_considered_ions,
-                    "sites": site_dict,
-                    "type_charges": self.type_charge,
-                    "madelung_energy": madelung_energy,
-                }
-
-    def set_summary_dicts(self):
-        """
-        Sets summary dicts that can be used for correlations
-
-        bond_dict that includes information on each bond
-
-        "has_antbd" tells if there are antbonding states
-        "ICOHP_mean" shows the mean of all ICOHPs in EV
-
-        {'Yb-Sb': { 'has_antbdg': False, 'ICOHP_mean': -1.7448},
-        'Mn-Sb': { 'has_antbdg': True, 'ICOHP_mean': -1.525}}
-
-        a cation dict that includes all different coordination environments and counts for them
-        {'Na': {'T:4': 4, 'A:2': 4}, 'Si': {'T:6': 4, 'PP:6': 4}}
-
-        Returns:
-            None
-
-        """
-        relevant_ion_ids = [
-            isite for isite in self.list_equivalent_sites if isite in self.seq_ineq_ions
-        ]
-        # set population type
-        type_pop = self._get_pop_type()
-
-        final_dict_bonds = {}
-        for key in relevant_ion_ids:
-            item = self.condensed_bonding_analysis["sites"][key]
-            for type, properties in item["bonds"].items():
-                label_list = [item["ion"], str(type)]
-                new_label = sorted(label_list.copy())
-                label = str(new_label[0]) + "-" + str(new_label[1])
-
-                if label not in final_dict_bonds:
-                    final_dict_bonds[label] = {
-                        "number_of_bonds": int(properties["number_of_bonds"]),
-                        f"I{type_pop}_sum": float(properties[f"I{type_pop}_sum"]),
-                        "has_antbdg": properties["has_antibdg_states_below_Efermi"],
-                    }
-                else:
-                    final_dict_bonds[label]["number_of_bonds"] += int(
-                        properties["number_of_bonds"]
-                    )
-                    final_dict_bonds[label][f"I{type_pop}_sum"] += float(
-                        properties[f"I{type_pop}_sum"]
-                    )
-                    final_dict_bonds[label]["has_antbdg"] = (
-                        final_dict_bonds[label]["has_antbdg"]
-                        or properties["has_antibdg_states_below_Efermi"]
-                    )
-        self.final_dict_bonds = {}
-        for key, item in final_dict_bonds.items():
-            self.final_dict_bonds[key] = {}
-            self.final_dict_bonds[key][f"I{type_pop}_mean"] = item[
-                f"I{type_pop}_sum"
-            ] / (item["number_of_bonds"])
-            self.final_dict_bonds[key]["has_antbdg"] = item["has_antbdg"]
-
-        # rework, add all environments!
-        final_dict_ions = {}
-        for key in relevant_ion_ids:
-            if (
-                self.condensed_bonding_analysis["sites"][key]["ion"]
-                not in final_dict_ions
-            ):
-                final_dict_ions[
-                    self.condensed_bonding_analysis["sites"][key]["ion"]
-                ] = [self.condensed_bonding_analysis["sites"][key]["env"]]
-            else:
-                final_dict_ions[
-                    self.condensed_bonding_analysis["sites"][key]["ion"]
-                ].append(self.condensed_bonding_analysis["sites"][key]["env"])
-
-        self.final_dict_ions = {}
-        for key, item in final_dict_ions.items():
-            self.final_dict_ions[key] = dict(Counter(item))
+# Copyright (c) lobsterpy development team
+# Distributed under the terms of a BSD 3-Clause "New" or "Revised" License
+
+"""
+This module defines classes to analyze the COHPs automatically
+"""
+from __future__ import annotations
+
+import warnings
+from collections import Counter
+
+import numpy as np
+from pymatgen.core.structure import Structure
+from pymatgen.electronic_structure.core import Spin
+from pymatgen.io.lobster.lobsterenv import LobsterNeighbors
+from pymatgen.symmetry.analyzer import SpacegroupAnalyzer
+
+
+class Analysis:
+    """
+    Analysis class of COHP data from Lobster
+
+    Attributes:
+        condensed_bonding_analysis: dict including a summary of the most important bonding properties
+        final_dict_bonds: dict including information on ICOHPs per bond type
+        final_dict_ions: dict including information on environments of cations
+        chemenv: pymatgen.io.lobster.lobsterenv.LobsterNeighbors object
+        lse: LightStructureEnvironment from pymatgen
+        cutoff_icohp: Cutoff in percentage for evaluating neighbors based on ICOHP values.
+         cutoff_icohp*max_icohp limits the number of considered environments
+        anion_types: Set of Element objects from pymatgen
+        list_equivalent_sites: list of site indices of sites that indicate which sites are equivalent
+         e.g., [0 1 2 2 2] where site 0, 1, 2 indicate sites that are independent from each other
+        path_to_charge: str that describes the path to CHARGE.lobster
+        path_to_cohpcar: str that describes the path to COHPCAR.lobster
+        path_to_icohplist: str that describes the path to ICOHPLIST.lobster
+        path_to_poscar: str that describes path to POSCAR
+        path_to_madelung: str that describes path to POSCAR
+        are_cobis : bool indicating if file contains COBI/ICOBI data
+        are_coops : bool indicating if file contains COOP/ICOOP data
+        set_cohps: list of cohps
+        set_coordination_ions: list of coodination environment strings for each cation
+        set_equivalent_sites: set of inequivalent sites
+        seq_ineq_ions: set of inequivalent cations/sites in the structure
+        seq_infos_bonds (list): information on cation anion bonds (lists
+            of pymatgen.io.lobster.lobsterenv.ICOHPNeighborsInfo)
+        spg: space group information
+        structure: Structure object
+        type_charge: which charges are considered here
+        whichbonds: which bonds will be considered in analysis
+
+    """
+
+    def __init__(
+        self,
+        path_to_poscar: str,
+        path_to_icohplist: str,
+        path_to_cohpcar: str,
+        path_to_charge: str | None = None,
+        path_to_madelung: str | None = None,
+        whichbonds: str = "cation-anion",
+        cutoff_icohp: float = 0.1,
+        summed_spins=True,
+        are_cobis=False,
+        are_coops=False,
+        type_charge=None,
+        start=None,
+    ):
+        """
+        This is a class to analyse bonding information automatically
+
+        Args:
+            path_to_poscar: path to POSCAR (e.g., "POSCAR")
+            path_to_icohplist: path to ICOHPLIST.lobster (e.g., "ICOHPLIST.lobster")
+            path_to_cohpcar: path to COHPCAR.lobster (e.g., "COHPCAR.lobster")
+            path_to_charge: path to CHARGE.lobster (e.g., "CHARGE.lobster")
+            path_to_madelung: path to MadelungEnergies.lobster (e.g., "MadelungEnergies.lobster")
+            are_cobis : bool indicating if file contains COBI/ICOBI data
+            are_coops : bool indicating if file contains COOP/ICOOP data
+            whichbonds: selects which kind of bonds are analyzed. "cation-anion" is the default
+            cutoff_icohp: only bonds that are stronger than cutoff_icohp*strongest ICOHP will be considered
+            summed_spins: if true, spins will be summed
+            type_charge: If no path_to_charge is given, Valences will be used. Otherwise, Mulliken charges.
+                        Löwdin charges cannot be selected at the moment.
+            start: start energy for integration
+        """
+        self.start = start
+        self.path_to_poscar = path_to_poscar
+        self.path_to_icohplist = path_to_icohplist
+        self.path_to_cohpcar = path_to_cohpcar
+        self.whichbonds = whichbonds
+        self.cutoff_icohp = cutoff_icohp
+        self.path_to_charge = path_to_charge
+        self.path_to_madelung = path_to_madelung
+        self.are_cobis = are_cobis
+        self.are_coops = are_coops
+        self.setup_env()
+        self.get_information_all_bonds(summed_spins=summed_spins)
+
+        # This determines how cations and anions
+        if path_to_charge is None:
+            self.type_charge = "Valences"
+        else:
+            if type_charge is None:
+                self.type_charge = "Mulliken"
+            elif type_charge == "Mulliken":
+                self.type_charge = "Mulliken"
+            elif type_charge == "Löwdin":
+                raise ValueError(
+                    "Only Mulliken charges can be used here at the moment. Implementation will follow."
+                )
+            else:
+                self.type_charge = "Valences"
+                print(
+                    "type_charge cannot be read! Please use Mulliken/Löwdin. Now, we will use valences"
+                )
+
+        self.set_condensed_bonding_analysis()
+        self.set_summary_dicts()
+        self.path_to_madelung = path_to_madelung
+
+    def setup_env(self):
+        """
+        This method helps setting up the light structure environments based on COHPs
+
+        Returns:
+            None
+
+        """
+        self.structure = Structure.from_file(self.path_to_poscar)
+        sga = SpacegroupAnalyzer(structure=self.structure)
+        symmetry_dataset = sga.get_symmetry_dataset()
+        equivalent_sites = symmetry_dataset["equivalent_atoms"]
+        self.list_equivalent_sites = equivalent_sites
+        self.set_equivalent_sites = list(set(equivalent_sites))
+        self.spg = symmetry_dataset["international"]
+
+        if self.whichbonds == "cation-anion":
+            try:
+                self.chemenv = LobsterNeighbors(
+                    filename_ICOHP=self.path_to_icohplist,
+                    structure=Structure.from_file(self.path_to_poscar),
+                    additional_condition=1,
+                    perc_strength_ICOHP=self.cutoff_icohp,
+                    filename_CHARGE=self.path_to_charge,
+                    valences_from_charges=True,
+                    adapt_extremum_to_add_cond=True,
+                    are_cobis=self.are_cobis,
+                    are_coops=self.are_coops,
+                )
+            except ValueError as err:
+                if (
+                    str(err) == "min() arg is an empty sequence"
+                    or str(err)
+                    == "All valences are equal to 0, additional_conditions 1, 3, 5 and 6 will not work"
+                ):
+                    raise ValueError(
+                        "Consider switching to an analysis of all bonds and not only cation-anion bonds."
+                        " It looks like no cations are detected."
+                    )
+                raise err
+        elif self.whichbonds == "all":
+            # raise ValueError("only cation anion bonds implemented so far")
+            self.chemenv = LobsterNeighbors(
+                filename_ICOHP=self.path_to_icohplist,
+                structure=Structure.from_file(self.path_to_poscar),
+                additional_condition=0,
+                perc_strength_ICOHP=self.cutoff_icohp,
+                filename_CHARGE=self.path_to_charge,
+                valences_from_charges=True,
+                adapt_extremum_to_add_cond=True,
+                are_cobis=self.are_cobis,
+                are_coops=self.are_coops,
+            )
+
+        else:
+            raise ValueError("only cation anion and all bonds implemented so far")
+
+        # determine cations and anions
+        try:
+            if self.whichbonds == "cation-anion":
+                self.lse = self.chemenv.get_light_structure_environment(
+                    only_cation_environments=True
+                )
+            elif self.whichbonds == "all":
+                self.lse = self.chemenv.get_light_structure_environment(
+                    only_cation_environments=False
+                )
+        except ValueError:
+
+            class Lse:
+                """Test class when error was raised"""
+
+                def __init__(self, chemenv, valences=None):
+                    """
+                    Test class when error was raised
+
+                    Args:
+                        chemenv (LobsterNeighbors): LobsterNeighbors object
+                        valences: list of valences
+
+                    """
+                    if valences is None:
+                        self.coordination_environments = [
+                            [{"ce_symbol": str(len(coord))}] for coord in chemenv
+                        ]
+                    else:
+                        self.coordination_environments = []
+
+                        for val, coord in zip(valences, chemenv):
+                            if val >= 0.0:
+                                self.coordination_environments.append(
+                                    [{"ce_symbol": str(len(coord))}]
+                                )
+                            else:
+                                self.coordination_environments.append(
+                                    [{"ce_symbol": None}]
+                                )
+
+            if self.whichbonds == "all":
+                self.lse = Lse(self.chemenv.list_coords)
+            elif self.whichbonds == "cation-anion":
+                # make a new list
+                self.lse = Lse(self.chemenv.list_coords, self.chemenv.valences)
+
+    def get_information_all_bonds(self, summed_spins=True):
+        """
+        This method will gather all information on the bonds within the compound
+
+        Returns:
+            None
+
+        """
+        if self.whichbonds == "cation-anion":
+            # this will only analyze cation anion bonds which simplifies the analysis
+            self.seq_ineq_ions = []
+            self.seq_coord_ions = []
+            self.seq_infos_bonds = []
+            self.seq_labels_cohps = []
+            self.seq_cohps = []
+            # only_bonds_to
+
+            self.anion_types = self.chemenv.get_anion_types()
+            for ice, ce in enumerate(self.lse.coordination_environments):
+                # only look at inequivalent sites (use of symmetry to speed everything up!)!
+                # only look at those cations that have cation-anion bonds
+                if ice in self.set_equivalent_sites and ce[0]["ce_symbol"] is not None:
+                    self.seq_ineq_ions.append(ice)
+
+                    self.seq_coord_ions.append(ce[0]["ce_symbol"])
+                    self.seq_infos_bonds.append(
+                        self.chemenv.get_info_icohps_to_neighbors([ice])
+                    )
+
+                    aniontype_labels = []
+                    aniontype_cohps = []
+
+                    # go through all anions in the structure!
+                    for anion in self.anion_types:
+                        # get labels and summed cohp objects
+                        labels, summedcohps = self.chemenv.get_info_cohps_to_neighbors(
+                            self.path_to_cohpcar,
+                            [ice],
+                            summed_spin_channels=summed_spins,
+                            per_bond=False,
+                            only_bonds_to=[str(anion)],
+                        )
+
+                        aniontype_labels.append(labels)
+                        aniontype_cohps.append(summedcohps)
+
+                    self.seq_labels_cohps.append(aniontype_labels)
+                    self.seq_cohps.append(aniontype_cohps)
+
+        elif self.whichbonds == "all":
+            # this will only analyze all bonds
+
+            self.seq_ineq_ions = []
+            self.seq_coord_ions = []
+            self.seq_infos_bonds = []
+            self.seq_labels_cohps = []
+            self.seq_cohps = []
+            # only_bonds_to
+            self.elements = self.structure.composition.elements
+            # self.anion_types = self.chemenv.get_anion_types()
+            for ice, ce in enumerate(self.lse.coordination_environments):
+                # only look at inequivalent sites (use of symmetry to speed everything up!)!
+                # only look at those cations that have cation-anion bonds
+                if ice in self.set_equivalent_sites and ce[0]["ce_symbol"] is not None:
+                    self.seq_ineq_ions.append(ice)
+                    self.seq_coord_ions.append(ce[0]["ce_symbol"])
+                    self.seq_infos_bonds.append(
+                        self.chemenv.get_info_icohps_to_neighbors([ice])
+                    )
+
+                    type_labels = []
+                    type_cohps = []
+
+                    for element in self.elements:
+                        # get labels and summed cohp objects
+                        labels, summedcohps = self.chemenv.get_info_cohps_to_neighbors(
+                            self.path_to_cohpcar,
+                            [ice],
+                            onlycation_isites=False,
+                            summed_spin_channels=summed_spins,
+                            per_bond=False,
+                            only_bonds_to=[str(element)],
+                        )
+
+                        type_labels.append(labels)
+                        type_cohps.append(summedcohps)
+
+                    self.seq_labels_cohps.append(type_labels)
+                    self.seq_cohps.append(type_cohps)
+
+    @staticmethod
+    def _get_strenghts_for_each_bond(pairs, strengths, nameion=None):
+        """
+
+        Args:
+            pairs: list of list including labels for the atoms, e.g., [['O3', 'Cu1'], ['O3', 'Cu1']]
+            strengths (list of float): list that gives the icohp strengths as a float, [-1.86287, -1.86288]
+            nameion: string including the name of the cation in the list, e.g Cu1
+
+        Returns:
+            dict including inormation on icohps for each bond type, e.g.
+            {'Yb-Sb': [-1.59769, -2.14723, -1.7925, -1.60773, -1.80149, -2.14335]}
+
+
+        """
+        dict_strenghts = {}
+
+        for pair, strength in zip(pairs, strengths):
+            if nameion is not None:
+                new = [
+                    LobsterNeighbors._split_string(pair[0])[0],
+                    LobsterNeighbors._split_string(pair[1])[0],
+                ]
+                new = Analysis._sort_name(new, nameion)
+                string_here = new[0] + "-" + new[1]
+            else:
+                new = sorted(
+                    [
+                        LobsterNeighbors._split_string(pair[0])[0],
+                        LobsterNeighbors._split_string(pair[1])[0],
+                    ]
+                )
+                string_here = new[0] + "-" + new[1]
+
+            if string_here not in dict_strenghts:
+                dict_strenghts[string_here] = []
+            dict_strenghts[string_here].append(strength)
+        return dict_strenghts
+
+    @staticmethod
+    def _sort_name(pair, nameion=None):
+        """
+        Will place the cation first in a list of name strings
+        Args:
+            pair: ["O","Cu"]
+            nameion: "Cu"
+
+        Returns:
+            will return list of str, e.g. ["Cu", "O"]
+
+        """
+        if nameion is not None:
+            new = []
+            if pair[0] == nameion:
+                new.append(pair[0])
+                new.append(pair[1])
+
+            elif pair[1] == nameion:
+                new.append(pair[1])
+                new.append(pair[0])
+
+        return new
+
+    def _get_antibdg_states(self, cohps, labels, nameion=None, limit=0.01):
+        """
+        Will return a dictionary including information on antibonding states
+        e.g., similar to: {'Cu-O': True, 'Cu-F': True}
+
+        Args:
+            cohps: list of pymatgen.electronic_structure.cohp.Cohp ojbects
+            labels: ['2 x Cu-O', '4 x Cu-F']
+            nameion: string of the cation name, e.g. "Cu"
+            limit: limit to detect antibonding states
+
+        Returns:
+            dict including in formation on whether antibonding interactions exist,
+            e.g., {'Cu-O': True, 'Cu-F': True}
+
+
+        """
+        dict_antibd = {}
+        for label, cohp in zip(labels, cohps):
+            if label is not None:
+                if nameion is not None:
+                    new = label.split(" ")[2].split("-")
+                    sorted_new = self._sort_name(new, nameion)
+                    new_label = sorted_new[0] + "-" + sorted_new[1]
+                else:
+                    new = label.split(" ")[2].split("-")
+                    sorted_new = sorted(new.copy())
+                    new_label = sorted_new[0] + "-" + sorted_new[1]
+
+                antbd = cohp.has_antibnd_states_below_efermi(limit=limit)
+                if Spin.down in antbd:
+                    dict_antibd[new_label] = antbd[Spin.up] or antbd[Spin.down]
+                else:
+                    dict_antibd[new_label] = antbd[Spin.up]
+
+        return dict_antibd
+
+    def _integrate_antbdstates_below_efermi_for_set_cohps(self, labels, cohps, nameion):
+        """
+        .. warning:: NEEDS MORE TESTS
+
+        This method will return a dictionary including information on antibonding states
+        important is however that only the energy range can be considered that has been computed
+        (i.e., this might not be all)
+        e.g., similar to: {'Cu-O': {'integral': 4.24374775705, 'perc': 5.7437713186999995},
+        'Cu-F': {'integral': 3.07098300965, 'perc': 4.25800841445}}
+
+        Args:
+            cohps: list of pymatgen.electronic_structure.cohp.Cohp ojbects
+            labels: ['2 x Cu-O', '4 x Cu-F']
+            nameion: string of the cation name, e.g. "Cu"
+
+        Returns:
+            dict including in formation on whether antibonding interactions exist,
+            e.g., {'Cu-O': {'integral': 4.24374775705, 'perc': 5.7437713186999995},
+            'Cu-F': {'integral': 3.07098300965, 'perc': 4.25800841445}}}
+        """
+        dict_bd_antibd = {}
+        for label, cohp in zip(labels, cohps):
+            if label is not None:
+                new = label.split(" ")[2].split("-")
+                sorted_new = self._sort_name(new, nameion)
+                new_label = sorted_new[0] + "-" + sorted_new[1]
+                if not self.are_cobis and not self.are_coops:
+                    (
+                        integral,
+                        perc,
+                        integral2,
+                        perc2,
+                    ) = self._integrate_antbdstates_below_efermi(cohp, start=self.start)
+                else:
+                    (
+                        integral2,
+                        perc2,
+                        integral,
+                        perc,
+                    ) = self._integrate_antbdstates_below_efermi(cohp, start=self.start)
+
+                if integral == 0 and integral2 != 0.0:
+                    dict_bd_antibd[new_label] = {
+                        "bonding": {"integral": integral2, "perc": perc2},
+                        "antibonding": {"integral": integral, "perc": 0.0},
+                    }
+                elif integral2 == 0.0 and integral != 0.0:
+                    dict_bd_antibd[new_label] = {
+                        "bonding": {"integral": integral2, "perc": 0.0},
+                        "antibonding": {"integral": integral, "perc": perc},
+                    }
+                elif integral == 0.0 and integral2 == 0.0:
+                    dict_bd_antibd[new_label] = {
+                        "bonding": {"integral": integral2, "perc": 0.0},
+                        "antibonding": {"integral": integral, "perc": 0.0},
+                    }
+                else:
+                    dict_bd_antibd[new_label] = {
+                        "bonding": {"integral": integral2, "perc": perc2},
+                        "antibonding": {"integral": integral, "perc": perc},
+                    }
+
+        return dict_bd_antibd
+
+    def _integrate_antbdstates_below_efermi(self, cohp, start):
+        """
+        .. warning:: NEEDS MORE TESTS
+
+        This integrates the whole COHP curve that has been computed.
+        The energy range is very important.
+        At present the energy range considered is dependent on COHPstartEnergy
+        set during lobster runs. The bonding / antibonding intergral values are sensitive to this parameter.
+        If COHPstartEnergy value does not cover entire range of VASP calculations then
+        absolute value of ICOHP_sum might not be equivalent to (bonding- antibonding) integral values.
+
+        Args:
+            cohp: cohp object
+            start: integration start energy in eV , eg start = -15
+
+        Returns:
+            absolute value of antibonding, percentage value of antibonding,
+            absolute value of bonding and percentage value of bonding interactions
+        """
+        warnings.warn(
+            "The bonding, antibonding integral/percent values are numerical estimate."
+            " These values are sensitive to COHPstartEnergy parameter."
+            " If COHPstartEnergy value does not cover entire range of VASP calculations then"
+            " absolute value of ICOHP_sum might not be equivalent to (bonding- antibonding) integral values."
+        )
+
+        from scipy.integrate import trapezoid
+
+        def integrate_positive(y, x):
+            """
+
+            This will integrate only bonding interactions of the COHP
+
+            Args:
+                y: COHP values
+                x: Energy values
+
+            Returns:
+                integrated value of bonding interactions
+            """
+            y = np.asanyarray(y)
+            x = np.asanyarray(x)
+
+            bonding = trapezoid(y, x)
+
+            return np.round(bonding, 2)
+
+        def integrate_negative(y, x):
+            """
+            Will integrate only one side of the COHP
+            Args:
+                y: COHP values
+                x: Energy values
+            Returns:
+                integrated value of antibonding interactions
+            """
+            y = np.asanyarray(y)
+            x = np.asanyarray(x)
+            antibonding = trapezoid(y, x)
+
+            return np.round(antibonding, 2)
+
+        # will integrate spin.up and spin.down only below efermi
+        energies_corrected = cohp.energies - cohp.efermi
+        if Spin.down in cohp.cohp:
+            summedcohp = cohp.cohp[Spin.up] + cohp.cohp[Spin.down]
+        else:
+            summedcohp = cohp.cohp[Spin.up]
+
+        cohp_bf = []
+        en_bf = []
+
+        for i, en in enumerate(energies_corrected):
+            if (start is None) and en <= 0:
+                en_bf.append(en)
+                cohp_bf.append(-1 * summedcohp[i])
+            if (start is not None) and 0 >= en >= start:
+                en_bf.append(en)
+                cohp_bf.append(-1 * summedcohp[i])
+
+        # Separate the bonding and antibonding COHP values in separate lists
+        pos = []
+        en_pos = []
+        neg = []
+        en_neg = []
+
+        for i, scohp in enumerate(cohp_bf):
+            if scohp >= 0:
+                pos.append(scohp)
+                en_pos.append(energies_corrected[i])
+
+        for i, scohp in enumerate(cohp_bf):
+            if scohp <= 0:
+                neg.append(-1 * scohp)
+                en_neg.append(energies_corrected[i])
+
+        antibonding = integrate_negative(y=neg, x=en_neg)
+
+        bonding = integrate_positive(y=pos, x=en_pos)
+
+        return (
+            antibonding,
+            np.round(abs(antibonding) / (abs(bonding) + abs(antibonding)), 5),
+            bonding,
+            np.round(abs(bonding) / (abs(bonding) + abs(antibonding)), 5),
+        )
+
+    def _get_pop_type(self):
+        """
+        Convenience method to return the type of input population file
+
+        Returns:
+            A String of analysed population can be COOP/COBI/COHP
+        """
+        if self.are_cobis:
+            type_pop = "COBI"
+        elif self.are_coops:
+            type_pop = "COOP"
+        else:
+            type_pop = "COHP"
+
+        return type_pop
+
+    @staticmethod
+    def _get_bond_dict(
+        bond_strength_dict,
+        small_antbd_dict,
+        nameion=None,
+        large_antbd_dict=None,
+        type_pop=None,
+    ):
+        """
+        Will return a bond_dict including information for each site
+
+        Args:
+            bond_strength_dict (dict): dict with bond names as key and lists of bond strengths as items
+            small_antbd_dict (dict): dict including if there are antibonding interactions, {'Yb-Sb': False}
+            nameion (str): name of the cation, e.g. Yb
+            large_antbdg_dict: will be implemented later
+            type_pop: population type analyzed. eg. COHP
+
+
+        Returns:
+            Eg., if type_pop == 'COHP', will return
+            dict including information on the anion (as label) and the ICOHPs in the item of the dict
+            ICOHP_mean refers to the mean ICOHP in eV
+            ICOHP_sum refers to the sum of the ICOHPs in eV
+            has_antibdg_states_below_Efermi is True if there are antibonding interactions below Efermi
+            "number_of_bonds" will count the numbers of bonds to the cation
+
+            example:
+            {'Sb': {'ICOHP_mean': '-1.85', 'ICOHP_sum': '-11.09',
+            'has_antibdg_states_below_Efermi': False, 'number_of_bonds': 6}}
+
+
+        """
+        bond_dict = {}
+
+        for key, item in bond_strength_dict.items():
+            if nameion is not None:
+                a = key.split("-")[0]
+                b = key.split("-")[1]
+                if a == nameion:
+                    key_here = b
+                elif b == nameion:
+                    key_here = a
+
+            if large_antbd_dict is None:
+                bond_dict[key_here] = {
+                    f"I{type_pop}_mean": str(round(np.mean(item), 2)),
+                    f"I{type_pop}_sum": str(round(np.sum(item), 2)),
+                    "has_antibdg_states_below_Efermi": small_antbd_dict[key],
+                    "number_of_bonds": len(item),
+                }
+            else:
+                bond_dict[key_here] = {
+                    f"I{type_pop}_mean": str(round(np.mean(item), 2)),
+                    f"I{type_pop}_sum": str(round(np.sum(item), 2)),
+                    "has_antibdg_states_below_Efermi": small_antbd_dict[key],
+                    "number_of_bonds": len(item),
+                    "perc_antibdg_states_below_Efermi": large_antbd_dict[key],
+                }
+
+        return bond_dict
+
+    def set_condensed_bonding_analysis(self):
+        """
+        Sets a condensed version of the bonding analysis including a summary dictionary
+
+        Returns:
+            None
+
+        """
+        self.condensed_bonding_analysis = {}
+        # which icohps are considered
+        if self.whichbonds == "cation-anion":
+            limit_icohps = self.chemenv._get_limit_from_extremum(
+                self.chemenv.Icohpcollection,
+                self.cutoff_icohp,
+                adapt_extremum_to_add_cond=True,
+                additional_condition=1,
+            )
+        elif self.whichbonds == "all":
+            limit_icohps = self.chemenv._get_limit_from_extremum(
+                self.chemenv.Icohpcollection,
+                self.cutoff_icohp,
+                adapt_extremum_to_add_cond=True,
+                additional_condition=0,
+            )
+            # formula of the compound
+        formula = str(self.structure.composition.reduced_formula)
+        # set population type
+        type_pop = self._get_pop_type()
+        # how many inequivalent cations are in the structure
+        if self.whichbonds == "cation-anion":
+            number_considered_ions = len(self.seq_ineq_ions)
+        elif self.whichbonds == "all":
+            number_considered_ions = len(self.seq_ineq_ions)
+
+        # what was the maximum bond lengths that was considered
+        max_bond_lengths = max(self.chemenv.Icohpcollection._list_length)
+
+        # what are the charges for the cations in the structure
+        charge_list = self.chemenv.valences
+
+        # dictionary including bonding information for each site
+        site_dict = {}
+        if self.whichbonds == "cation-anion":
+            for ication, ce, cation_anion_infos, labels, cohps in zip(
+                self.seq_ineq_ions,
+                self.seq_coord_ions,
+                self.seq_infos_bonds,
+                self.seq_labels_cohps,
+                self.seq_cohps,
+            ):
+                namecation = str(self.structure[ication].specie)
+
+                # This will compute the mean strengths of ICOHPs
+                mean_icohps = self._get_strenghts_for_each_bond(
+                    pairs=cation_anion_infos[4],
+                    strengths=cation_anion_infos[1],
+                    nameion=namecation,
+                )
+                # pairs, strengths, nameion
+                # will collect if there are antibonding states present
+                antbdg = self._get_antibdg_states(cohps, labels, namecation)
+                dict_antibonding = (
+                    self._integrate_antbdstates_below_efermi_for_set_cohps(
+                        labels, cohps, nameion=namecation
+                    )
+                )
+
+                bond_dict = self._get_bond_dict(
+                    mean_icohps, antbdg, namecation, type_pop=type_pop
+                )
+
+                for k, v in bond_dict.items():
+                    for k2, v2 in dict_antibonding.items():
+                        if namecation == k2.split("-")[0] and k == k2.split("-")[1]:
+                            v["bonding"] = v2["bonding"]
+                            v["antibonding"] = v2["antibonding"]
+
+                site_dict[ication] = {
+                    "env": ce,
+                    "bonds": bond_dict,
+                    "ion": namecation,
+                    "charge": charge_list[ication],
+                    "relevant_bonds": cation_anion_infos[3],
+                }
+        elif self.whichbonds == "all":
+            for iion, ce, bond_infos, labels, cohps in zip(
+                self.seq_ineq_ions,
+                self.seq_coord_ions,
+                self.seq_infos_bonds,
+                self.seq_labels_cohps,
+                self.seq_cohps,
+            ):
+                nameion = str(self.structure[iion].specie)
+
+                # This will compute the mean strengths of ICOHPs
+                mean_icohps = self._get_strenghts_for_each_bond(
+                    pairs=bond_infos[4], strengths=bond_infos[1], nameion=None
+                )
+                # pairs, strengths, nameion
+                # will collect if there are antibonding states present
+                antbdg = self._get_antibdg_states(cohps, labels, nameion=None)
+
+                dict_antibonding = (
+                    self._integrate_antbdstates_below_efermi_for_set_cohps(
+                        labels, cohps, nameion
+                    )
+                )
+
+                bond_dict = self._get_bond_dict(
+                    mean_icohps, antbdg, nameion=nameion, type_pop=type_pop
+                )
+
+                for k, v in bond_dict.items():
+                    for k2, v2 in dict_antibonding.items():
+                        if nameion == k2.split("-")[0] and k == k2.split("-")[1]:
+                            v["bonding"] = v2["bonding"]
+                            v["antibonding"] = v2["antibonding"]
+
+                site_dict[iion] = {
+                    "env": ce,
+                    "bonds": bond_dict,
+                    "ion": nameion,
+                    "charge": charge_list[iion],
+                    "relevant_bonds": bond_infos[3],
+                }
+
+        if self.path_to_madelung is None:
+            if self.whichbonds == "cation-anion":
+                # This sets the dictionary including the most important information on the compound
+                self.condensed_bonding_analysis = {
+                    "formula": formula,
+                    "max_considered_bond_length": max_bond_lengths,
+                    f"limit_i{type_pop.lower()}": limit_icohps,
+                    "number_of_considered_ions": number_considered_ions,
+                    "sites": site_dict,
+                    "type_charges": self.type_charge,
+                }
+            elif self.whichbonds == "all":
+                self.condensed_bonding_analysis = {
+                    "formula": formula,
+                    "max_considered_bond_length": max_bond_lengths,
+                    f"limit_i{type_pop.lower()}": limit_icohps,
+                    "number_of_considered_ions": number_considered_ions,
+                    "sites": site_dict,
+                    "type_charges": self.type_charge,
+                }
+        else:
+            from pymatgen.io.lobster import MadelungEnergies
+
+            madelung = MadelungEnergies(self.path_to_madelung)
+            if self.type_charge == "Mulliken":
+                madelung_energy = madelung.madelungenergies_Mulliken
+            elif self.type_charge == "Löwdin":
+                madelung_energy = madelung.madelungenergies_Loewdin
+            # This sets the dictionary including the most important information on the compound
+            if self.whichbonds == "cation-anion":
+                self.condensed_bonding_analysis = {
+                    "formula": formula,
+                    "max_considered_bond_length": max_bond_lengths,
+                    f"limit_i{type_pop.lower()}": limit_icohps,
+                    "number_of_considered_ions": number_considered_ions,
+                    "sites": site_dict,
+                    "type_charges": self.type_charge,
+                    "madelung_energy": madelung_energy,
+                }
+            elif self.whichbonds == "all":
+                self.condensed_bonding_analysis = {
+                    "formula": formula,
+                    "max_considered_bond_length": max_bond_lengths,
+                    f"limit_i{type_pop.lower()}": limit_icohps,
+                    "number_of_considered_ions": number_considered_ions,
+                    "sites": site_dict,
+                    "type_charges": self.type_charge,
+                    "madelung_energy": madelung_energy,
+                }
+
+    def set_summary_dicts(self):
+        """
+        Sets summary dicts that can be used for correlations
+
+        bond_dict that includes information on each bond
+
+        "has_antbd" tells if there are antbonding states
+        "ICOHP_mean" shows the mean of all ICOHPs in EV
+
+        {'Yb-Sb': { 'has_antbdg': False, 'ICOHP_mean': -1.7448},
+        'Mn-Sb': { 'has_antbdg': True, 'ICOHP_mean': -1.525}}
+
+        a cation dict that includes all different coordination environments and counts for them
+        {'Na': {'T:4': 4, 'A:2': 4}, 'Si': {'T:6': 4, 'PP:6': 4}}
+
+        Returns:
+            None
+
+        """
+        relevant_ion_ids = [
+            isite for isite in self.list_equivalent_sites if isite in self.seq_ineq_ions
+        ]
+        # set population type
+        type_pop = self._get_pop_type()
+
+        final_dict_bonds = {}
+        for key in relevant_ion_ids:
+            item = self.condensed_bonding_analysis["sites"][key]
+            for type, properties in item["bonds"].items():
+                label_list = [item["ion"], str(type)]
+                new_label = sorted(label_list.copy())
+                label = str(new_label[0]) + "-" + str(new_label[1])
+
+                if label not in final_dict_bonds:
+                    final_dict_bonds[label] = {
+                        "number_of_bonds": int(properties["number_of_bonds"]),
+                        f"I{type_pop}_sum": float(properties[f"I{type_pop}_sum"]),
+                        "has_antbdg": properties["has_antibdg_states_below_Efermi"],
+                    }
+                else:
+                    final_dict_bonds[label]["number_of_bonds"] += int(
+                        properties["number_of_bonds"]
+                    )
+                    final_dict_bonds[label][f"I{type_pop}_sum"] += float(
+                        properties[f"I{type_pop}_sum"]
+                    )
+                    final_dict_bonds[label]["has_antbdg"] = (
+                        final_dict_bonds[label]["has_antbdg"]
+                        or properties["has_antibdg_states_below_Efermi"]
+                    )
+        self.final_dict_bonds = {}
+        for key, item in final_dict_bonds.items():
+            self.final_dict_bonds[key] = {}
+            self.final_dict_bonds[key][f"I{type_pop}_mean"] = item[
+                f"I{type_pop}_sum"
+            ] / (item["number_of_bonds"])
+            self.final_dict_bonds[key]["has_antbdg"] = item["has_antbdg"]
+
+        # rework, add all environments!
+        final_dict_ions = {}
+        for key in relevant_ion_ids:
+            if (
+                self.condensed_bonding_analysis["sites"][key]["ion"]
+                not in final_dict_ions
+            ):
+                final_dict_ions[
+                    self.condensed_bonding_analysis["sites"][key]["ion"]
+                ] = [self.condensed_bonding_analysis["sites"][key]["env"]]
+            else:
+                final_dict_ions[
+                    self.condensed_bonding_analysis["sites"][key]["ion"]
+                ].append(self.condensed_bonding_analysis["sites"][key]["env"])
+
+        self.final_dict_ions = {}
+        for key, item in final_dict_ions.items():
+            self.final_dict_ions[key] = dict(Counter(item))