# Copyright (c) lobsterpy development team
# Distributed under the terms of a BSD 3-Clause "New" or "Revised" License

"""This module defines classes to analyze the COHPs automatically."""
from __future__ import annotations

import warnings
from collections import Counter
from pathlib import Path

import numpy as np
from pymatgen.analysis.bond_valence import BVAnalyzer
from pymatgen.core.structure import Structure
from pymatgen.electronic_structure.cohp import CompleteCohp
from pymatgen.electronic_structure.core import Spin
from pymatgen.io.lobster import Bandoverlaps, Charge, Doscar, Lobsterin, Lobsterout
from pymatgen.io.lobster.lobsterenv import LobsterNeighbors
from pymatgen.io.vasp.outputs import Vasprun
from pymatgen.symmetry.analyzer import SpacegroupAnalyzer


class Analysis:
    """
    Class to analyze COHP/COOP/COBI  data from Lobster.

    Attributes:
        condensed_bonding_analysis: dict including a summary of the most important bonding properties
        final_dict_bonds: dict including information on ICOHPs per bond type
        final_dict_ions: dict including information on environments of cations
        chemenv: pymatgen.io.lobster.lobsterenv.LobsterNeighbors object
        lse: LightStructureEnvironment from pymatgen
        cutoff_icohp: Cutoff in percentage for evaluating neighbors based on ICOHP values.
        cutoff_icohp*max_icohp limits the number of considered environments
        anion_types: Set of Element objects from pymatgen
        list_equivalent_sites: list of site indices of sites that indicate which sites are equivalent
        e.g., [0 1 2 2 2] where site 0, 1, 2 indicate sites that are independent from each other
        path_to_charge: str that describes the path to CHARGE.lobster
        path_to_cohpcar: str that describes the path to COHPCAR.lobster
        path_to_icohplist: str that describes the path to ICOHPLIST.lobster
        path_to_poscar: str that describes path to POSCAR
        path_to_madelung: str that describes path to POSCAR
        are_cobis : bool indicating if file contains COBI/ICOBI data
        are_coops : bool indicating if file contains COOP/ICOOP data
        noise_cutoff : float that sets the lower limit of icohps or icoops or icobis considered
        seq_cohps: list of cohps
        seq_coord_ions: list of co-ordination environment strings for each cation
        seq_equivalent_sites: seq of inequivalent sites
        seq_ineq_ions: seq of inequivalent cations/sites in the structure
        seq_infos_bonds (list): information on cation anion bonds (lists
        of pymatgen.io.lobster.lobsterenv.ICOHPNeighborsInfo)
        spg: space group information
        structure: Structure object
        type_charge: which charges are considered here
        orbital_resolved: bool indicating whether analysis is performed
        orbital wise
        which_bonds: which bonds will be considered in analysis
    """

    def __init__(
        self,
        path_to_poscar: str | Path,
        path_to_icohplist: str | Path,
        path_to_cohpcar: str | Path,
        path_to_charge: str | Path | None = None,
        path_to_madelung: str | Path | None = None,
        which_bonds: str = "cation-anion",
        cutoff_icohp: float = 0.1,
        noise_cutoff: float = 0.1,
        orbital_cutoff: float = 0.05,
        summed_spins=True,
        are_cobis=False,
        are_coops=False,
        type_charge=None,
        start=None,
        orbital_resolved=False,
    ):
        """
        Automatically analyze bonding information with this class.

        Args:
            path_to_poscar: path to POSCAR (e.g., "POSCAR")
            path_to_icohplist: path to ICOHPLIST.lobster (e.g., "ICOHPLIST.lobster")
            path_to_cohpcar: path to COHPCAR.lobster (e.g., "COHPCAR.lobster")
            path_to_charge: path to CHARGE.lobster (e.g., "CHARGE.lobster")
            path_to_madelung: path to MadelungEnergies.lobster (e.g., "MadelungEnergies.lobster")
            are_cobis : bool indicating if file contains COBI/ICOBI data
            are_coops : bool indicating if file contains COOP/ICOOP data
            noise_cutoff : float that sets the lower limit of icohps or icoops or icobis considered
            orbital_cutoff : float that sets the minimum percentage for the orbital resolved analysis.
            (Affects only when orbital_resolved argument is set to True) Set it to 0 to get results
            of all orbitals in the detected relevant bonds. Default is to 0.05 i.e. only analyzes
            if orbital contribution is 5 % or more.
            which_bonds: selects which kind of bonds are analyzed. "cation-anion" is the default
            cutoff_icohp: only bonds that are stronger than cutoff_icohp*strongest ICOHP will be considered
            summed_spins: if true, spins will be summed
            type_charge: If no path_to_charge is given, Valences will be used. Otherwise, Mulliken charges.
            Löwdin charges cannot be selected at the moment.
            orbital_resolved: bool indicating whether analysis is performed orbital wise
            start: start energy for integration

        """
        self.start = start
        self.path_to_poscar = path_to_poscar
        self.path_to_icohplist = path_to_icohplist
        self.path_to_cohpcar = path_to_cohpcar
        self.which_bonds = which_bonds
        self.cutoff_icohp = cutoff_icohp
        self.orbital_cutoff = orbital_cutoff
        self.path_to_charge = path_to_charge
        self.path_to_madelung = path_to_madelung
        self.are_cobis = are_cobis
        self.are_coops = are_coops
        self.noise_cutoff = noise_cutoff
        self.setup_env()
        self.get_information_all_bonds(summed_spins=summed_spins)
        self.orbital_resolved = orbital_resolved

        # This determines how cations and anions
        if path_to_charge is None:
            self.type_charge = "Valences"
        else:
            if type_charge is None:
                self.type_charge = "Mulliken"
            elif type_charge == "Mulliken":
                self.type_charge = "Mulliken"
            elif type_charge == "Löwdin":
                raise ValueError(
                    "Only Mulliken charges can be used here at the moment. Implementation will follow."
                )
            else:
                self.type_charge = "Valences"
                print(
                    "type_charge cannot be read! Please use Mulliken/Löwdin. Now, we will use valences"
                )

        self.set_condensed_bonding_analysis()
        self.set_summary_dicts()
        self.path_to_madelung = path_to_madelung

    def setup_env(self):
        """
        Set up the light structure environments based on COHPs using this method.

        Returns:
            None

        """
        self.structure = Structure.from_file(self.path_to_poscar)
        sga = SpacegroupAnalyzer(structure=self.structure)
        symmetry_dataset = sga.get_symmetry_dataset()
        equivalent_sites = symmetry_dataset["equivalent_atoms"]
        self.list_equivalent_sites = equivalent_sites
        self.seq_equivalent_sites = list(set(equivalent_sites))
        self.spg = symmetry_dataset["international"]

        if self.which_bonds == "cation-anion":
            try:
                self.chemenv = LobsterNeighbors(
                    filename_ICOHP=self.path_to_icohplist,
                    structure=Structure.from_file(self.path_to_poscar),
                    additional_condition=1,
                    perc_strength_ICOHP=self.cutoff_icohp,
                    filename_CHARGE=self.path_to_charge,
                    valences_from_charges=True,
                    adapt_extremum_to_add_cond=True,
                    are_cobis=self.are_cobis,
                    are_coops=self.are_coops,
                    noise_cutoff=self.noise_cutoff,
                )
            except ValueError as err:
                if (
                    str(err) == "min() arg is an empty sequence"
                    or str(err)
                    == "All valences are equal to 0, additional_conditions 1, 3, 5 and 6 will not work"
                ):
                    raise ValueError(
                        "Consider switching to an analysis of all bonds and not only cation-anion bonds."
                        " It looks like no cations are detected."
                    )
                raise err
        elif self.which_bonds == "all":
            # raise ValueError("only cation anion bonds implemented so far")
            self.chemenv = LobsterNeighbors(
                filename_ICOHP=self.path_to_icohplist,
                structure=Structure.from_file(self.path_to_poscar),
                additional_condition=0,
                perc_strength_ICOHP=self.cutoff_icohp,
                filename_CHARGE=self.path_to_charge,
                valences_from_charges=True,
                adapt_extremum_to_add_cond=True,
                are_cobis=self.are_cobis,
                are_coops=self.are_coops,
                noise_cutoff=self.noise_cutoff,
            )

        else:
            raise ValueError("only cation anion and all bonds implemented so far")

        # determine cations and anions
        try:
            if self.which_bonds == "cation-anion":
                self.lse = self.chemenv.get_light_structure_environment(
                    only_cation_environments=True
                )
            elif self.which_bonds == "all":
                self.lse = self.chemenv.get_light_structure_environment(
                    only_cation_environments=False
                )
        except ValueError:

            class Lse:
                """Test class when error was raised."""

                def __init__(self, chemenv, valences=None):
                    """
                    Test class when error was raised.

                    Args:
                        chemenv (LobsterNeighbors): LobsterNeighbors object
                        valences: list of valences

                    """
                    if valences is None:
                        self.coordination_environments = [
                            [{"ce_symbol": str(len(coord))}] for coord in chemenv
                        ]
                    else:
                        self.coordination_environments = []

                        for val, coord in zip(valences, chemenv):
                            if val >= 0.0:
                                self.coordination_environments.append(
                                    [{"ce_symbol": str(len(coord))}]
                                )
                            else:
                                self.coordination_environments.append(
                                    [{"ce_symbol": None}]
                                )

            if self.which_bonds == "all":
                self.lse = Lse(self.chemenv.list_coords)
            elif self.which_bonds == "cation-anion":
                # make a new list
                self.lse = Lse(self.chemenv.list_coords, self.chemenv.valences)

    def get_information_all_bonds(self, summed_spins=True):
        """
        Gather all information on the bonds within the compound with this method.

        Returns:
            None

        """
        if self.which_bonds == "cation-anion":
            # this will only analyze cation anion bonds which simplifies the analysis
            self.seq_ineq_ions = []
            self.seq_coord_ions = []
            self.seq_infos_bonds = []
            self.seq_labels_cohps = []
            self.seq_cohps = []
            # only_bonds_to

            self.anion_types = self.chemenv.get_anion_types()
            for ice, ce in enumerate(self.lse.coordination_environments):
                # only look at inequivalent sites (use of symmetry to speed everything up!)!
                # only look at those cations that have cation-anion bonds
                if ice in self.seq_equivalent_sites and ce[0]["ce_symbol"] is not None:
                    self.seq_ineq_ions.append(ice)

                    self.seq_coord_ions.append(ce[0]["ce_symbol"])
                    self.seq_infos_bonds.append(
                        self.chemenv.get_info_icohps_to_neighbors([ice])
                    )

                    aniontype_labels = []
                    aniontype_cohps = []

                    # go through all anions in the structure!
                    for anion in self.anion_types:
                        # get labels and summed cohp objects
                        labels, summedcohps = self.chemenv.get_info_cohps_to_neighbors(
                            self.path_to_cohpcar,
                            [ice],
                            summed_spin_channels=summed_spins,
                            per_bond=False,
                            only_bonds_to=[str(anion)],
                        )

                        aniontype_labels.append(labels)
                        aniontype_cohps.append(summedcohps)

                    self.seq_labels_cohps.append(aniontype_labels)
                    self.seq_cohps.append(aniontype_cohps)

        elif self.which_bonds == "all":
            # this will only analyze all bonds

            self.seq_ineq_ions = []
            self.seq_coord_ions = []
            self.seq_infos_bonds = []
            self.seq_labels_cohps = []
            self.seq_cohps = []
            # only_bonds_to
            self.elements = self.structure.composition.elements
            # self.anion_types = self.chemenv.get_anion_types()
            for ice, ce in enumerate(self.lse.coordination_environments):
                # only look at inequivalent sites (use of symmetry to speed everything up!)!
                # only look at those cations that have cation-anion bonds
                if ice in self.seq_equivalent_sites and ce[0]["ce_symbol"] is not None:
                    self.seq_ineq_ions.append(ice)
                    self.seq_coord_ions.append(ce[0]["ce_symbol"])
                    self.seq_infos_bonds.append(
                        self.chemenv.get_info_icohps_to_neighbors([ice])
                    )

                    type_labels = []
                    type_cohps = []

                    for element in self.elements:
                        # get labels and summed cohp objects
                        labels, summedcohps = self.chemenv.get_info_cohps_to_neighbors(
                            self.path_to_cohpcar,
                            [ice],
                            onlycation_isites=False,
                            summed_spin_channels=summed_spins,
                            per_bond=False,
                            only_bonds_to=[str(element)],
                        )

                        type_labels.append(labels)
                        type_cohps.append(summedcohps)

                    self.seq_labels_cohps.append(type_labels)
                    self.seq_cohps.append(type_cohps)

    def get_site_bond_resolved_labels(self):
        """
        Return relevant bond labels for each symmetrically independent site.

        Returns:
            dict with bond labels for each site, e.g.
            {'Na1: Na-Cl': ['21', '23', '24', '27', '28', '30']}

        """
        bonds = [[] for _ in range(len(self.seq_infos_bonds))]  # type: ignore
        labels = [[] for _ in range(len(self.seq_infos_bonds))]  # type: ignore
        for inx, bond_info in enumerate(self.seq_infos_bonds):
            for ixx, val in enumerate(bond_info.atoms):
                label_srt = sorted(val.copy())
                bonds[inx].append(
                    self.structure.sites[bond_info.central_isites[0]].species_string
                    + str(bond_info.central_isites[0] + 1)
                    + ": "
                    + label_srt[0].strip("0123456789")
                    + "-"
                    + label_srt[1].strip("0123456789")
                )
                labels[inx].append(bond_info.labels[ixx])

        label_data = {}
        for indx, atom_pairs in enumerate(bonds):
            searched_atom_pairs = set(atom_pairs)
            for search_item in searched_atom_pairs:
                indices = [
                    i for i, pair in enumerate(atom_pairs) if pair == search_item
                ]
                filtered_bond_label_list = [labels[indx][i] for i in indices]
                label_data.update({search_item: filtered_bond_label_list})

        return label_data

    def _get_orbital_resolved_data(
        self, nameion, iion, labels, bond_resolved_labels, type_pop
    ):
        """
        Retrieve orbital-wise analysis data.

        Args:
            nameion: name of symmetrically relevant cation or anion
            iion: index of symmetrically relevant cation or anion
            labels: list of bond label names
            bond_resolved_labels: dict of bond labels from ICOHPLIST resolved for each bond
            type_pop: population type analyzed. e.g. COHP or COOP or COBI

        Returns:
            dict consisting of relevant orbitals (contribution > 5 % to overall ICOHP or ICOBI or ICOOP),
            bonding and antibonding percentages with bond label names as keys.
        """
        orb_resolved_bond_info = {}
        for label in labels:
            if label is not None:
                bond_resolved_label_key = (
                    nameion + str(iion + 1) + ":" + label.split("x")[-1]
                )
                bond_labels = bond_resolved_labels[bond_resolved_label_key]
                available_orbitals = list(
                    self.chemenv.completecohp.orb_res_cohp[bond_labels[0]].keys()
                )
                # initialize empty list to store orb paris for bonding,
                # antibonding integrals and  percentages
                bndg_orb_pair_list = []
                bndg_orb_integral_list = []
                bndg_orb_perc_list = []
                bndg_orb_icohp_list = []
                antibndg_orb_integral_list = []
                antibndg_orb_perc_list = []
                antibndg_orb_pair_list = []
                antibndg_orb_icohp_list = []

                # get total summed cohps using label list
                cohp_summed = self.chemenv.completecohp.get_summed_cohp_by_label_list(
                    label_list=bond_labels
                )
                if type_pop.lower() == "cohp":
                    (
                        antibndg_tot,
                        per_anti_tot,
                        bndg_tot,
                        per_bndg_tot,
                    ) = self._integrate_antbdstates_below_efermi(
                        cohp=cohp_summed, start=self.start
                    )
                else:
                    (
                        bndg_tot,
                        per_bndg_tot,
                        antibndg_tot,
                        per_anti_tot,
                    ) = self._integrate_antbdstates_below_efermi(
                        cohp=cohp_summed, start=self.start
                    )

                orb_bonding_dict_data = {}
                # For each orbital collect the contributions of summed bonding
                # and antibonding interactions separately
                for orb in available_orbitals:
                    cohp_summed_orb = self.chemenv.completecohp.get_summed_cohp_by_label_and_orbital_list(
                        label_list=bond_labels, orbital_list=[orb] * len(bond_labels)
                    )

                    if type_pop.lower() == "cohp":
                        (
                            antibndg_orb,
                            per_anti_orb,
                            bndg_orb,
                            per_bndg_orb,
                        ) = self._integrate_antbdstates_below_efermi(
                            cohp=cohp_summed_orb, start=self.start
                        )
                    else:
                        (
                            bndg_orb,
                            per_bndg_orb,
                            antibndg_orb,
                            per_anti_orb,
                        ) = self._integrate_antbdstates_below_efermi(
                            cohp=cohp_summed_orb, start=self.start
                        )

                    # replace nan values with zero (tackle numerical integration issues)
                    bndg_orb = bndg_orb if not np.isnan(bndg_orb) else 0
                    per_bndg_orb = per_bndg_orb if not np.isnan(per_bndg_orb) else 0
                    bndg_tot = bndg_tot if not np.isnan(bndg_tot) else 0
                    per_bndg_tot = per_bndg_tot if not np.isnan(per_bndg_tot) else 0
                    # skip collecting orb contributions if no summed bonding contribution exists
                    if bndg_tot > 0:
                        orb_icohps_bndg = []
                        for bond_label in bond_labels:
                            orb_icohp_bn = (
                                self.chemenv.Icohpcollection.get_icohp_by_label(
                                    label=bond_label, orbitals=orb
                                )
                            )
                            orb_icohps_bndg.append(orb_icohp_bn)
                        bndg_orb_pair_list.append(orb)
                        bndg_orb_icohp_list.append(orb_icohps_bndg)
                        bndg_orb_integral_list.append(bndg_orb)
                        bndg_orb_perc_list.append(per_bndg_orb)

                    # replace nan values with zero (tackle numerical integration issues)
                    antibndg_orb = antibndg_orb if not np.isnan(antibndg_orb) else 0
                    per_anti_orb = per_anti_orb if not np.isnan(per_anti_orb) else 0
                    antibndg_tot = antibndg_tot if not np.isnan(antibndg_tot) else 0
                    per_anti_tot = per_anti_tot if not np.isnan(per_anti_tot) else 0
                    # skip collecting orb contributions if no summed antibonding contribution exists
                    if antibndg_tot > 0:
                        orb_icohps_anti = []
                        for bond_label in bond_labels:
                            orb_icohp_an = (
                                self.chemenv.Icohpcollection.get_icohp_by_label(
                                    label=bond_label, orbitals=orb
                                )
                            )
                            orb_icohps_anti.append(orb_icohp_an)

                        antibndg_orb_pair_list.append(orb)
                        antibndg_orb_icohp_list.append(orb_icohps_anti)
                        antibndg_orb_integral_list.append(antibndg_orb)
                        antibndg_orb_perc_list.append(per_anti_orb)

                # Populate the dictionary with relevant orbitals for bonding interactions
                for inx, bndg_orb_pair in enumerate(bndg_orb_pair_list):
                    bndg_contri_perc = round(
                        bndg_orb_integral_list[inx] / sum(bndg_orb_integral_list), 2
                    )
                    # filter out very small bonding interactions (<self.orbital_cutoff)
                    if bndg_contri_perc > self.orbital_cutoff:
                        if bndg_orb_pair in orb_bonding_dict_data:
                            orb_bonding_dict_data[bndg_orb_pair].update(
                                {
                                    "orb_contribution_perc_bonding": bndg_contri_perc,
                                    "bonding": {
                                        "integral": bndg_orb_integral_list[inx],
                                        "perc": bndg_orb_perc_list[inx],
                                    },
                                }
                            )
                        else:
                            orb_bonding_dict_data[bndg_orb_pair] = {
                                f"I{type_pop}_mean": round(
                                    np.mean(bndg_orb_icohp_list[inx]), 4
                                ),
                                f"I{type_pop}_sum": round(
                                    np.sum(bndg_orb_icohp_list[inx]), 4
                                ),
                                "orb_contribution_perc_bonding": round(
                                    bndg_orb_integral_list[inx]
                                    / sum(bndg_orb_integral_list),
                                    2,
                                ),
                                "bonding": {
                                    "integral": bndg_orb_integral_list[inx],
                                    "perc": bndg_orb_perc_list[inx],
                                },
                            }

                # Populate the dictionary with relevant orbitals for antibonding interactions
                for inx, antibndg_orb_pair in enumerate(antibndg_orb_pair_list):
                    antibndg_contri_perc = round(
                        antibndg_orb_integral_list[inx]
                        / sum(antibndg_orb_integral_list),
                        2,
                    )
                    # filter out very small antibonding interactions (<self.orbital_cutoff)
                    if antibndg_contri_perc > self.orbital_cutoff:
                        if antibndg_orb_pair in orb_bonding_dict_data:
                            orb_bonding_dict_data[antibndg_orb_pair].update(
                                {
                                    "orb_contribution_perc_antibonding": round(
                                        antibndg_orb_integral_list[inx]
                                        / sum(antibndg_orb_integral_list),
                                        2,
                                    ),
                                    "antibonding": {
                                        "integral": antibndg_orb_integral_list[inx],
                                        "perc": antibndg_orb_perc_list[inx],
                                    },
                                }
                            )
                        else:
                            orb_bonding_dict_data[antibndg_orb_pair] = {
                                f"I{type_pop}_mean": round(
                                    np.mean(antibndg_orb_icohp_list[inx]), 4
                                ),
                                f"I{type_pop}_sum": round(
                                    np.sum(antibndg_orb_icohp_list[inx]), 4
                                ),
                                "orb_contribution_perc_antibonding": round(
                                    antibndg_orb_integral_list[inx]
                                    / sum(antibndg_orb_integral_list),
                                    2,
                                ),
                                "antibonding": {
                                    "integral": antibndg_orb_integral_list[inx],
                                    "perc": antibndg_orb_perc_list[inx],
                                },
                            }

                orb_bonding_dict_data["relevant_bonds"] = bond_labels

                orb_resolved_bond_info[bond_resolved_label_key] = orb_bonding_dict_data

        return orb_resolved_bond_info

    def _get_bond_resolved_data_stats(self, orb_resolved_bond_data: dict):
        """
        Retrieve the maximum bonding and anti-bonding orbital contributions.

        Args:
            orb_resolved_bond_data: A dictionary with orbital names as keys and corresponding bonding data

        Returns:
            dict with orbital data stats the site for relevant orbitals, e.g.
            {'orbital_summary_stats': {'max_bonding_contribution': {'2s-3s': 0.68},
            'max_antibonding_contribution': {'2s-2pz': 0.36}}}

        """
        # get max orbital bonding and contribution for the site
        orb_pairs_bndg = []
        orb_pairs_antibndg = []
        orb_contri_bndg = []
        orb_contri_antibndg = []
        orbital_summary_stats = {"orbital_summary_stats": {}}  # type: ignore
        if orb_resolved_bond_data:
            for orb_pair, data in orb_resolved_bond_data.items():
                if "orb_contribution_perc_bonding" in data:
                    orb_pairs_bndg.append(orb_pair)
                    orb_contri_bndg.append(data["orb_contribution_perc_bonding"])

                if "orb_contribution_perc_antibonding" in data:
                    orb_pairs_antibndg.append(orb_pair)
                    orb_contri_antibndg.append(
                        data["orb_contribution_perc_antibonding"]
                    )

            if orb_contri_bndg:
                max_orb_contri_bndg = max(orb_contri_bndg)
                max_orb_contri_bndg_inxs = [
                    inx
                    for inx, orb_contri in enumerate(orb_contri_bndg)
                    if orb_contri == max_orb_contri_bndg
                ]
                max_orb_contri_bndg_dict = {}
                for inx in max_orb_contri_bndg_inxs:
                    max_orb_contri_bndg_dict[orb_pairs_bndg[inx]] = orb_contri_bndg[inx]
                orbital_summary_stats["orbital_summary_stats"][
                    "max_bonding_contribution"
                ] = max_orb_contri_bndg_dict
            if orb_contri_antibndg:
                max_orb_contri_antibndg = max(orb_contri_antibndg)
                max_antibndg_contri_inxs = [
                    inx
                    for inx, orb_anti_per in enumerate(orb_contri_antibndg)
                    if orb_anti_per == max_orb_contri_antibndg
                ]
                max_antibndg_contri_dict = {}
                for inx in max_antibndg_contri_inxs:
                    max_antibndg_contri_dict[
                        orb_pairs_antibndg[inx]
                    ] = orb_contri_antibndg[inx]
                orbital_summary_stats["orbital_summary_stats"][
                    "max_antibonding_contribution"
                ] = max_antibndg_contri_dict

        return orbital_summary_stats

    def get_site_orbital_resolved_labels(self):
        """
        Return relevant orbitals and bond labels for each symmetrically independent site.

        Returns:
            dict with bond labels for each site for relevant orbitals, e.g.
            {'Na1: Na-Cl': {'3s-3s': ['21', '23', '24', '27', '28', '30']}

        """
        site_bond_labels = self.get_site_bond_resolved_labels()
        orb_plot_data = {atom_pair: {} for atom_pair in site_bond_labels}
        if self.orbital_resolved:
            for site_index, cba_data in self.condensed_bonding_analysis[
                "sites"
            ].items():
                for atom in cba_data["bonds"]:
                    for orb_pair in cba_data["bonds"][atom]["orbital_data"]:
                        if orb_pair not in ("orbital_summary_stats", "relevant_bonds"):
                            atom_pair = [cba_data["ion"], atom]
                            atom_pair.sort()
                            key = (
                                self.structure.sites[site_index].species_string
                                + str(site_index + 1)
                                + ": "
                                + "-".join(atom_pair)
                            )
                            label_list = site_bond_labels[key]
                            orb_plot_data[key].update({orb_pair: label_list})
        else:
            print(
                "Please set orbital_resolved to True when instantiating Analysis object, "
                "to get this data"
            )

        return orb_plot_data

    @staticmethod
    def _get_strenghts_for_each_bond(pairs, strengths, nameion=None):
        """
        Return a dictionary of bond strengths.

        Args:
            pairs: list of list including labels for the atoms, e.g., [['O3', 'Cu1'], ['O3', 'Cu1']]
            strengths (list of float): list that gives the icohp strengths as a float, [-1.86287, -1.86288]
            nameion: string including the name of the cation in the list, e.g Cu1

        Returns:
            dict including inormation on icohps for each bond type, e.g.
            {'Yb-Sb': [-1.59769, -2.14723, -1.7925, -1.60773, -1.80149, -2.14335]}


        """
        dict_strenghts = {}

        for pair, strength in zip(pairs, strengths):
            if nameion is not None:
                new = [
                    LobsterNeighbors._split_string(pair[0])[0],
                    LobsterNeighbors._split_string(pair[1])[0],
                ]
                new = Analysis._sort_name(new, nameion)
                string_here = new[0] + "-" + new[1]
            else:
                new = sorted(
                    [
                        LobsterNeighbors._split_string(pair[0])[0],
                        LobsterNeighbors._split_string(pair[1])[0],
                    ]
                )
                string_here = new[0] + "-" + new[1]

            if string_here not in dict_strenghts:
                dict_strenghts[string_here] = []
            dict_strenghts[string_here].append(strength)
        return dict_strenghts

    @staticmethod
    def _sort_name(pair, nameion=None):
        """
        Place the cation first in a list of name strings.

        Args:
            pair: ["O","Cu"]
            nameion: "Cu"

        Returns:
            will return list of str, e.g. ["Cu", "O"]

        """
        if nameion is not None:
            new = []
            if pair[0] == nameion:
                new.append(pair[0])
                new.append(pair[1])

            elif pair[1] == nameion:
                new.append(pair[1])
                new.append(pair[0])

        return new

    @staticmethod
    def _sort_orbital_atom_pair(
        atom_pair: list,
        label: str,
        complete_cohp: CompleteCohp,
        orb_pair: str,
    ):
        """
        Place the cation first in a list of name strings and add the associated orbital name alongside the atom name.

        Args:
            atom_pair: list of atom pair with cation first eg., ["Cl","Na"]
            label: LOBSTER relevant bond label eg ., "3"
            complete_cohp: pymatgen CompleteCohp object
            orb_pair: relevant orbital pair eg., "2px-3s"

        Returns:
            will return list of str, e.g. ["Na(2px)", "Cl(3s)"]

        """
        orb_atom = {}  # type: ignore
        orb_pair_list = orb_pair.split("-")
        # get orbital associated to the atom and store in a dict
        for _inx, (site, site_orb) in enumerate(
            zip(complete_cohp.bonds[label]["sites"], orb_pair_list)
        ):
            if (
                site.species_string in orb_atom
            ):  # check necessary for bonds between same atoms
                orb_atom[site.species_string].append(site_orb)
            else:
                orb_atom[site.species_string] = [site_orb]

        orb_atom_list = []
        # add orbital name next to atom_pair
        for inx, atom in enumerate(atom_pair):
            # check to ensure getting 2nd orbital if bond is between same atomic species
            if inx == 1 and len(orb_atom.get(atom)) > 1:  # type: ignore
                atom_with_orb_name = f"{atom}({orb_atom.get(atom)[1]})"  # type: ignore
            else:
                atom_with_orb_name = f"{atom}({orb_atom.get(atom)[0]})"  # type: ignore
            orb_atom_list.append(atom_with_orb_name)

        return orb_atom_list

    def _get_antibdg_states(self, cohps, labels, nameion=None, limit=0.01):
        """
        Return a dictionary containing information on anti-bonding states.

        e.g., similar to: {'Cu-O': True, 'Cu-F': True}

        Args:
            cohps: list of pymatgen.electronic_structure.cohp.Cohp objects
            labels: ['2 x Cu-O', '4 x Cu-F']
            nameion: string of the cation name, e.g. "Cu"
            limit: limit to detect antibonding states

        Returns:
            dict including in formation on whether antibonding interactions exist,
            e.g., {'Cu-O': True, 'Cu-F': True}


        """
        dict_antibd = {}
        for label, cohp in zip(labels, cohps):
            if label is not None:
                if nameion is not None:
                    new = label.split(" ")[2].split("-")
                    sorted_new = self._sort_name(new, nameion)
                    new_label = sorted_new[0] + "-" + sorted_new[1]
                else:
                    new = label.split(" ")[2].split("-")
                    sorted_new = sorted(new.copy())
                    new_label = sorted_new[0] + "-" + sorted_new[1]

                antbd = cohp.has_antibnd_states_below_efermi(limit=limit)
                if Spin.down in antbd:
                    dict_antibd[new_label] = antbd[Spin.up] or antbd[Spin.down]
                else:
                    dict_antibd[new_label] = antbd[Spin.up]

        return dict_antibd

    def _integrate_antbdstates_below_efermi_for_set_cohps(self, labels, cohps, nameion):
        """
        Return a dictionary containing information on antibonding states.

        .. warning:: NEEDS MORE TESTS

        It is important to note that only the energy range that has been computed can be considered
        (i.e., this might not be all)

        e.g. output: {'Cu-O': {'integral': 4.24374775705, 'perc': 5.7437713186999995},
        'Cu-F': {'integral': 3.07098300965, 'perc': 4.25800841445}}

        Args:
            cohps: list of pymatgen.electronic_structure.cohp.Cohp objects
            labels: ['2 x Cu-O', '4 x Cu-F']
            nameion: string of the cation name, e.g. "Cu"

        Returns:
            dict including in formation on whether antibonding interactions exist,
            e.g., {'Cu-O': {'integral': 4.24374775705, 'perc': 5.7437713186999995},
            'Cu-F': {'integral': 3.07098300965, 'perc': 4.25800841445}}}
        """
        dict_bd_antibd = {}
        for label, cohp in zip(labels, cohps):
            if label is not None:
                new = label.split(" ")[2].split("-")
                sorted_new = self._sort_name(new, nameion)
                new_label = sorted_new[0] + "-" + sorted_new[1]
                if not self.are_cobis and not self.are_coops:
                    (
                        integral,
                        perc,
                        integral2,
                        perc2,
                    ) = self._integrate_antbdstates_below_efermi(cohp, start=self.start)
                else:
                    (
                        integral2,
                        perc2,
                        integral,
                        perc,
                    ) = self._integrate_antbdstates_below_efermi(cohp, start=self.start)

                if integral == 0 and integral2 != 0.0:
                    dict_bd_antibd[new_label] = {
                        "bonding": {"integral": integral2, "perc": perc2},
                        "antibonding": {"integral": integral, "perc": 0.0},
                    }
                elif integral2 == 0.0 and integral != 0.0:
                    dict_bd_antibd[new_label] = {
                        "bonding": {"integral": integral2, "perc": 0.0},
                        "antibonding": {"integral": integral, "perc": perc},
                    }
                elif integral == 0.0 and integral2 == 0.0:
                    dict_bd_antibd[new_label] = {
                        "bonding": {"integral": integral2, "perc": 0.0},
                        "antibonding": {"integral": integral, "perc": 0.0},
                    }
                else:
                    dict_bd_antibd[new_label] = {
                        "bonding": {"integral": integral2, "perc": perc2},
                        "antibonding": {"integral": integral, "perc": perc},
                    }

        return dict_bd_antibd

    def _integrate_antbdstates_below_efermi(self, cohp, start):
        """
        Integrate the cohp data to compute bonding and anti-bonding contribution below efermi.

        .. warning:: NEEDS MORE TESTS

        This integrates the whole COHP curve that has been computed.
        The energy range is very important.
        At present the energy range considered is dependent on COHPstartEnergy
        set during lobster runs. The bonding / antibonding integral values are sensitive to this parameter.
        If COHPstartEnergy value does not cover entire range of VASP calculations then
        absolute value of ICOHP_sum might not be equivalent to (bonding- antibonding) integral values.

        Args:
            cohp: cohp object
            start: integration start energy in eV , eg start = -15

        Returns:
            absolute value of antibonding, percentage value of antibonding,
            absolute value of bonding and percentage value of bonding interactions
        """
        warnings.warn(
            "The bonding, antibonding integral/percent values are numerical estimate."
            " These values are sensitive to COHPstartEnergy parameter."
            " If COHPstartEnergy value does not cover entire range of VASP calculations then"
            " absolute value of ICOHP_sum might not be equivalent to (bonding- antibonding) integral values."
        )

        from scipy.integrate import trapezoid

        def integrate_positive(y, x):
            """
            Integrate only bonding interactions of COHPs.

            Args:
                y: COHP values
                x: Energy values

            Returns:
                integrated value of bonding interactions
            """
            y = np.asanyarray(y)
            x = np.asanyarray(x)

            bonding = trapezoid(y, x)

            return np.round(bonding, 2)

        def integrate_negative(y, x):
            """
            Integrate only anti-bonding interactions of COHPs.

            Args:
                y: COHP values
                x: Energy values

            Returns:
                integrated value of anti-bonding interactions
            """
            y = np.asanyarray(y)
            x = np.asanyarray(x)
            antibonding = trapezoid(y, x)

            return np.round(antibonding, 2)

        # will integrate spin.up and spin.down only below efermi
        energies_corrected = cohp.energies - cohp.efermi
        summedcohp = (
            cohp.cohp[Spin.up] + cohp.cohp[Spin.down]
            if Spin.down in cohp.cohp
            else cohp.cohp[Spin.up]
        )

        cohp_bf = []
        en_bf = []

        for i, en in enumerate(energies_corrected):
            if (start is None) and en <= 0:
                en_bf.append(en)
                cohp_bf.append(-1 * summedcohp[i])
            if (start is not None) and 0 >= en >= start:
                en_bf.append(en)
                cohp_bf.append(-1 * summedcohp[i])

        # Separate the bonding and antibonding COHP values in separate lists
        pos = []
        en_pos = []
        neg = []
        en_neg = []

        for i, scohp in enumerate(cohp_bf):
            if scohp >= 0:
                pos.append(scohp)
                en_pos.append(energies_corrected[i])

        for i, scohp in enumerate(cohp_bf):
            if scohp <= 0:
                neg.append(-1 * scohp)
                en_neg.append(energies_corrected[i])

        antibonding = integrate_negative(y=neg, x=en_neg)

        bonding = integrate_positive(y=pos, x=en_pos)

        return (
            antibonding,
            np.round(abs(antibonding) / (abs(bonding) + abs(antibonding)), 5),
            bonding,
            np.round(abs(bonding) / (abs(bonding) + abs(antibonding)), 5),
        )

    def _get_pop_type(self):
        """
        Return the type of the input population file.

        Returns:
            A String of analysed population can be COOP/COBI/COHP
        """
        if self.are_cobis:
            type_pop = "COBI"
        elif self.are_coops:
            type_pop = "COOP"
        else:
            type_pop = "COHP"

        return type_pop

    @staticmethod
    def _get_bond_dict(
        bond_strength_dict,
        small_antbd_dict,
        nameion=None,
        large_antbd_dict=None,
        type_pop=None,
    ):
        """
        Return a bond_dict that contains information for each site.

        Args:
            bond_strength_dict (dict): dict with bond names as key and lists of bond strengths as items
            small_antbd_dict (dict): dict including if there are antibonding interactions, {'Yb-Sb': False}
            nameion (str): name of the cation, e.g. Yb
            large_antbd_dict: will be implemented later
            type_pop: population type analyzed. eg. COHP

        Returns:
            Eg., if type_pop == 'COHP', will return
            dict including information on the anion (as label) and the ICOHPs in the item of the dict
            ICOHP_mean refers to the mean ICOHP in eV
            ICOHP_sum refers to the sum of the ICOHPs in eV
            has_antibdg_states_below_Efermi is True if there are antibonding interactions below Efermi
            "number_of_bonds" will count the numbers of bonds to the cation

        Example:
            {'Sb': {'ICOHP_mean': '-1.85', 'ICOHP_sum': '-11.09',
            'has_antibdg_states_below_Efermi': False, 'number_of_bonds': 6}}

        """
        bond_dict = {}

        for key, item in bond_strength_dict.items():
            if nameion is not None:
                a = key.split("-")[0]
                b = key.split("-")[1]
                if a == nameion:
                    key_here = b
                elif b == nameion:
                    key_here = a

            if large_antbd_dict is None:
                bond_dict[key_here] = {
                    f"I{type_pop}_mean": str(round(np.mean(item), 2)),
                    f"I{type_pop}_sum": str(round(np.sum(item), 2)),
                    "has_antibdg_states_below_Efermi": small_antbd_dict[key],
                    "number_of_bonds": len(item),
                }
            else:
                bond_dict[key_here] = {
                    f"I{type_pop}_mean": str(round(np.mean(item), 2)),
                    f"I{type_pop}_sum": str(round(np.sum(item), 2)),
                    "has_antibdg_states_below_Efermi": small_antbd_dict[key],
                    "number_of_bonds": len(item),
                    "perc_antibdg_states_below_Efermi": large_antbd_dict[key],
                }

        return bond_dict

    def set_condensed_bonding_analysis(self):
        """
        Condense the bonding analysis into a summary dictionary.

        Returns:
            None

        """
        self.condensed_bonding_analysis = {}
        # which icohps are considered
        if self.which_bonds == "cation-anion":
            limit_icohps = self.chemenv._get_limit_from_extremum(
                self.chemenv.Icohpcollection,
                self.cutoff_icohp,
                adapt_extremum_to_add_cond=True,
                additional_condition=1,
            )
        elif self.which_bonds == "all":
            limit_icohps = self.chemenv._get_limit_from_extremum(
                self.chemenv.Icohpcollection,
                self.cutoff_icohp,
                adapt_extremum_to_add_cond=True,
                additional_condition=0,
            )
            # formula of the compound
        formula = str(self.structure.composition.reduced_formula)
        # set population type
        type_pop = self._get_pop_type()
        # how many inequivalent cations are in the structure
        if self.which_bonds == "cation-anion":
            number_considered_ions = len(self.seq_ineq_ions)
        elif self.which_bonds == "all":
            number_considered_ions = len(self.seq_ineq_ions)

        # what was the maximum bond lengths that was considered
        max_bond_lengths = max(self.chemenv.Icohpcollection._list_length)

        # what are the charges for the cations in the structure
        charge_list = self.chemenv.valences

        # dictionary including bonding information for each site
        site_dict = {}
        if self.which_bonds == "cation-anion":
            for ication, ce, cation_anion_infos, labels, cohps in zip(
                self.seq_ineq_ions,
                self.seq_coord_ions,
                self.seq_infos_bonds,
                self.seq_labels_cohps,
                self.seq_cohps,
            ):
                namecation = str(self.structure[ication].specie)

                # This will compute the mean strengths of ICOHPs
                mean_icohps = self._get_strenghts_for_each_bond(
                    pairs=cation_anion_infos[4],
                    strengths=cation_anion_infos[1],
                    nameion=namecation,
                )
                # pairs, strengths, nameion
                # will collect if there are antibonding states present
                antbdg = self._get_antibdg_states(cohps, labels, namecation)
                dict_antibonding = (
                    self._integrate_antbdstates_below_efermi_for_set_cohps(
                        labels, cohps, nameion=namecation
                    )
                )
                bond_dict = self._get_bond_dict(
                    mean_icohps, antbdg, namecation, type_pop=type_pop
                )
                bond_resolved_labels = self.get_site_bond_resolved_labels()

                for cation_name, icohp_data in bond_dict.items():
                    for atom_pair, bonding_data in dict_antibonding.items():
                        if (
                            namecation == atom_pair.split("-")[0]
                            and cation_name == atom_pair.split("-")[1]
                        ):
                            icohp_data["bonding"] = bonding_data["bonding"]
                            icohp_data["antibonding"] = bonding_data["antibonding"]
                            if self.orbital_resolved:
                                # get orb resolved data to be added
                                orb_resolved_bond_info = (
                                    self._get_orbital_resolved_data(
                                        nameion=namecation,
                                        iion=ication,
                                        labels=labels,
                                        bond_resolved_labels=bond_resolved_labels,
                                        type_pop=type_pop,
                                    )
                                )
                                # match the dict key in bond_dict and get corresponding orbital data
                                for ion_atom_pair_orb in orb_resolved_bond_info:
                                    orb_data_atom_pair = ion_atom_pair_orb.split(": ")[
                                        -1
                                    ]
                                    atom_pair_here = atom_pair.split("-")
                                    atom_pair_here.sort()
                                    if (
                                        orb_data_atom_pair == "-".join(atom_pair_here)
                                        and (namecation + str(ication + 1) + ":")
                                        in ion_atom_pair_orb
                                    ):
                                        icohp_data[
                                            "orbital_data"
                                        ] = orb_resolved_bond_info[ion_atom_pair_orb]

                                        orb_data_stats = self._get_bond_resolved_data_stats(
                                            orb_resolved_bond_data=orb_resolved_bond_info[
                                                ion_atom_pair_orb
                                            ],
                                        )

                                        icohp_data["orbital_data"].update(
                                            orb_data_stats
                                        )

                site_dict[ication] = {
                    "env": ce,
                    "bonds": bond_dict,
                    "ion": namecation,
                    "charge": charge_list[ication],
                    "relevant_bonds": cation_anion_infos[3],
                }
        elif self.which_bonds == "all":
            for iion, ce, bond_infos, labels, cohps in zip(
                self.seq_ineq_ions,
                self.seq_coord_ions,
                self.seq_infos_bonds,
                self.seq_labels_cohps,
                self.seq_cohps,
            ):
                nameion = str(self.structure[iion].specie)

                # This will compute the mean strengths of ICOHPs
                mean_icohps = self._get_strenghts_for_each_bond(
                    pairs=bond_infos[4], strengths=bond_infos[1], nameion=None
                )
                # pairs, strengths, nameion
                # will collect if there are antibonding states present
                antbdg = self._get_antibdg_states(cohps, labels, nameion=None)

                dict_antibonding = (
                    self._integrate_antbdstates_below_efermi_for_set_cohps(
                        labels, cohps, nameion
                    )
                )

                bond_dict = self._get_bond_dict(
                    mean_icohps, antbdg, nameion=nameion, type_pop=type_pop
                )
                bond_resolved_labels = self.get_site_bond_resolved_labels()

                for cation_name, icohp_data in bond_dict.items():
                    for atom_pair, bonding_data in dict_antibonding.items():
                        if (
                            nameion == atom_pair.split("-")[0]
                            and cation_name == atom_pair.split("-")[1]
                        ):
                            icohp_data["bonding"] = bonding_data["bonding"]
                            icohp_data["antibonding"] = bonding_data["antibonding"]
                            if self.orbital_resolved:
                                # get orb resolved data to be added
                                orb_resolved_bond_info = (
                                    self._get_orbital_resolved_data(
                                        nameion=nameion,
                                        iion=iion,
                                        labels=labels,
                                        bond_resolved_labels=bond_resolved_labels,
                                        type_pop=type_pop,
                                    )
                                )
                                # match the dict key in bond_dict and get corresponding orbital data
                                for ion_atom_pair_orb in orb_resolved_bond_info:
                                    orb_data_atom_pair = ion_atom_pair_orb.split(": ")[
                                        -1
                                    ]
                                    atom_pair_here = atom_pair.split("-")
                                    atom_pair_here.sort()
                                    if (
                                        orb_data_atom_pair == "-".join(atom_pair_here)
                                        and (nameion + str(iion + 1) + ":")
                                        in ion_atom_pair_orb
                                    ):
                                        icohp_data[
                                            "orbital_data"
                                        ] = orb_resolved_bond_info[ion_atom_pair_orb]

                                        orb_data_stats = self._get_bond_resolved_data_stats(
                                            orb_resolved_bond_data=orb_resolved_bond_info[
                                                ion_atom_pair_orb
                                            ],
                                        )

                                        icohp_data["orbital_data"].update(
                                            orb_data_stats
                                        )

                site_dict[iion] = {
                    "env": ce,
                    "bonds": bond_dict,
                    "ion": nameion,
                    "charge": charge_list[iion],
                    "relevant_bonds": bond_infos[3],
                }

        if self.path_to_madelung is None:
            if self.which_bonds == "cation-anion":
                # This sets the dictionary including the most important information on the compound
                self.condensed_bonding_analysis = {
                    "formula": formula,
                    "max_considered_bond_length": max_bond_lengths,
                    f"limit_i{type_pop.lower()}": limit_icohps,
                    "number_of_considered_ions": number_considered_ions,
                    "sites": site_dict,
                    "type_charges": self.type_charge,
                }
            elif self.which_bonds == "all":
                self.condensed_bonding_analysis = {
                    "formula": formula,
                    "max_considered_bond_length": max_bond_lengths,
                    f"limit_i{type_pop.lower()}": limit_icohps,
                    "number_of_considered_ions": number_considered_ions,
                    "sites": site_dict,
                    "type_charges": self.type_charge,
                }
        else:
            from pymatgen.io.lobster import MadelungEnergies

            madelung = MadelungEnergies(self.path_to_madelung)
            if self.type_charge == "Mulliken":
                madelung_energy = madelung.madelungenergies_Mulliken
            elif self.type_charge == "Löwdin":
                madelung_energy = madelung.madelungenergies_Loewdin
            # This sets the dictionary including the most important information on the compound
            if self.which_bonds == "cation-anion":
                self.condensed_bonding_analysis = {
                    "formula": formula,
                    "max_considered_bond_length": max_bond_lengths,
                    f"limit_i{type_pop.lower()}": limit_icohps,
                    "number_of_considered_ions": number_considered_ions,
                    "sites": site_dict,
                    "type_charges": self.type_charge,
                    "madelung_energy": madelung_energy,
                }
            elif self.which_bonds == "all":
                self.condensed_bonding_analysis = {
                    "formula": formula,
                    "max_considered_bond_length": max_bond_lengths,
                    f"limit_i{type_pop.lower()}": limit_icohps,
                    "number_of_considered_ions": number_considered_ions,
                    "sites": site_dict,
                    "type_charges": self.type_charge,
                    "madelung_energy": madelung_energy,
                }

    def set_summary_dicts(self):
        """
        Set summary dict that can be used for correlations.

        bond_dict that includes information on each bond

        "has_antbd" tells if there are antbonding states
        "ICOHP_mean" shows the mean of all ICOHPs in EV

        {'Yb-Sb': { 'has_antbdg': False, 'ICOHP_mean': -1.7448},
        'Mn-Sb': { 'has_antbdg': True, 'ICOHP_mean': -1.525}}

        a cation dict that includes all different coordination environments and counts for them
        {'Na': {'T:4': 4, 'A:2': 4}, 'Si': {'T:6': 4, 'PP:6': 4}}

        Returns:
            None

        """
        relevant_ion_ids = [
            isite for isite in self.list_equivalent_sites if isite in self.seq_ineq_ions
        ]
        # set population type
        type_pop = self._get_pop_type()

        final_dict_bonds = {}
        for key in relevant_ion_ids:
            item = self.condensed_bonding_analysis["sites"][key]
            for type, properties in item["bonds"].items():
                label_list = [item["ion"], str(type)]
                new_label = sorted(label_list.copy())
                label = str(new_label[0]) + "-" + str(new_label[1])

                if label not in final_dict_bonds:
                    final_dict_bonds[label] = {
                        "number_of_bonds": int(properties["number_of_bonds"]),
                        f"I{type_pop}_sum": float(properties[f"I{type_pop}_sum"]),
                        "has_antbdg": properties["has_antibdg_states_below_Efermi"],
                    }
                else:
                    final_dict_bonds[label]["number_of_bonds"] += int(
                        properties["number_of_bonds"]
                    )
                    final_dict_bonds[label][f"I{type_pop}_sum"] += float(
                        properties[f"I{type_pop}_sum"]
                    )
                    final_dict_bonds[label]["has_antbdg"] = (
                        final_dict_bonds[label]["has_antbdg"]
                        or properties["has_antibdg_states_below_Efermi"]
                    )
        self.final_dict_bonds = {}
        for key, item in final_dict_bonds.items():
            self.final_dict_bonds[key] = {}
            self.final_dict_bonds[key][f"I{type_pop}_mean"] = item[
                f"I{type_pop}_sum"
            ] / (item["number_of_bonds"])
            self.final_dict_bonds[key]["has_antbdg"] = item["has_antbdg"]

        # rework, add all environments!
        final_dict_ions = {}
        for key in relevant_ion_ids:
            if (
                self.condensed_bonding_analysis["sites"][key]["ion"]
                not in final_dict_ions
            ):
                final_dict_ions[
                    self.condensed_bonding_analysis["sites"][key]["ion"]
                ] = [self.condensed_bonding_analysis["sites"][key]["env"]]
            else:
                final_dict_ions[
                    self.condensed_bonding_analysis["sites"][key]["ion"]
                ].append(self.condensed_bonding_analysis["sites"][key]["env"])

        self.final_dict_ions = {}
        for key, item in final_dict_ions.items():
            self.final_dict_ions[key] = dict(Counter(item))

    @staticmethod
    def get_lobster_calc_quality_summary(
        path_to_poscar: str,
        path_to_lobsterout: str,
        path_to_lobsterin: str,
        path_to_potcar: str | None = None,
        potcar_symbols: list | None = None,
        path_to_charge: str | None = None,
        path_to_bandoverlaps: str | None = None,
        path_to_doscar: str | None = None,
        path_to_vasprun: str | None = None,
        dos_comparison: bool = False,
        e_range: list = [-5, 0],
        n_bins: int | None = None,
        bva_comp: bool = False,
    ) -> dict:
        """
        Analyze LOBSTER calculation quality.

        Args:
            path_to_poscar: path to structure file
            path_to_lobsterout: path to lobsterout file
            path_to_lobsterin: path to lobsterin file
            path_to_potcar: path to VASP potcar file
            potcar_symbols: list of potcar symbols from postcar file (can be used if no potcar available)
            path_to_charge: path to CHARGE.lobster file
            path_to_bandoverlaps: path to bandOverlaps.lobster file
            path_to_doscar: path to DOSCAR.lobster or DOSCAR.LSO.lobster file
            path_to_vasprun: path to vasprun.xml file
            dos_comparison: will compare DOS from VASP and LOBSTER and return tanimoto index
            e_range: energy range for DOS comparisons
            n_bins: number of bins to discretize DOS for comparisons
            bva_comp: Compares LOBSTER charge signs with Bond valence charge signs

        Returns:
            A dict of summary of LOBSTER calculation quality by analyzing basis set used,
            charge spilling from lobsterout/ PDOS comparisons of VASP and LOBSTER /
            BVA charge comparisons

        """
        quality_dict = {}

        if path_to_potcar and not potcar_symbols:
            potcar_names = Lobsterin._get_potcar_symbols(POTCAR_input=path_to_potcar)
        elif not path_to_potcar and potcar_symbols:
            potcar_names = potcar_symbols
        else:
            raise ValueError(
                "Please provide either path_to_potcar or list of "
                "potcar_symbols used for the calculations"
            )

        struct = Structure.from_file(path_to_poscar)

        ref_bases = Lobsterin.get_all_possible_basis_functions(
            structure=struct, potcar_symbols=potcar_names
        )

        lobs_in = Lobsterin.from_file(path_to_lobsterin)
        calc_basis = []
        for basis in lobs_in["basisfunctions"]:
            basis_sep = basis.split()[1:]
            basis_comb = " ".join(basis_sep)
            calc_basis.append(basis_comb)

        if calc_basis == list(ref_bases[0].values()):
            quality_dict["minimal_basis"] = True  # type: ignore
        else:
            quality_dict["minimal_basis"] = False  # type: ignore
            warnings.warn(
                "Consider rerunning the calc with the minimum basis as well. Choosing is "
                "larger basis set is recommended if you see a significant improvement of "
                "the charge spilling and material has non-zero band gap."
            )

        lob_out = Lobsterout(path_to_lobsterout)

        quality_dict["charge_spilling"] = {
            "abs_charge_spilling": round((sum(lob_out.charge_spilling) / 2) * 100, 4),
            "abs_total_spilling": round((sum(lob_out.total_spilling) / 2) * 100, 4),
        }  # type: ignore

        if path_to_bandoverlaps is not None:
            if Path(path_to_bandoverlaps).exists():  # type: ignore
                band_overlaps = Bandoverlaps(filename=path_to_bandoverlaps)
                for line in lob_out.warning_lines:
                    if "k-points could not be orthonormalized" in line:
                        total_kpoints = int(line.split(" ")[2])

                # store actual number of devations above pymatgen default limit of 0.1
                dev_val = []
                for dev in band_overlaps.max_deviation:
                    if dev > 0.1:
                        dev_val.append(dev)

<<<<<<< HEAD
                quality_dict["band_overlaps_analysis"] = {  # type: ignore
=======
                quality_dict["band_overlaps"] = {  # type: ignore
>>>>>>> b144d94a
                    "file_exists": True,
                    "limit_maxDeviation": 0.1,
                    "has_good_quality_maxDeviation": band_overlaps.has_good_quality_maxDeviation(
                        limit_maxDeviation=0.1
                    ),
                    "max_deviation": round(max(band_overlaps.max_deviation), 4),
                    "percent_kpoints_abv_limit": round(
                        (len(dev_val) / total_kpoints) * 100, 4
                    ),
                }

            else:
                quality_dict["band_overlaps_analysis"] = {  # type: ignore
                    "file_exists": False,
                    "limit_maxDeviation": None,
                    "has_good_quality_maxDeviation": True,
                    "max_deviation": None,
                    "percent_kpoints_abv_limit": None,
                }

        if bva_comp:
            try:
                bond_valence = BVAnalyzer()

                bva_oxi = []
                lobs_charge = Charge(filename=path_to_charge)
                for i in bond_valence.get_valences(structure=struct):
                    if i >= 0:
                        bva_oxi.append("POS")
                    else:
                        bva_oxi.append("NEG")

                mull_oxi = []
                for i in lobs_charge.Mulliken:
                    if i >= 0:
                        mull_oxi.append("POS")
                    else:
                        mull_oxi.append("NEG")

                loew_oxi = []
                for i in lobs_charge.Loewdin:
                    if i >= 0:
                        loew_oxi.append("POS")
                    else:
                        loew_oxi.append("NEG")

                quality_dict["charge_comparisons"] = {}  # type: ignore
                if mull_oxi == bva_oxi:
                    quality_dict["charge_comparisons"]["bva_mulliken_agree"] = True  # type: ignore
                else:
                    quality_dict["charge_comparisons"]["bva_mulliken_agree"] = False  # type: ignore

                if mull_oxi == bva_oxi:
                    quality_dict["charge_comparisons"]["bva_loewdin_agree"] = True  # type: ignore
                else:
                    quality_dict["charge_comparisons"]["bva_loewdin_agree"] = False  # type: ignore
            except ValueError:
                quality_dict["charge_comparisons"] = {}  # type: ignore
                warnings.warn(
                    "Oxidation states from BVA analyzer cannot be determined. "
                    "Thus BVA charge comparison will be skipped"
                )
        if dos_comparison:
            if "LSO" not in str(path_to_doscar).split("."):
                warnings.warn(
                    "Consider using DOSCAR.LSO.lobster, as non LSO DOS from LOBSTER can have "
                    "negative DOS values"
                )
            doscar_lobster = Doscar(
                doscar=path_to_doscar,
                structure_file=path_to_poscar,
            )

            dos_lobster = doscar_lobster.completedos

            vasprun = Vasprun(path_to_vasprun)
            dos_vasp = vasprun.complete_dos

            quality_dict["dos_comparisons"] = {}  # type: ignore

            for orb in dos_lobster.get_spd_dos():
                if e_range[0] >= min(dos_vasp.energies) and e_range[0] >= min(
                    dos_lobster.energies
                ):
                    min_e = e_range[0]
                else:
                    warnings.warn(
                        "Minimum energy range requested for DOS comparisons is not available "
                        "in VASP or LOBSTER calculation. Thus, setting min_e to -5 eV"
                    )
                    min_e = -5

                if e_range[-1] <= max(dos_vasp.energies) and e_range[-1] <= max(
                    dos_lobster.energies
                ):
                    max_e = e_range[-1]
                else:
                    warnings.warn(
                        "Maximum energy range requested for DOS comparisons is not available "
                        "in VASP or LOBSTER calculation. Thus, setting max_e to 0 eV"
                    )
                    max_e = 0

                if (
                    np.diff(dos_vasp.energies)[0] >= 0.1
                    or np.diff(dos_lobster.energies)[0] >= 0.1
                ):
                    warnings.warn(
                        "Input DOS files have very few points in the energy interval and thus "
                        "comparisons will not be reliable. Please rerun the calculations with "
                        "higher number of DOS points. Set NEDOS and COHPSteps tags to >= 2000 in VASP and LOBSTER "
                        "calculations, respectively."
                    )

                if not n_bins:
                    n_bins = 56

                fp_lobster_orb = dos_lobster.get_dos_fp(
                    min_e=min_e,
                    max_e=max_e,
                    n_bins=n_bins,
                    normalize=True,
                    type=orb.name,
                )
                fp_vasp_orb = dos_vasp.get_dos_fp(
                    min_e=min_e,
                    max_e=max_e,
                    n_bins=n_bins,
                    normalize=True,
                    type=orb.name,
                )

                tani_orb = round(
                    dos_vasp.get_dos_fp_similarity(
                        fp_lobster_orb, fp_vasp_orb, tanimoto=True
                    ),
                    4,
                )
                quality_dict["dos_comparisons"][
                    f"tanimoto_orb_{orb.name}"
                ] = tani_orb  # type: ignore

            fp_lobster = dos_lobster.get_dos_fp(
                min_e=min_e,
                max_e=max_e,
                n_bins=n_bins,
                normalize=True,
                type="summed_pdos",
            )
            fp_vasp = dos_vasp.get_dos_fp(
                min_e=min_e,
                max_e=max_e,
                n_bins=n_bins,
                normalize=True,
                type="summed_pdos",
            )

            tanimoto_summed = round(
                dos_vasp.get_dos_fp_similarity(fp_lobster, fp_vasp, tanimoto=True), 4
            )
            quality_dict["dos_comparisons"]["tanimoto_summed"] = tanimoto_summed  # type: ignore
            quality_dict["dos_comparisons"]["e_range"] = [min_e, max_e]  # type: ignore
            quality_dict["dos_comparisons"]["n_bins"] = n_bins  # type: ignore

        return quality_dict
<|MERGE_RESOLUTION|>--- conflicted
+++ resolved
@@ -1,1680 +1,1676 @@
-# Copyright (c) lobsterpy development team
-# Distributed under the terms of a BSD 3-Clause "New" or "Revised" License
-
-"""This module defines classes to analyze the COHPs automatically."""
-from __future__ import annotations
-
-import warnings
-from collections import Counter
-from pathlib import Path
-
-import numpy as np
-from pymatgen.analysis.bond_valence import BVAnalyzer
-from pymatgen.core.structure import Structure
-from pymatgen.electronic_structure.cohp import CompleteCohp
-from pymatgen.electronic_structure.core import Spin
-from pymatgen.io.lobster import Bandoverlaps, Charge, Doscar, Lobsterin, Lobsterout
-from pymatgen.io.lobster.lobsterenv import LobsterNeighbors
-from pymatgen.io.vasp.outputs import Vasprun
-from pymatgen.symmetry.analyzer import SpacegroupAnalyzer
-
-
-class Analysis:
-    """
-    Class to analyze COHP/COOP/COBI  data from Lobster.
-
-    Attributes:
-        condensed_bonding_analysis: dict including a summary of the most important bonding properties
-        final_dict_bonds: dict including information on ICOHPs per bond type
-        final_dict_ions: dict including information on environments of cations
-        chemenv: pymatgen.io.lobster.lobsterenv.LobsterNeighbors object
-        lse: LightStructureEnvironment from pymatgen
-        cutoff_icohp: Cutoff in percentage for evaluating neighbors based on ICOHP values.
-        cutoff_icohp*max_icohp limits the number of considered environments
-        anion_types: Set of Element objects from pymatgen
-        list_equivalent_sites: list of site indices of sites that indicate which sites are equivalent
-        e.g., [0 1 2 2 2] where site 0, 1, 2 indicate sites that are independent from each other
-        path_to_charge: str that describes the path to CHARGE.lobster
-        path_to_cohpcar: str that describes the path to COHPCAR.lobster
-        path_to_icohplist: str that describes the path to ICOHPLIST.lobster
-        path_to_poscar: str that describes path to POSCAR
-        path_to_madelung: str that describes path to POSCAR
-        are_cobis : bool indicating if file contains COBI/ICOBI data
-        are_coops : bool indicating if file contains COOP/ICOOP data
-        noise_cutoff : float that sets the lower limit of icohps or icoops or icobis considered
-        seq_cohps: list of cohps
-        seq_coord_ions: list of co-ordination environment strings for each cation
-        seq_equivalent_sites: seq of inequivalent sites
-        seq_ineq_ions: seq of inequivalent cations/sites in the structure
-        seq_infos_bonds (list): information on cation anion bonds (lists
-        of pymatgen.io.lobster.lobsterenv.ICOHPNeighborsInfo)
-        spg: space group information
-        structure: Structure object
-        type_charge: which charges are considered here
-        orbital_resolved: bool indicating whether analysis is performed
-        orbital wise
-        which_bonds: which bonds will be considered in analysis
-    """
-
-    def __init__(
-        self,
-        path_to_poscar: str | Path,
-        path_to_icohplist: str | Path,
-        path_to_cohpcar: str | Path,
-        path_to_charge: str | Path | None = None,
-        path_to_madelung: str | Path | None = None,
-        which_bonds: str = "cation-anion",
-        cutoff_icohp: float = 0.1,
-        noise_cutoff: float = 0.1,
-        orbital_cutoff: float = 0.05,
-        summed_spins=True,
-        are_cobis=False,
-        are_coops=False,
-        type_charge=None,
-        start=None,
-        orbital_resolved=False,
-    ):
-        """
-        Automatically analyze bonding information with this class.
-
-        Args:
-            path_to_poscar: path to POSCAR (e.g., "POSCAR")
-            path_to_icohplist: path to ICOHPLIST.lobster (e.g., "ICOHPLIST.lobster")
-            path_to_cohpcar: path to COHPCAR.lobster (e.g., "COHPCAR.lobster")
-            path_to_charge: path to CHARGE.lobster (e.g., "CHARGE.lobster")
-            path_to_madelung: path to MadelungEnergies.lobster (e.g., "MadelungEnergies.lobster")
-            are_cobis : bool indicating if file contains COBI/ICOBI data
-            are_coops : bool indicating if file contains COOP/ICOOP data
-            noise_cutoff : float that sets the lower limit of icohps or icoops or icobis considered
-            orbital_cutoff : float that sets the minimum percentage for the orbital resolved analysis.
-            (Affects only when orbital_resolved argument is set to True) Set it to 0 to get results
-            of all orbitals in the detected relevant bonds. Default is to 0.05 i.e. only analyzes
-            if orbital contribution is 5 % or more.
-            which_bonds: selects which kind of bonds are analyzed. "cation-anion" is the default
-            cutoff_icohp: only bonds that are stronger than cutoff_icohp*strongest ICOHP will be considered
-            summed_spins: if true, spins will be summed
-            type_charge: If no path_to_charge is given, Valences will be used. Otherwise, Mulliken charges.
-            Löwdin charges cannot be selected at the moment.
-            orbital_resolved: bool indicating whether analysis is performed orbital wise
-            start: start energy for integration
-
-        """
-        self.start = start
-        self.path_to_poscar = path_to_poscar
-        self.path_to_icohplist = path_to_icohplist
-        self.path_to_cohpcar = path_to_cohpcar
-        self.which_bonds = which_bonds
-        self.cutoff_icohp = cutoff_icohp
-        self.orbital_cutoff = orbital_cutoff
-        self.path_to_charge = path_to_charge
-        self.path_to_madelung = path_to_madelung
-        self.are_cobis = are_cobis
-        self.are_coops = are_coops
-        self.noise_cutoff = noise_cutoff
-        self.setup_env()
-        self.get_information_all_bonds(summed_spins=summed_spins)
-        self.orbital_resolved = orbital_resolved
-
-        # This determines how cations and anions
-        if path_to_charge is None:
-            self.type_charge = "Valences"
-        else:
-            if type_charge is None:
-                self.type_charge = "Mulliken"
-            elif type_charge == "Mulliken":
-                self.type_charge = "Mulliken"
-            elif type_charge == "Löwdin":
-                raise ValueError(
-                    "Only Mulliken charges can be used here at the moment. Implementation will follow."
-                )
-            else:
-                self.type_charge = "Valences"
-                print(
-                    "type_charge cannot be read! Please use Mulliken/Löwdin. Now, we will use valences"
-                )
-
-        self.set_condensed_bonding_analysis()
-        self.set_summary_dicts()
-        self.path_to_madelung = path_to_madelung
-
-    def setup_env(self):
-        """
-        Set up the light structure environments based on COHPs using this method.
-
-        Returns:
-            None
-
-        """
-        self.structure = Structure.from_file(self.path_to_poscar)
-        sga = SpacegroupAnalyzer(structure=self.structure)
-        symmetry_dataset = sga.get_symmetry_dataset()
-        equivalent_sites = symmetry_dataset["equivalent_atoms"]
-        self.list_equivalent_sites = equivalent_sites
-        self.seq_equivalent_sites = list(set(equivalent_sites))
-        self.spg = symmetry_dataset["international"]
-
-        if self.which_bonds == "cation-anion":
-            try:
-                self.chemenv = LobsterNeighbors(
-                    filename_ICOHP=self.path_to_icohplist,
-                    structure=Structure.from_file(self.path_to_poscar),
-                    additional_condition=1,
-                    perc_strength_ICOHP=self.cutoff_icohp,
-                    filename_CHARGE=self.path_to_charge,
-                    valences_from_charges=True,
-                    adapt_extremum_to_add_cond=True,
-                    are_cobis=self.are_cobis,
-                    are_coops=self.are_coops,
-                    noise_cutoff=self.noise_cutoff,
-                )
-            except ValueError as err:
-                if (
-                    str(err) == "min() arg is an empty sequence"
-                    or str(err)
-                    == "All valences are equal to 0, additional_conditions 1, 3, 5 and 6 will not work"
-                ):
-                    raise ValueError(
-                        "Consider switching to an analysis of all bonds and not only cation-anion bonds."
-                        " It looks like no cations are detected."
-                    )
-                raise err
-        elif self.which_bonds == "all":
-            # raise ValueError("only cation anion bonds implemented so far")
-            self.chemenv = LobsterNeighbors(
-                filename_ICOHP=self.path_to_icohplist,
-                structure=Structure.from_file(self.path_to_poscar),
-                additional_condition=0,
-                perc_strength_ICOHP=self.cutoff_icohp,
-                filename_CHARGE=self.path_to_charge,
-                valences_from_charges=True,
-                adapt_extremum_to_add_cond=True,
-                are_cobis=self.are_cobis,
-                are_coops=self.are_coops,
-                noise_cutoff=self.noise_cutoff,
-            )
-
-        else:
-            raise ValueError("only cation anion and all bonds implemented so far")
-
-        # determine cations and anions
-        try:
-            if self.which_bonds == "cation-anion":
-                self.lse = self.chemenv.get_light_structure_environment(
-                    only_cation_environments=True
-                )
-            elif self.which_bonds == "all":
-                self.lse = self.chemenv.get_light_structure_environment(
-                    only_cation_environments=False
-                )
-        except ValueError:
-
-            class Lse:
-                """Test class when error was raised."""
-
-                def __init__(self, chemenv, valences=None):
-                    """
-                    Test class when error was raised.
-
-                    Args:
-                        chemenv (LobsterNeighbors): LobsterNeighbors object
-                        valences: list of valences
-
-                    """
-                    if valences is None:
-                        self.coordination_environments = [
-                            [{"ce_symbol": str(len(coord))}] for coord in chemenv
-                        ]
-                    else:
-                        self.coordination_environments = []
-
-                        for val, coord in zip(valences, chemenv):
-                            if val >= 0.0:
-                                self.coordination_environments.append(
-                                    [{"ce_symbol": str(len(coord))}]
-                                )
-                            else:
-                                self.coordination_environments.append(
-                                    [{"ce_symbol": None}]
-                                )
-
-            if self.which_bonds == "all":
-                self.lse = Lse(self.chemenv.list_coords)
-            elif self.which_bonds == "cation-anion":
-                # make a new list
-                self.lse = Lse(self.chemenv.list_coords, self.chemenv.valences)
-
-    def get_information_all_bonds(self, summed_spins=True):
-        """
-        Gather all information on the bonds within the compound with this method.
-
-        Returns:
-            None
-
-        """
-        if self.which_bonds == "cation-anion":
-            # this will only analyze cation anion bonds which simplifies the analysis
-            self.seq_ineq_ions = []
-            self.seq_coord_ions = []
-            self.seq_infos_bonds = []
-            self.seq_labels_cohps = []
-            self.seq_cohps = []
-            # only_bonds_to
-
-            self.anion_types = self.chemenv.get_anion_types()
-            for ice, ce in enumerate(self.lse.coordination_environments):
-                # only look at inequivalent sites (use of symmetry to speed everything up!)!
-                # only look at those cations that have cation-anion bonds
-                if ice in self.seq_equivalent_sites and ce[0]["ce_symbol"] is not None:
-                    self.seq_ineq_ions.append(ice)
-
-                    self.seq_coord_ions.append(ce[0]["ce_symbol"])
-                    self.seq_infos_bonds.append(
-                        self.chemenv.get_info_icohps_to_neighbors([ice])
-                    )
-
-                    aniontype_labels = []
-                    aniontype_cohps = []
-
-                    # go through all anions in the structure!
-                    for anion in self.anion_types:
-                        # get labels and summed cohp objects
-                        labels, summedcohps = self.chemenv.get_info_cohps_to_neighbors(
-                            self.path_to_cohpcar,
-                            [ice],
-                            summed_spin_channels=summed_spins,
-                            per_bond=False,
-                            only_bonds_to=[str(anion)],
-                        )
-
-                        aniontype_labels.append(labels)
-                        aniontype_cohps.append(summedcohps)
-
-                    self.seq_labels_cohps.append(aniontype_labels)
-                    self.seq_cohps.append(aniontype_cohps)
-
-        elif self.which_bonds == "all":
-            # this will only analyze all bonds
-
-            self.seq_ineq_ions = []
-            self.seq_coord_ions = []
-            self.seq_infos_bonds = []
-            self.seq_labels_cohps = []
-            self.seq_cohps = []
-            # only_bonds_to
-            self.elements = self.structure.composition.elements
-            # self.anion_types = self.chemenv.get_anion_types()
-            for ice, ce in enumerate(self.lse.coordination_environments):
-                # only look at inequivalent sites (use of symmetry to speed everything up!)!
-                # only look at those cations that have cation-anion bonds
-                if ice in self.seq_equivalent_sites and ce[0]["ce_symbol"] is not None:
-                    self.seq_ineq_ions.append(ice)
-                    self.seq_coord_ions.append(ce[0]["ce_symbol"])
-                    self.seq_infos_bonds.append(
-                        self.chemenv.get_info_icohps_to_neighbors([ice])
-                    )
-
-                    type_labels = []
-                    type_cohps = []
-
-                    for element in self.elements:
-                        # get labels and summed cohp objects
-                        labels, summedcohps = self.chemenv.get_info_cohps_to_neighbors(
-                            self.path_to_cohpcar,
-                            [ice],
-                            onlycation_isites=False,
-                            summed_spin_channels=summed_spins,
-                            per_bond=False,
-                            only_bonds_to=[str(element)],
-                        )
-
-                        type_labels.append(labels)
-                        type_cohps.append(summedcohps)
-
-                    self.seq_labels_cohps.append(type_labels)
-                    self.seq_cohps.append(type_cohps)
-
-    def get_site_bond_resolved_labels(self):
-        """
-        Return relevant bond labels for each symmetrically independent site.
-
-        Returns:
-            dict with bond labels for each site, e.g.
-            {'Na1: Na-Cl': ['21', '23', '24', '27', '28', '30']}
-
-        """
-        bonds = [[] for _ in range(len(self.seq_infos_bonds))]  # type: ignore
-        labels = [[] for _ in range(len(self.seq_infos_bonds))]  # type: ignore
-        for inx, bond_info in enumerate(self.seq_infos_bonds):
-            for ixx, val in enumerate(bond_info.atoms):
-                label_srt = sorted(val.copy())
-                bonds[inx].append(
-                    self.structure.sites[bond_info.central_isites[0]].species_string
-                    + str(bond_info.central_isites[0] + 1)
-                    + ": "
-                    + label_srt[0].strip("0123456789")
-                    + "-"
-                    + label_srt[1].strip("0123456789")
-                )
-                labels[inx].append(bond_info.labels[ixx])
-
-        label_data = {}
-        for indx, atom_pairs in enumerate(bonds):
-            searched_atom_pairs = set(atom_pairs)
-            for search_item in searched_atom_pairs:
-                indices = [
-                    i for i, pair in enumerate(atom_pairs) if pair == search_item
-                ]
-                filtered_bond_label_list = [labels[indx][i] for i in indices]
-                label_data.update({search_item: filtered_bond_label_list})
-
-        return label_data
-
-    def _get_orbital_resolved_data(
-        self, nameion, iion, labels, bond_resolved_labels, type_pop
-    ):
-        """
-        Retrieve orbital-wise analysis data.
-
-        Args:
-            nameion: name of symmetrically relevant cation or anion
-            iion: index of symmetrically relevant cation or anion
-            labels: list of bond label names
-            bond_resolved_labels: dict of bond labels from ICOHPLIST resolved for each bond
-            type_pop: population type analyzed. e.g. COHP or COOP or COBI
-
-        Returns:
-            dict consisting of relevant orbitals (contribution > 5 % to overall ICOHP or ICOBI or ICOOP),
-            bonding and antibonding percentages with bond label names as keys.
-        """
-        orb_resolved_bond_info = {}
-        for label in labels:
-            if label is not None:
-                bond_resolved_label_key = (
-                    nameion + str(iion + 1) + ":" + label.split("x")[-1]
-                )
-                bond_labels = bond_resolved_labels[bond_resolved_label_key]
-                available_orbitals = list(
-                    self.chemenv.completecohp.orb_res_cohp[bond_labels[0]].keys()
-                )
-                # initialize empty list to store orb paris for bonding,
-                # antibonding integrals and  percentages
-                bndg_orb_pair_list = []
-                bndg_orb_integral_list = []
-                bndg_orb_perc_list = []
-                bndg_orb_icohp_list = []
-                antibndg_orb_integral_list = []
-                antibndg_orb_perc_list = []
-                antibndg_orb_pair_list = []
-                antibndg_orb_icohp_list = []
-
-                # get total summed cohps using label list
-                cohp_summed = self.chemenv.completecohp.get_summed_cohp_by_label_list(
-                    label_list=bond_labels
-                )
-                if type_pop.lower() == "cohp":
-                    (
-                        antibndg_tot,
-                        per_anti_tot,
-                        bndg_tot,
-                        per_bndg_tot,
-                    ) = self._integrate_antbdstates_below_efermi(
-                        cohp=cohp_summed, start=self.start
-                    )
-                else:
-                    (
-                        bndg_tot,
-                        per_bndg_tot,
-                        antibndg_tot,
-                        per_anti_tot,
-                    ) = self._integrate_antbdstates_below_efermi(
-                        cohp=cohp_summed, start=self.start
-                    )
-
-                orb_bonding_dict_data = {}
-                # For each orbital collect the contributions of summed bonding
-                # and antibonding interactions separately
-                for orb in available_orbitals:
-                    cohp_summed_orb = self.chemenv.completecohp.get_summed_cohp_by_label_and_orbital_list(
-                        label_list=bond_labels, orbital_list=[orb] * len(bond_labels)
-                    )
-
-                    if type_pop.lower() == "cohp":
-                        (
-                            antibndg_orb,
-                            per_anti_orb,
-                            bndg_orb,
-                            per_bndg_orb,
-                        ) = self._integrate_antbdstates_below_efermi(
-                            cohp=cohp_summed_orb, start=self.start
-                        )
-                    else:
-                        (
-                            bndg_orb,
-                            per_bndg_orb,
-                            antibndg_orb,
-                            per_anti_orb,
-                        ) = self._integrate_antbdstates_below_efermi(
-                            cohp=cohp_summed_orb, start=self.start
-                        )
-
-                    # replace nan values with zero (tackle numerical integration issues)
-                    bndg_orb = bndg_orb if not np.isnan(bndg_orb) else 0
-                    per_bndg_orb = per_bndg_orb if not np.isnan(per_bndg_orb) else 0
-                    bndg_tot = bndg_tot if not np.isnan(bndg_tot) else 0
-                    per_bndg_tot = per_bndg_tot if not np.isnan(per_bndg_tot) else 0
-                    # skip collecting orb contributions if no summed bonding contribution exists
-                    if bndg_tot > 0:
-                        orb_icohps_bndg = []
-                        for bond_label in bond_labels:
-                            orb_icohp_bn = (
-                                self.chemenv.Icohpcollection.get_icohp_by_label(
-                                    label=bond_label, orbitals=orb
-                                )
-                            )
-                            orb_icohps_bndg.append(orb_icohp_bn)
-                        bndg_orb_pair_list.append(orb)
-                        bndg_orb_icohp_list.append(orb_icohps_bndg)
-                        bndg_orb_integral_list.append(bndg_orb)
-                        bndg_orb_perc_list.append(per_bndg_orb)
-
-                    # replace nan values with zero (tackle numerical integration issues)
-                    antibndg_orb = antibndg_orb if not np.isnan(antibndg_orb) else 0
-                    per_anti_orb = per_anti_orb if not np.isnan(per_anti_orb) else 0
-                    antibndg_tot = antibndg_tot if not np.isnan(antibndg_tot) else 0
-                    per_anti_tot = per_anti_tot if not np.isnan(per_anti_tot) else 0
-                    # skip collecting orb contributions if no summed antibonding contribution exists
-                    if antibndg_tot > 0:
-                        orb_icohps_anti = []
-                        for bond_label in bond_labels:
-                            orb_icohp_an = (
-                                self.chemenv.Icohpcollection.get_icohp_by_label(
-                                    label=bond_label, orbitals=orb
-                                )
-                            )
-                            orb_icohps_anti.append(orb_icohp_an)
-
-                        antibndg_orb_pair_list.append(orb)
-                        antibndg_orb_icohp_list.append(orb_icohps_anti)
-                        antibndg_orb_integral_list.append(antibndg_orb)
-                        antibndg_orb_perc_list.append(per_anti_orb)
-
-                # Populate the dictionary with relevant orbitals for bonding interactions
-                for inx, bndg_orb_pair in enumerate(bndg_orb_pair_list):
-                    bndg_contri_perc = round(
-                        bndg_orb_integral_list[inx] / sum(bndg_orb_integral_list), 2
-                    )
-                    # filter out very small bonding interactions (<self.orbital_cutoff)
-                    if bndg_contri_perc > self.orbital_cutoff:
-                        if bndg_orb_pair in orb_bonding_dict_data:
-                            orb_bonding_dict_data[bndg_orb_pair].update(
-                                {
-                                    "orb_contribution_perc_bonding": bndg_contri_perc,
-                                    "bonding": {
-                                        "integral": bndg_orb_integral_list[inx],
-                                        "perc": bndg_orb_perc_list[inx],
-                                    },
-                                }
-                            )
-                        else:
-                            orb_bonding_dict_data[bndg_orb_pair] = {
-                                f"I{type_pop}_mean": round(
-                                    np.mean(bndg_orb_icohp_list[inx]), 4
-                                ),
-                                f"I{type_pop}_sum": round(
-                                    np.sum(bndg_orb_icohp_list[inx]), 4
-                                ),
-                                "orb_contribution_perc_bonding": round(
-                                    bndg_orb_integral_list[inx]
-                                    / sum(bndg_orb_integral_list),
-                                    2,
-                                ),
-                                "bonding": {
-                                    "integral": bndg_orb_integral_list[inx],
-                                    "perc": bndg_orb_perc_list[inx],
-                                },
-                            }
-
-                # Populate the dictionary with relevant orbitals for antibonding interactions
-                for inx, antibndg_orb_pair in enumerate(antibndg_orb_pair_list):
-                    antibndg_contri_perc = round(
-                        antibndg_orb_integral_list[inx]
-                        / sum(antibndg_orb_integral_list),
-                        2,
-                    )
-                    # filter out very small antibonding interactions (<self.orbital_cutoff)
-                    if antibndg_contri_perc > self.orbital_cutoff:
-                        if antibndg_orb_pair in orb_bonding_dict_data:
-                            orb_bonding_dict_data[antibndg_orb_pair].update(
-                                {
-                                    "orb_contribution_perc_antibonding": round(
-                                        antibndg_orb_integral_list[inx]
-                                        / sum(antibndg_orb_integral_list),
-                                        2,
-                                    ),
-                                    "antibonding": {
-                                        "integral": antibndg_orb_integral_list[inx],
-                                        "perc": antibndg_orb_perc_list[inx],
-                                    },
-                                }
-                            )
-                        else:
-                            orb_bonding_dict_data[antibndg_orb_pair] = {
-                                f"I{type_pop}_mean": round(
-                                    np.mean(antibndg_orb_icohp_list[inx]), 4
-                                ),
-                                f"I{type_pop}_sum": round(
-                                    np.sum(antibndg_orb_icohp_list[inx]), 4
-                                ),
-                                "orb_contribution_perc_antibonding": round(
-                                    antibndg_orb_integral_list[inx]
-                                    / sum(antibndg_orb_integral_list),
-                                    2,
-                                ),
-                                "antibonding": {
-                                    "integral": antibndg_orb_integral_list[inx],
-                                    "perc": antibndg_orb_perc_list[inx],
-                                },
-                            }
-
-                orb_bonding_dict_data["relevant_bonds"] = bond_labels
-
-                orb_resolved_bond_info[bond_resolved_label_key] = orb_bonding_dict_data
-
-        return orb_resolved_bond_info
-
-    def _get_bond_resolved_data_stats(self, orb_resolved_bond_data: dict):
-        """
-        Retrieve the maximum bonding and anti-bonding orbital contributions.
-
-        Args:
-            orb_resolved_bond_data: A dictionary with orbital names as keys and corresponding bonding data
-
-        Returns:
-            dict with orbital data stats the site for relevant orbitals, e.g.
-            {'orbital_summary_stats': {'max_bonding_contribution': {'2s-3s': 0.68},
-            'max_antibonding_contribution': {'2s-2pz': 0.36}}}
-
-        """
-        # get max orbital bonding and contribution for the site
-        orb_pairs_bndg = []
-        orb_pairs_antibndg = []
-        orb_contri_bndg = []
-        orb_contri_antibndg = []
-        orbital_summary_stats = {"orbital_summary_stats": {}}  # type: ignore
-        if orb_resolved_bond_data:
-            for orb_pair, data in orb_resolved_bond_data.items():
-                if "orb_contribution_perc_bonding" in data:
-                    orb_pairs_bndg.append(orb_pair)
-                    orb_contri_bndg.append(data["orb_contribution_perc_bonding"])
-
-                if "orb_contribution_perc_antibonding" in data:
-                    orb_pairs_antibndg.append(orb_pair)
-                    orb_contri_antibndg.append(
-                        data["orb_contribution_perc_antibonding"]
-                    )
-
-            if orb_contri_bndg:
-                max_orb_contri_bndg = max(orb_contri_bndg)
-                max_orb_contri_bndg_inxs = [
-                    inx
-                    for inx, orb_contri in enumerate(orb_contri_bndg)
-                    if orb_contri == max_orb_contri_bndg
-                ]
-                max_orb_contri_bndg_dict = {}
-                for inx in max_orb_contri_bndg_inxs:
-                    max_orb_contri_bndg_dict[orb_pairs_bndg[inx]] = orb_contri_bndg[inx]
-                orbital_summary_stats["orbital_summary_stats"][
-                    "max_bonding_contribution"
-                ] = max_orb_contri_bndg_dict
-            if orb_contri_antibndg:
-                max_orb_contri_antibndg = max(orb_contri_antibndg)
-                max_antibndg_contri_inxs = [
-                    inx
-                    for inx, orb_anti_per in enumerate(orb_contri_antibndg)
-                    if orb_anti_per == max_orb_contri_antibndg
-                ]
-                max_antibndg_contri_dict = {}
-                for inx in max_antibndg_contri_inxs:
-                    max_antibndg_contri_dict[
-                        orb_pairs_antibndg[inx]
-                    ] = orb_contri_antibndg[inx]
-                orbital_summary_stats["orbital_summary_stats"][
-                    "max_antibonding_contribution"
-                ] = max_antibndg_contri_dict
-
-        return orbital_summary_stats
-
-    def get_site_orbital_resolved_labels(self):
-        """
-        Return relevant orbitals and bond labels for each symmetrically independent site.
-
-        Returns:
-            dict with bond labels for each site for relevant orbitals, e.g.
-            {'Na1: Na-Cl': {'3s-3s': ['21', '23', '24', '27', '28', '30']}
-
-        """
-        site_bond_labels = self.get_site_bond_resolved_labels()
-        orb_plot_data = {atom_pair: {} for atom_pair in site_bond_labels}
-        if self.orbital_resolved:
-            for site_index, cba_data in self.condensed_bonding_analysis[
-                "sites"
-            ].items():
-                for atom in cba_data["bonds"]:
-                    for orb_pair in cba_data["bonds"][atom]["orbital_data"]:
-                        if orb_pair not in ("orbital_summary_stats", "relevant_bonds"):
-                            atom_pair = [cba_data["ion"], atom]
-                            atom_pair.sort()
-                            key = (
-                                self.structure.sites[site_index].species_string
-                                + str(site_index + 1)
-                                + ": "
-                                + "-".join(atom_pair)
-                            )
-                            label_list = site_bond_labels[key]
-                            orb_plot_data[key].update({orb_pair: label_list})
-        else:
-            print(
-                "Please set orbital_resolved to True when instantiating Analysis object, "
-                "to get this data"
-            )
-
-        return orb_plot_data
-
-    @staticmethod
-    def _get_strenghts_for_each_bond(pairs, strengths, nameion=None):
-        """
-        Return a dictionary of bond strengths.
-
-        Args:
-            pairs: list of list including labels for the atoms, e.g., [['O3', 'Cu1'], ['O3', 'Cu1']]
-            strengths (list of float): list that gives the icohp strengths as a float, [-1.86287, -1.86288]
-            nameion: string including the name of the cation in the list, e.g Cu1
-
-        Returns:
-            dict including inormation on icohps for each bond type, e.g.
-            {'Yb-Sb': [-1.59769, -2.14723, -1.7925, -1.60773, -1.80149, -2.14335]}
-
-
-        """
-        dict_strenghts = {}
-
-        for pair, strength in zip(pairs, strengths):
-            if nameion is not None:
-                new = [
-                    LobsterNeighbors._split_string(pair[0])[0],
-                    LobsterNeighbors._split_string(pair[1])[0],
-                ]
-                new = Analysis._sort_name(new, nameion)
-                string_here = new[0] + "-" + new[1]
-            else:
-                new = sorted(
-                    [
-                        LobsterNeighbors._split_string(pair[0])[0],
-                        LobsterNeighbors._split_string(pair[1])[0],
-                    ]
-                )
-                string_here = new[0] + "-" + new[1]
-
-            if string_here not in dict_strenghts:
-                dict_strenghts[string_here] = []
-            dict_strenghts[string_here].append(strength)
-        return dict_strenghts
-
-    @staticmethod
-    def _sort_name(pair, nameion=None):
-        """
-        Place the cation first in a list of name strings.
-
-        Args:
-            pair: ["O","Cu"]
-            nameion: "Cu"
-
-        Returns:
-            will return list of str, e.g. ["Cu", "O"]
-
-        """
-        if nameion is not None:
-            new = []
-            if pair[0] == nameion:
-                new.append(pair[0])
-                new.append(pair[1])
-
-            elif pair[1] == nameion:
-                new.append(pair[1])
-                new.append(pair[0])
-
-        return new
-
-    @staticmethod
-    def _sort_orbital_atom_pair(
-        atom_pair: list,
-        label: str,
-        complete_cohp: CompleteCohp,
-        orb_pair: str,
-    ):
-        """
-        Place the cation first in a list of name strings and add the associated orbital name alongside the atom name.
-
-        Args:
-            atom_pair: list of atom pair with cation first eg., ["Cl","Na"]
-            label: LOBSTER relevant bond label eg ., "3"
-            complete_cohp: pymatgen CompleteCohp object
-            orb_pair: relevant orbital pair eg., "2px-3s"
-
-        Returns:
-            will return list of str, e.g. ["Na(2px)", "Cl(3s)"]
-
-        """
-        orb_atom = {}  # type: ignore
-        orb_pair_list = orb_pair.split("-")
-        # get orbital associated to the atom and store in a dict
-        for _inx, (site, site_orb) in enumerate(
-            zip(complete_cohp.bonds[label]["sites"], orb_pair_list)
-        ):
-            if (
-                site.species_string in orb_atom
-            ):  # check necessary for bonds between same atoms
-                orb_atom[site.species_string].append(site_orb)
-            else:
-                orb_atom[site.species_string] = [site_orb]
-
-        orb_atom_list = []
-        # add orbital name next to atom_pair
-        for inx, atom in enumerate(atom_pair):
-            # check to ensure getting 2nd orbital if bond is between same atomic species
-            if inx == 1 and len(orb_atom.get(atom)) > 1:  # type: ignore
-                atom_with_orb_name = f"{atom}({orb_atom.get(atom)[1]})"  # type: ignore
-            else:
-                atom_with_orb_name = f"{atom}({orb_atom.get(atom)[0]})"  # type: ignore
-            orb_atom_list.append(atom_with_orb_name)
-
-        return orb_atom_list
-
-    def _get_antibdg_states(self, cohps, labels, nameion=None, limit=0.01):
-        """
-        Return a dictionary containing information on anti-bonding states.
-
-        e.g., similar to: {'Cu-O': True, 'Cu-F': True}
-
-        Args:
-            cohps: list of pymatgen.electronic_structure.cohp.Cohp objects
-            labels: ['2 x Cu-O', '4 x Cu-F']
-            nameion: string of the cation name, e.g. "Cu"
-            limit: limit to detect antibonding states
-
-        Returns:
-            dict including in formation on whether antibonding interactions exist,
-            e.g., {'Cu-O': True, 'Cu-F': True}
-
-
-        """
-        dict_antibd = {}
-        for label, cohp in zip(labels, cohps):
-            if label is not None:
-                if nameion is not None:
-                    new = label.split(" ")[2].split("-")
-                    sorted_new = self._sort_name(new, nameion)
-                    new_label = sorted_new[0] + "-" + sorted_new[1]
-                else:
-                    new = label.split(" ")[2].split("-")
-                    sorted_new = sorted(new.copy())
-                    new_label = sorted_new[0] + "-" + sorted_new[1]
-
-                antbd = cohp.has_antibnd_states_below_efermi(limit=limit)
-                if Spin.down in antbd:
-                    dict_antibd[new_label] = antbd[Spin.up] or antbd[Spin.down]
-                else:
-                    dict_antibd[new_label] = antbd[Spin.up]
-
-        return dict_antibd
-
-    def _integrate_antbdstates_below_efermi_for_set_cohps(self, labels, cohps, nameion):
-        """
-        Return a dictionary containing information on antibonding states.
-
-        .. warning:: NEEDS MORE TESTS
-
-        It is important to note that only the energy range that has been computed can be considered
-        (i.e., this might not be all)
-
-        e.g. output: {'Cu-O': {'integral': 4.24374775705, 'perc': 5.7437713186999995},
-        'Cu-F': {'integral': 3.07098300965, 'perc': 4.25800841445}}
-
-        Args:
-            cohps: list of pymatgen.electronic_structure.cohp.Cohp objects
-            labels: ['2 x Cu-O', '4 x Cu-F']
-            nameion: string of the cation name, e.g. "Cu"
-
-        Returns:
-            dict including in formation on whether antibonding interactions exist,
-            e.g., {'Cu-O': {'integral': 4.24374775705, 'perc': 5.7437713186999995},
-            'Cu-F': {'integral': 3.07098300965, 'perc': 4.25800841445}}}
-        """
-        dict_bd_antibd = {}
-        for label, cohp in zip(labels, cohps):
-            if label is not None:
-                new = label.split(" ")[2].split("-")
-                sorted_new = self._sort_name(new, nameion)
-                new_label = sorted_new[0] + "-" + sorted_new[1]
-                if not self.are_cobis and not self.are_coops:
-                    (
-                        integral,
-                        perc,
-                        integral2,
-                        perc2,
-                    ) = self._integrate_antbdstates_below_efermi(cohp, start=self.start)
-                else:
-                    (
-                        integral2,
-                        perc2,
-                        integral,
-                        perc,
-                    ) = self._integrate_antbdstates_below_efermi(cohp, start=self.start)
-
-                if integral == 0 and integral2 != 0.0:
-                    dict_bd_antibd[new_label] = {
-                        "bonding": {"integral": integral2, "perc": perc2},
-                        "antibonding": {"integral": integral, "perc": 0.0},
-                    }
-                elif integral2 == 0.0 and integral != 0.0:
-                    dict_bd_antibd[new_label] = {
-                        "bonding": {"integral": integral2, "perc": 0.0},
-                        "antibonding": {"integral": integral, "perc": perc},
-                    }
-                elif integral == 0.0 and integral2 == 0.0:
-                    dict_bd_antibd[new_label] = {
-                        "bonding": {"integral": integral2, "perc": 0.0},
-                        "antibonding": {"integral": integral, "perc": 0.0},
-                    }
-                else:
-                    dict_bd_antibd[new_label] = {
-                        "bonding": {"integral": integral2, "perc": perc2},
-                        "antibonding": {"integral": integral, "perc": perc},
-                    }
-
-        return dict_bd_antibd
-
-    def _integrate_antbdstates_below_efermi(self, cohp, start):
-        """
-        Integrate the cohp data to compute bonding and anti-bonding contribution below efermi.
-
-        .. warning:: NEEDS MORE TESTS
-
-        This integrates the whole COHP curve that has been computed.
-        The energy range is very important.
-        At present the energy range considered is dependent on COHPstartEnergy
-        set during lobster runs. The bonding / antibonding integral values are sensitive to this parameter.
-        If COHPstartEnergy value does not cover entire range of VASP calculations then
-        absolute value of ICOHP_sum might not be equivalent to (bonding- antibonding) integral values.
-
-        Args:
-            cohp: cohp object
-            start: integration start energy in eV , eg start = -15
-
-        Returns:
-            absolute value of antibonding, percentage value of antibonding,
-            absolute value of bonding and percentage value of bonding interactions
-        """
-        warnings.warn(
-            "The bonding, antibonding integral/percent values are numerical estimate."
-            " These values are sensitive to COHPstartEnergy parameter."
-            " If COHPstartEnergy value does not cover entire range of VASP calculations then"
-            " absolute value of ICOHP_sum might not be equivalent to (bonding- antibonding) integral values."
-        )
-
-        from scipy.integrate import trapezoid
-
-        def integrate_positive(y, x):
-            """
-            Integrate only bonding interactions of COHPs.
-
-            Args:
-                y: COHP values
-                x: Energy values
-
-            Returns:
-                integrated value of bonding interactions
-            """
-            y = np.asanyarray(y)
-            x = np.asanyarray(x)
-
-            bonding = trapezoid(y, x)
-
-            return np.round(bonding, 2)
-
-        def integrate_negative(y, x):
-            """
-            Integrate only anti-bonding interactions of COHPs.
-
-            Args:
-                y: COHP values
-                x: Energy values
-
-            Returns:
-                integrated value of anti-bonding interactions
-            """
-            y = np.asanyarray(y)
-            x = np.asanyarray(x)
-            antibonding = trapezoid(y, x)
-
-            return np.round(antibonding, 2)
-
-        # will integrate spin.up and spin.down only below efermi
-        energies_corrected = cohp.energies - cohp.efermi
-        summedcohp = (
-            cohp.cohp[Spin.up] + cohp.cohp[Spin.down]
-            if Spin.down in cohp.cohp
-            else cohp.cohp[Spin.up]
-        )
-
-        cohp_bf = []
-        en_bf = []
-
-        for i, en in enumerate(energies_corrected):
-            if (start is None) and en <= 0:
-                en_bf.append(en)
-                cohp_bf.append(-1 * summedcohp[i])
-            if (start is not None) and 0 >= en >= start:
-                en_bf.append(en)
-                cohp_bf.append(-1 * summedcohp[i])
-
-        # Separate the bonding and antibonding COHP values in separate lists
-        pos = []
-        en_pos = []
-        neg = []
-        en_neg = []
-
-        for i, scohp in enumerate(cohp_bf):
-            if scohp >= 0:
-                pos.append(scohp)
-                en_pos.append(energies_corrected[i])
-
-        for i, scohp in enumerate(cohp_bf):
-            if scohp <= 0:
-                neg.append(-1 * scohp)
-                en_neg.append(energies_corrected[i])
-
-        antibonding = integrate_negative(y=neg, x=en_neg)
-
-        bonding = integrate_positive(y=pos, x=en_pos)
-
-        return (
-            antibonding,
-            np.round(abs(antibonding) / (abs(bonding) + abs(antibonding)), 5),
-            bonding,
-            np.round(abs(bonding) / (abs(bonding) + abs(antibonding)), 5),
-        )
-
-    def _get_pop_type(self):
-        """
-        Return the type of the input population file.
-
-        Returns:
-            A String of analysed population can be COOP/COBI/COHP
-        """
-        if self.are_cobis:
-            type_pop = "COBI"
-        elif self.are_coops:
-            type_pop = "COOP"
-        else:
-            type_pop = "COHP"
-
-        return type_pop
-
-    @staticmethod
-    def _get_bond_dict(
-        bond_strength_dict,
-        small_antbd_dict,
-        nameion=None,
-        large_antbd_dict=None,
-        type_pop=None,
-    ):
-        """
-        Return a bond_dict that contains information for each site.
-
-        Args:
-            bond_strength_dict (dict): dict with bond names as key and lists of bond strengths as items
-            small_antbd_dict (dict): dict including if there are antibonding interactions, {'Yb-Sb': False}
-            nameion (str): name of the cation, e.g. Yb
-            large_antbd_dict: will be implemented later
-            type_pop: population type analyzed. eg. COHP
-
-        Returns:
-            Eg., if type_pop == 'COHP', will return
-            dict including information on the anion (as label) and the ICOHPs in the item of the dict
-            ICOHP_mean refers to the mean ICOHP in eV
-            ICOHP_sum refers to the sum of the ICOHPs in eV
-            has_antibdg_states_below_Efermi is True if there are antibonding interactions below Efermi
-            "number_of_bonds" will count the numbers of bonds to the cation
-
-        Example:
-            {'Sb': {'ICOHP_mean': '-1.85', 'ICOHP_sum': '-11.09',
-            'has_antibdg_states_below_Efermi': False, 'number_of_bonds': 6}}
-
-        """
-        bond_dict = {}
-
-        for key, item in bond_strength_dict.items():
-            if nameion is not None:
-                a = key.split("-")[0]
-                b = key.split("-")[1]
-                if a == nameion:
-                    key_here = b
-                elif b == nameion:
-                    key_here = a
-
-            if large_antbd_dict is None:
-                bond_dict[key_here] = {
-                    f"I{type_pop}_mean": str(round(np.mean(item), 2)),
-                    f"I{type_pop}_sum": str(round(np.sum(item), 2)),
-                    "has_antibdg_states_below_Efermi": small_antbd_dict[key],
-                    "number_of_bonds": len(item),
-                }
-            else:
-                bond_dict[key_here] = {
-                    f"I{type_pop}_mean": str(round(np.mean(item), 2)),
-                    f"I{type_pop}_sum": str(round(np.sum(item), 2)),
-                    "has_antibdg_states_below_Efermi": small_antbd_dict[key],
-                    "number_of_bonds": len(item),
-                    "perc_antibdg_states_below_Efermi": large_antbd_dict[key],
-                }
-
-        return bond_dict
-
-    def set_condensed_bonding_analysis(self):
-        """
-        Condense the bonding analysis into a summary dictionary.
-
-        Returns:
-            None
-
-        """
-        self.condensed_bonding_analysis = {}
-        # which icohps are considered
-        if self.which_bonds == "cation-anion":
-            limit_icohps = self.chemenv._get_limit_from_extremum(
-                self.chemenv.Icohpcollection,
-                self.cutoff_icohp,
-                adapt_extremum_to_add_cond=True,
-                additional_condition=1,
-            )
-        elif self.which_bonds == "all":
-            limit_icohps = self.chemenv._get_limit_from_extremum(
-                self.chemenv.Icohpcollection,
-                self.cutoff_icohp,
-                adapt_extremum_to_add_cond=True,
-                additional_condition=0,
-            )
-            # formula of the compound
-        formula = str(self.structure.composition.reduced_formula)
-        # set population type
-        type_pop = self._get_pop_type()
-        # how many inequivalent cations are in the structure
-        if self.which_bonds == "cation-anion":
-            number_considered_ions = len(self.seq_ineq_ions)
-        elif self.which_bonds == "all":
-            number_considered_ions = len(self.seq_ineq_ions)
-
-        # what was the maximum bond lengths that was considered
-        max_bond_lengths = max(self.chemenv.Icohpcollection._list_length)
-
-        # what are the charges for the cations in the structure
-        charge_list = self.chemenv.valences
-
-        # dictionary including bonding information for each site
-        site_dict = {}
-        if self.which_bonds == "cation-anion":
-            for ication, ce, cation_anion_infos, labels, cohps in zip(
-                self.seq_ineq_ions,
-                self.seq_coord_ions,
-                self.seq_infos_bonds,
-                self.seq_labels_cohps,
-                self.seq_cohps,
-            ):
-                namecation = str(self.structure[ication].specie)
-
-                # This will compute the mean strengths of ICOHPs
-                mean_icohps = self._get_strenghts_for_each_bond(
-                    pairs=cation_anion_infos[4],
-                    strengths=cation_anion_infos[1],
-                    nameion=namecation,
-                )
-                # pairs, strengths, nameion
-                # will collect if there are antibonding states present
-                antbdg = self._get_antibdg_states(cohps, labels, namecation)
-                dict_antibonding = (
-                    self._integrate_antbdstates_below_efermi_for_set_cohps(
-                        labels, cohps, nameion=namecation
-                    )
-                )
-                bond_dict = self._get_bond_dict(
-                    mean_icohps, antbdg, namecation, type_pop=type_pop
-                )
-                bond_resolved_labels = self.get_site_bond_resolved_labels()
-
-                for cation_name, icohp_data in bond_dict.items():
-                    for atom_pair, bonding_data in dict_antibonding.items():
-                        if (
-                            namecation == atom_pair.split("-")[0]
-                            and cation_name == atom_pair.split("-")[1]
-                        ):
-                            icohp_data["bonding"] = bonding_data["bonding"]
-                            icohp_data["antibonding"] = bonding_data["antibonding"]
-                            if self.orbital_resolved:
-                                # get orb resolved data to be added
-                                orb_resolved_bond_info = (
-                                    self._get_orbital_resolved_data(
-                                        nameion=namecation,
-                                        iion=ication,
-                                        labels=labels,
-                                        bond_resolved_labels=bond_resolved_labels,
-                                        type_pop=type_pop,
-                                    )
-                                )
-                                # match the dict key in bond_dict and get corresponding orbital data
-                                for ion_atom_pair_orb in orb_resolved_bond_info:
-                                    orb_data_atom_pair = ion_atom_pair_orb.split(": ")[
-                                        -1
-                                    ]
-                                    atom_pair_here = atom_pair.split("-")
-                                    atom_pair_here.sort()
-                                    if (
-                                        orb_data_atom_pair == "-".join(atom_pair_here)
-                                        and (namecation + str(ication + 1) + ":")
-                                        in ion_atom_pair_orb
-                                    ):
-                                        icohp_data[
-                                            "orbital_data"
-                                        ] = orb_resolved_bond_info[ion_atom_pair_orb]
-
-                                        orb_data_stats = self._get_bond_resolved_data_stats(
-                                            orb_resolved_bond_data=orb_resolved_bond_info[
-                                                ion_atom_pair_orb
-                                            ],
-                                        )
-
-                                        icohp_data["orbital_data"].update(
-                                            orb_data_stats
-                                        )
-
-                site_dict[ication] = {
-                    "env": ce,
-                    "bonds": bond_dict,
-                    "ion": namecation,
-                    "charge": charge_list[ication],
-                    "relevant_bonds": cation_anion_infos[3],
-                }
-        elif self.which_bonds == "all":
-            for iion, ce, bond_infos, labels, cohps in zip(
-                self.seq_ineq_ions,
-                self.seq_coord_ions,
-                self.seq_infos_bonds,
-                self.seq_labels_cohps,
-                self.seq_cohps,
-            ):
-                nameion = str(self.structure[iion].specie)
-
-                # This will compute the mean strengths of ICOHPs
-                mean_icohps = self._get_strenghts_for_each_bond(
-                    pairs=bond_infos[4], strengths=bond_infos[1], nameion=None
-                )
-                # pairs, strengths, nameion
-                # will collect if there are antibonding states present
-                antbdg = self._get_antibdg_states(cohps, labels, nameion=None)
-
-                dict_antibonding = (
-                    self._integrate_antbdstates_below_efermi_for_set_cohps(
-                        labels, cohps, nameion
-                    )
-                )
-
-                bond_dict = self._get_bond_dict(
-                    mean_icohps, antbdg, nameion=nameion, type_pop=type_pop
-                )
-                bond_resolved_labels = self.get_site_bond_resolved_labels()
-
-                for cation_name, icohp_data in bond_dict.items():
-                    for atom_pair, bonding_data in dict_antibonding.items():
-                        if (
-                            nameion == atom_pair.split("-")[0]
-                            and cation_name == atom_pair.split("-")[1]
-                        ):
-                            icohp_data["bonding"] = bonding_data["bonding"]
-                            icohp_data["antibonding"] = bonding_data["antibonding"]
-                            if self.orbital_resolved:
-                                # get orb resolved data to be added
-                                orb_resolved_bond_info = (
-                                    self._get_orbital_resolved_data(
-                                        nameion=nameion,
-                                        iion=iion,
-                                        labels=labels,
-                                        bond_resolved_labels=bond_resolved_labels,
-                                        type_pop=type_pop,
-                                    )
-                                )
-                                # match the dict key in bond_dict and get corresponding orbital data
-                                for ion_atom_pair_orb in orb_resolved_bond_info:
-                                    orb_data_atom_pair = ion_atom_pair_orb.split(": ")[
-                                        -1
-                                    ]
-                                    atom_pair_here = atom_pair.split("-")
-                                    atom_pair_here.sort()
-                                    if (
-                                        orb_data_atom_pair == "-".join(atom_pair_here)
-                                        and (nameion + str(iion + 1) + ":")
-                                        in ion_atom_pair_orb
-                                    ):
-                                        icohp_data[
-                                            "orbital_data"
-                                        ] = orb_resolved_bond_info[ion_atom_pair_orb]
-
-                                        orb_data_stats = self._get_bond_resolved_data_stats(
-                                            orb_resolved_bond_data=orb_resolved_bond_info[
-                                                ion_atom_pair_orb
-                                            ],
-                                        )
-
-                                        icohp_data["orbital_data"].update(
-                                            orb_data_stats
-                                        )
-
-                site_dict[iion] = {
-                    "env": ce,
-                    "bonds": bond_dict,
-                    "ion": nameion,
-                    "charge": charge_list[iion],
-                    "relevant_bonds": bond_infos[3],
-                }
-
-        if self.path_to_madelung is None:
-            if self.which_bonds == "cation-anion":
-                # This sets the dictionary including the most important information on the compound
-                self.condensed_bonding_analysis = {
-                    "formula": formula,
-                    "max_considered_bond_length": max_bond_lengths,
-                    f"limit_i{type_pop.lower()}": limit_icohps,
-                    "number_of_considered_ions": number_considered_ions,
-                    "sites": site_dict,
-                    "type_charges": self.type_charge,
-                }
-            elif self.which_bonds == "all":
-                self.condensed_bonding_analysis = {
-                    "formula": formula,
-                    "max_considered_bond_length": max_bond_lengths,
-                    f"limit_i{type_pop.lower()}": limit_icohps,
-                    "number_of_considered_ions": number_considered_ions,
-                    "sites": site_dict,
-                    "type_charges": self.type_charge,
-                }
-        else:
-            from pymatgen.io.lobster import MadelungEnergies
-
-            madelung = MadelungEnergies(self.path_to_madelung)
-            if self.type_charge == "Mulliken":
-                madelung_energy = madelung.madelungenergies_Mulliken
-            elif self.type_charge == "Löwdin":
-                madelung_energy = madelung.madelungenergies_Loewdin
-            # This sets the dictionary including the most important information on the compound
-            if self.which_bonds == "cation-anion":
-                self.condensed_bonding_analysis = {
-                    "formula": formula,
-                    "max_considered_bond_length": max_bond_lengths,
-                    f"limit_i{type_pop.lower()}": limit_icohps,
-                    "number_of_considered_ions": number_considered_ions,
-                    "sites": site_dict,
-                    "type_charges": self.type_charge,
-                    "madelung_energy": madelung_energy,
-                }
-            elif self.which_bonds == "all":
-                self.condensed_bonding_analysis = {
-                    "formula": formula,
-                    "max_considered_bond_length": max_bond_lengths,
-                    f"limit_i{type_pop.lower()}": limit_icohps,
-                    "number_of_considered_ions": number_considered_ions,
-                    "sites": site_dict,
-                    "type_charges": self.type_charge,
-                    "madelung_energy": madelung_energy,
-                }
-
-    def set_summary_dicts(self):
-        """
-        Set summary dict that can be used for correlations.
-
-        bond_dict that includes information on each bond
-
-        "has_antbd" tells if there are antbonding states
-        "ICOHP_mean" shows the mean of all ICOHPs in EV
-
-        {'Yb-Sb': { 'has_antbdg': False, 'ICOHP_mean': -1.7448},
-        'Mn-Sb': { 'has_antbdg': True, 'ICOHP_mean': -1.525}}
-
-        a cation dict that includes all different coordination environments and counts for them
-        {'Na': {'T:4': 4, 'A:2': 4}, 'Si': {'T:6': 4, 'PP:6': 4}}
-
-        Returns:
-            None
-
-        """
-        relevant_ion_ids = [
-            isite for isite in self.list_equivalent_sites if isite in self.seq_ineq_ions
-        ]
-        # set population type
-        type_pop = self._get_pop_type()
-
-        final_dict_bonds = {}
-        for key in relevant_ion_ids:
-            item = self.condensed_bonding_analysis["sites"][key]
-            for type, properties in item["bonds"].items():
-                label_list = [item["ion"], str(type)]
-                new_label = sorted(label_list.copy())
-                label = str(new_label[0]) + "-" + str(new_label[1])
-
-                if label not in final_dict_bonds:
-                    final_dict_bonds[label] = {
-                        "number_of_bonds": int(properties["number_of_bonds"]),
-                        f"I{type_pop}_sum": float(properties[f"I{type_pop}_sum"]),
-                        "has_antbdg": properties["has_antibdg_states_below_Efermi"],
-                    }
-                else:
-                    final_dict_bonds[label]["number_of_bonds"] += int(
-                        properties["number_of_bonds"]
-                    )
-                    final_dict_bonds[label][f"I{type_pop}_sum"] += float(
-                        properties[f"I{type_pop}_sum"]
-                    )
-                    final_dict_bonds[label]["has_antbdg"] = (
-                        final_dict_bonds[label]["has_antbdg"]
-                        or properties["has_antibdg_states_below_Efermi"]
-                    )
-        self.final_dict_bonds = {}
-        for key, item in final_dict_bonds.items():
-            self.final_dict_bonds[key] = {}
-            self.final_dict_bonds[key][f"I{type_pop}_mean"] = item[
-                f"I{type_pop}_sum"
-            ] / (item["number_of_bonds"])
-            self.final_dict_bonds[key]["has_antbdg"] = item["has_antbdg"]
-
-        # rework, add all environments!
-        final_dict_ions = {}
-        for key in relevant_ion_ids:
-            if (
-                self.condensed_bonding_analysis["sites"][key]["ion"]
-                not in final_dict_ions
-            ):
-                final_dict_ions[
-                    self.condensed_bonding_analysis["sites"][key]["ion"]
-                ] = [self.condensed_bonding_analysis["sites"][key]["env"]]
-            else:
-                final_dict_ions[
-                    self.condensed_bonding_analysis["sites"][key]["ion"]
-                ].append(self.condensed_bonding_analysis["sites"][key]["env"])
-
-        self.final_dict_ions = {}
-        for key, item in final_dict_ions.items():
-            self.final_dict_ions[key] = dict(Counter(item))
-
-    @staticmethod
-    def get_lobster_calc_quality_summary(
-        path_to_poscar: str,
-        path_to_lobsterout: str,
-        path_to_lobsterin: str,
-        path_to_potcar: str | None = None,
-        potcar_symbols: list | None = None,
-        path_to_charge: str | None = None,
-        path_to_bandoverlaps: str | None = None,
-        path_to_doscar: str | None = None,
-        path_to_vasprun: str | None = None,
-        dos_comparison: bool = False,
-        e_range: list = [-5, 0],
-        n_bins: int | None = None,
-        bva_comp: bool = False,
-    ) -> dict:
-        """
-        Analyze LOBSTER calculation quality.
-
-        Args:
-            path_to_poscar: path to structure file
-            path_to_lobsterout: path to lobsterout file
-            path_to_lobsterin: path to lobsterin file
-            path_to_potcar: path to VASP potcar file
-            potcar_symbols: list of potcar symbols from postcar file (can be used if no potcar available)
-            path_to_charge: path to CHARGE.lobster file
-            path_to_bandoverlaps: path to bandOverlaps.lobster file
-            path_to_doscar: path to DOSCAR.lobster or DOSCAR.LSO.lobster file
-            path_to_vasprun: path to vasprun.xml file
-            dos_comparison: will compare DOS from VASP and LOBSTER and return tanimoto index
-            e_range: energy range for DOS comparisons
-            n_bins: number of bins to discretize DOS for comparisons
-            bva_comp: Compares LOBSTER charge signs with Bond valence charge signs
-
-        Returns:
-            A dict of summary of LOBSTER calculation quality by analyzing basis set used,
-            charge spilling from lobsterout/ PDOS comparisons of VASP and LOBSTER /
-            BVA charge comparisons
-
-        """
-        quality_dict = {}
-
-        if path_to_potcar and not potcar_symbols:
-            potcar_names = Lobsterin._get_potcar_symbols(POTCAR_input=path_to_potcar)
-        elif not path_to_potcar and potcar_symbols:
-            potcar_names = potcar_symbols
-        else:
-            raise ValueError(
-                "Please provide either path_to_potcar or list of "
-                "potcar_symbols used for the calculations"
-            )
-
-        struct = Structure.from_file(path_to_poscar)
-
-        ref_bases = Lobsterin.get_all_possible_basis_functions(
-            structure=struct, potcar_symbols=potcar_names
-        )
-
-        lobs_in = Lobsterin.from_file(path_to_lobsterin)
-        calc_basis = []
-        for basis in lobs_in["basisfunctions"]:
-            basis_sep = basis.split()[1:]
-            basis_comb = " ".join(basis_sep)
-            calc_basis.append(basis_comb)
-
-        if calc_basis == list(ref_bases[0].values()):
-            quality_dict["minimal_basis"] = True  # type: ignore
-        else:
-            quality_dict["minimal_basis"] = False  # type: ignore
-            warnings.warn(
-                "Consider rerunning the calc with the minimum basis as well. Choosing is "
-                "larger basis set is recommended if you see a significant improvement of "
-                "the charge spilling and material has non-zero band gap."
-            )
-
-        lob_out = Lobsterout(path_to_lobsterout)
-
-        quality_dict["charge_spilling"] = {
-            "abs_charge_spilling": round((sum(lob_out.charge_spilling) / 2) * 100, 4),
-            "abs_total_spilling": round((sum(lob_out.total_spilling) / 2) * 100, 4),
-        }  # type: ignore
-
-        if path_to_bandoverlaps is not None:
-            if Path(path_to_bandoverlaps).exists():  # type: ignore
-                band_overlaps = Bandoverlaps(filename=path_to_bandoverlaps)
-                for line in lob_out.warning_lines:
-                    if "k-points could not be orthonormalized" in line:
-                        total_kpoints = int(line.split(" ")[2])
-
-                # store actual number of devations above pymatgen default limit of 0.1
-                dev_val = []
-                for dev in band_overlaps.max_deviation:
-                    if dev > 0.1:
-                        dev_val.append(dev)
-
-<<<<<<< HEAD
-                quality_dict["band_overlaps_analysis"] = {  # type: ignore
-=======
-                quality_dict["band_overlaps"] = {  # type: ignore
->>>>>>> b144d94a
-                    "file_exists": True,
-                    "limit_maxDeviation": 0.1,
-                    "has_good_quality_maxDeviation": band_overlaps.has_good_quality_maxDeviation(
-                        limit_maxDeviation=0.1
-                    ),
-                    "max_deviation": round(max(band_overlaps.max_deviation), 4),
-                    "percent_kpoints_abv_limit": round(
-                        (len(dev_val) / total_kpoints) * 100, 4
-                    ),
-                }
-
-            else:
-                quality_dict["band_overlaps_analysis"] = {  # type: ignore
-                    "file_exists": False,
-                    "limit_maxDeviation": None,
-                    "has_good_quality_maxDeviation": True,
-                    "max_deviation": None,
-                    "percent_kpoints_abv_limit": None,
-                }
-
-        if bva_comp:
-            try:
-                bond_valence = BVAnalyzer()
-
-                bva_oxi = []
-                lobs_charge = Charge(filename=path_to_charge)
-                for i in bond_valence.get_valences(structure=struct):
-                    if i >= 0:
-                        bva_oxi.append("POS")
-                    else:
-                        bva_oxi.append("NEG")
-
-                mull_oxi = []
-                for i in lobs_charge.Mulliken:
-                    if i >= 0:
-                        mull_oxi.append("POS")
-                    else:
-                        mull_oxi.append("NEG")
-
-                loew_oxi = []
-                for i in lobs_charge.Loewdin:
-                    if i >= 0:
-                        loew_oxi.append("POS")
-                    else:
-                        loew_oxi.append("NEG")
-
-                quality_dict["charge_comparisons"] = {}  # type: ignore
-                if mull_oxi == bva_oxi:
-                    quality_dict["charge_comparisons"]["bva_mulliken_agree"] = True  # type: ignore
-                else:
-                    quality_dict["charge_comparisons"]["bva_mulliken_agree"] = False  # type: ignore
-
-                if mull_oxi == bva_oxi:
-                    quality_dict["charge_comparisons"]["bva_loewdin_agree"] = True  # type: ignore
-                else:
-                    quality_dict["charge_comparisons"]["bva_loewdin_agree"] = False  # type: ignore
-            except ValueError:
-                quality_dict["charge_comparisons"] = {}  # type: ignore
-                warnings.warn(
-                    "Oxidation states from BVA analyzer cannot be determined. "
-                    "Thus BVA charge comparison will be skipped"
-                )
-        if dos_comparison:
-            if "LSO" not in str(path_to_doscar).split("."):
-                warnings.warn(
-                    "Consider using DOSCAR.LSO.lobster, as non LSO DOS from LOBSTER can have "
-                    "negative DOS values"
-                )
-            doscar_lobster = Doscar(
-                doscar=path_to_doscar,
-                structure_file=path_to_poscar,
-            )
-
-            dos_lobster = doscar_lobster.completedos
-
-            vasprun = Vasprun(path_to_vasprun)
-            dos_vasp = vasprun.complete_dos
-
-            quality_dict["dos_comparisons"] = {}  # type: ignore
-
-            for orb in dos_lobster.get_spd_dos():
-                if e_range[0] >= min(dos_vasp.energies) and e_range[0] >= min(
-                    dos_lobster.energies
-                ):
-                    min_e = e_range[0]
-                else:
-                    warnings.warn(
-                        "Minimum energy range requested for DOS comparisons is not available "
-                        "in VASP or LOBSTER calculation. Thus, setting min_e to -5 eV"
-                    )
-                    min_e = -5
-
-                if e_range[-1] <= max(dos_vasp.energies) and e_range[-1] <= max(
-                    dos_lobster.energies
-                ):
-                    max_e = e_range[-1]
-                else:
-                    warnings.warn(
-                        "Maximum energy range requested for DOS comparisons is not available "
-                        "in VASP or LOBSTER calculation. Thus, setting max_e to 0 eV"
-                    )
-                    max_e = 0
-
-                if (
-                    np.diff(dos_vasp.energies)[0] >= 0.1
-                    or np.diff(dos_lobster.energies)[0] >= 0.1
-                ):
-                    warnings.warn(
-                        "Input DOS files have very few points in the energy interval and thus "
-                        "comparisons will not be reliable. Please rerun the calculations with "
-                        "higher number of DOS points. Set NEDOS and COHPSteps tags to >= 2000 in VASP and LOBSTER "
-                        "calculations, respectively."
-                    )
-
-                if not n_bins:
-                    n_bins = 56
-
-                fp_lobster_orb = dos_lobster.get_dos_fp(
-                    min_e=min_e,
-                    max_e=max_e,
-                    n_bins=n_bins,
-                    normalize=True,
-                    type=orb.name,
-                )
-                fp_vasp_orb = dos_vasp.get_dos_fp(
-                    min_e=min_e,
-                    max_e=max_e,
-                    n_bins=n_bins,
-                    normalize=True,
-                    type=orb.name,
-                )
-
-                tani_orb = round(
-                    dos_vasp.get_dos_fp_similarity(
-                        fp_lobster_orb, fp_vasp_orb, tanimoto=True
-                    ),
-                    4,
-                )
-                quality_dict["dos_comparisons"][
-                    f"tanimoto_orb_{orb.name}"
-                ] = tani_orb  # type: ignore
-
-            fp_lobster = dos_lobster.get_dos_fp(
-                min_e=min_e,
-                max_e=max_e,
-                n_bins=n_bins,
-                normalize=True,
-                type="summed_pdos",
-            )
-            fp_vasp = dos_vasp.get_dos_fp(
-                min_e=min_e,
-                max_e=max_e,
-                n_bins=n_bins,
-                normalize=True,
-                type="summed_pdos",
-            )
-
-            tanimoto_summed = round(
-                dos_vasp.get_dos_fp_similarity(fp_lobster, fp_vasp, tanimoto=True), 4
-            )
-            quality_dict["dos_comparisons"]["tanimoto_summed"] = tanimoto_summed  # type: ignore
-            quality_dict["dos_comparisons"]["e_range"] = [min_e, max_e]  # type: ignore
-            quality_dict["dos_comparisons"]["n_bins"] = n_bins  # type: ignore
-
-        return quality_dict
+# Copyright (c) lobsterpy development team
+# Distributed under the terms of a BSD 3-Clause "New" or "Revised" License
+
+"""This module defines classes to analyze the COHPs automatically."""
+from __future__ import annotations
+
+import warnings
+from collections import Counter
+from pathlib import Path
+
+import numpy as np
+from pymatgen.analysis.bond_valence import BVAnalyzer
+from pymatgen.core.structure import Structure
+from pymatgen.electronic_structure.cohp import CompleteCohp
+from pymatgen.electronic_structure.core import Spin
+from pymatgen.io.lobster import Bandoverlaps, Charge, Doscar, Lobsterin, Lobsterout
+from pymatgen.io.lobster.lobsterenv import LobsterNeighbors
+from pymatgen.io.vasp.outputs import Vasprun
+from pymatgen.symmetry.analyzer import SpacegroupAnalyzer
+
+
+class Analysis:
+    """
+    Class to analyze COHP/COOP/COBI  data from Lobster.
+
+    Attributes:
+        condensed_bonding_analysis: dict including a summary of the most important bonding properties
+        final_dict_bonds: dict including information on ICOHPs per bond type
+        final_dict_ions: dict including information on environments of cations
+        chemenv: pymatgen.io.lobster.lobsterenv.LobsterNeighbors object
+        lse: LightStructureEnvironment from pymatgen
+        cutoff_icohp: Cutoff in percentage for evaluating neighbors based on ICOHP values.
+        cutoff_icohp*max_icohp limits the number of considered environments
+        anion_types: Set of Element objects from pymatgen
+        list_equivalent_sites: list of site indices of sites that indicate which sites are equivalent
+        e.g., [0 1 2 2 2] where site 0, 1, 2 indicate sites that are independent from each other
+        path_to_charge: str that describes the path to CHARGE.lobster
+        path_to_cohpcar: str that describes the path to COHPCAR.lobster
+        path_to_icohplist: str that describes the path to ICOHPLIST.lobster
+        path_to_poscar: str that describes path to POSCAR
+        path_to_madelung: str that describes path to POSCAR
+        are_cobis : bool indicating if file contains COBI/ICOBI data
+        are_coops : bool indicating if file contains COOP/ICOOP data
+        noise_cutoff : float that sets the lower limit of icohps or icoops or icobis considered
+        seq_cohps: list of cohps
+        seq_coord_ions: list of co-ordination environment strings for each cation
+        seq_equivalent_sites: seq of inequivalent sites
+        seq_ineq_ions: seq of inequivalent cations/sites in the structure
+        seq_infos_bonds (list): information on cation anion bonds (lists
+        of pymatgen.io.lobster.lobsterenv.ICOHPNeighborsInfo)
+        spg: space group information
+        structure: Structure object
+        type_charge: which charges are considered here
+        orbital_resolved: bool indicating whether analysis is performed
+        orbital wise
+        which_bonds: which bonds will be considered in analysis
+    """
+
+    def __init__(
+        self,
+        path_to_poscar: str | Path,
+        path_to_icohplist: str | Path,
+        path_to_cohpcar: str | Path,
+        path_to_charge: str | Path | None = None,
+        path_to_madelung: str | Path | None = None,
+        which_bonds: str = "cation-anion",
+        cutoff_icohp: float = 0.1,
+        noise_cutoff: float = 0.1,
+        orbital_cutoff: float = 0.05,
+        summed_spins=True,
+        are_cobis=False,
+        are_coops=False,
+        type_charge=None,
+        start=None,
+        orbital_resolved=False,
+    ):
+        """
+        Automatically analyze bonding information with this class.
+
+        Args:
+            path_to_poscar: path to POSCAR (e.g., "POSCAR")
+            path_to_icohplist: path to ICOHPLIST.lobster (e.g., "ICOHPLIST.lobster")
+            path_to_cohpcar: path to COHPCAR.lobster (e.g., "COHPCAR.lobster")
+            path_to_charge: path to CHARGE.lobster (e.g., "CHARGE.lobster")
+            path_to_madelung: path to MadelungEnergies.lobster (e.g., "MadelungEnergies.lobster")
+            are_cobis : bool indicating if file contains COBI/ICOBI data
+            are_coops : bool indicating if file contains COOP/ICOOP data
+            noise_cutoff : float that sets the lower limit of icohps or icoops or icobis considered
+            orbital_cutoff : float that sets the minimum percentage for the orbital resolved analysis.
+            (Affects only when orbital_resolved argument is set to True) Set it to 0 to get results
+            of all orbitals in the detected relevant bonds. Default is to 0.05 i.e. only analyzes
+            if orbital contribution is 5 % or more.
+            which_bonds: selects which kind of bonds are analyzed. "cation-anion" is the default
+            cutoff_icohp: only bonds that are stronger than cutoff_icohp*strongest ICOHP will be considered
+            summed_spins: if true, spins will be summed
+            type_charge: If no path_to_charge is given, Valences will be used. Otherwise, Mulliken charges.
+            Löwdin charges cannot be selected at the moment.
+            orbital_resolved: bool indicating whether analysis is performed orbital wise
+            start: start energy for integration
+
+        """
+        self.start = start
+        self.path_to_poscar = path_to_poscar
+        self.path_to_icohplist = path_to_icohplist
+        self.path_to_cohpcar = path_to_cohpcar
+        self.which_bonds = which_bonds
+        self.cutoff_icohp = cutoff_icohp
+        self.orbital_cutoff = orbital_cutoff
+        self.path_to_charge = path_to_charge
+        self.path_to_madelung = path_to_madelung
+        self.are_cobis = are_cobis
+        self.are_coops = are_coops
+        self.noise_cutoff = noise_cutoff
+        self.setup_env()
+        self.get_information_all_bonds(summed_spins=summed_spins)
+        self.orbital_resolved = orbital_resolved
+
+        # This determines how cations and anions
+        if path_to_charge is None:
+            self.type_charge = "Valences"
+        else:
+            if type_charge is None:
+                self.type_charge = "Mulliken"
+            elif type_charge == "Mulliken":
+                self.type_charge = "Mulliken"
+            elif type_charge == "Löwdin":
+                raise ValueError(
+                    "Only Mulliken charges can be used here at the moment. Implementation will follow."
+                )
+            else:
+                self.type_charge = "Valences"
+                print(
+                    "type_charge cannot be read! Please use Mulliken/Löwdin. Now, we will use valences"
+                )
+
+        self.set_condensed_bonding_analysis()
+        self.set_summary_dicts()
+        self.path_to_madelung = path_to_madelung
+
+    def setup_env(self):
+        """
+        Set up the light structure environments based on COHPs using this method.
+
+        Returns:
+            None
+
+        """
+        self.structure = Structure.from_file(self.path_to_poscar)
+        sga = SpacegroupAnalyzer(structure=self.structure)
+        symmetry_dataset = sga.get_symmetry_dataset()
+        equivalent_sites = symmetry_dataset["equivalent_atoms"]
+        self.list_equivalent_sites = equivalent_sites
+        self.seq_equivalent_sites = list(set(equivalent_sites))
+        self.spg = symmetry_dataset["international"]
+
+        if self.which_bonds == "cation-anion":
+            try:
+                self.chemenv = LobsterNeighbors(
+                    filename_ICOHP=self.path_to_icohplist,
+                    structure=Structure.from_file(self.path_to_poscar),
+                    additional_condition=1,
+                    perc_strength_ICOHP=self.cutoff_icohp,
+                    filename_CHARGE=self.path_to_charge,
+                    valences_from_charges=True,
+                    adapt_extremum_to_add_cond=True,
+                    are_cobis=self.are_cobis,
+                    are_coops=self.are_coops,
+                    noise_cutoff=self.noise_cutoff,
+                )
+            except ValueError as err:
+                if (
+                    str(err) == "min() arg is an empty sequence"
+                    or str(err)
+                    == "All valences are equal to 0, additional_conditions 1, 3, 5 and 6 will not work"
+                ):
+                    raise ValueError(
+                        "Consider switching to an analysis of all bonds and not only cation-anion bonds."
+                        " It looks like no cations are detected."
+                    )
+                raise err
+        elif self.which_bonds == "all":
+            # raise ValueError("only cation anion bonds implemented so far")
+            self.chemenv = LobsterNeighbors(
+                filename_ICOHP=self.path_to_icohplist,
+                structure=Structure.from_file(self.path_to_poscar),
+                additional_condition=0,
+                perc_strength_ICOHP=self.cutoff_icohp,
+                filename_CHARGE=self.path_to_charge,
+                valences_from_charges=True,
+                adapt_extremum_to_add_cond=True,
+                are_cobis=self.are_cobis,
+                are_coops=self.are_coops,
+                noise_cutoff=self.noise_cutoff,
+            )
+
+        else:
+            raise ValueError("only cation anion and all bonds implemented so far")
+
+        # determine cations and anions
+        try:
+            if self.which_bonds == "cation-anion":
+                self.lse = self.chemenv.get_light_structure_environment(
+                    only_cation_environments=True
+                )
+            elif self.which_bonds == "all":
+                self.lse = self.chemenv.get_light_structure_environment(
+                    only_cation_environments=False
+                )
+        except ValueError:
+
+            class Lse:
+                """Test class when error was raised."""
+
+                def __init__(self, chemenv, valences=None):
+                    """
+                    Test class when error was raised.
+
+                    Args:
+                        chemenv (LobsterNeighbors): LobsterNeighbors object
+                        valences: list of valences
+
+                    """
+                    if valences is None:
+                        self.coordination_environments = [
+                            [{"ce_symbol": str(len(coord))}] for coord in chemenv
+                        ]
+                    else:
+                        self.coordination_environments = []
+
+                        for val, coord in zip(valences, chemenv):
+                            if val >= 0.0:
+                                self.coordination_environments.append(
+                                    [{"ce_symbol": str(len(coord))}]
+                                )
+                            else:
+                                self.coordination_environments.append(
+                                    [{"ce_symbol": None}]
+                                )
+
+            if self.which_bonds == "all":
+                self.lse = Lse(self.chemenv.list_coords)
+            elif self.which_bonds == "cation-anion":
+                # make a new list
+                self.lse = Lse(self.chemenv.list_coords, self.chemenv.valences)
+
+    def get_information_all_bonds(self, summed_spins=True):
+        """
+        Gather all information on the bonds within the compound with this method.
+
+        Returns:
+            None
+
+        """
+        if self.which_bonds == "cation-anion":
+            # this will only analyze cation anion bonds which simplifies the analysis
+            self.seq_ineq_ions = []
+            self.seq_coord_ions = []
+            self.seq_infos_bonds = []
+            self.seq_labels_cohps = []
+            self.seq_cohps = []
+            # only_bonds_to
+
+            self.anion_types = self.chemenv.get_anion_types()
+            for ice, ce in enumerate(self.lse.coordination_environments):
+                # only look at inequivalent sites (use of symmetry to speed everything up!)!
+                # only look at those cations that have cation-anion bonds
+                if ice in self.seq_equivalent_sites and ce[0]["ce_symbol"] is not None:
+                    self.seq_ineq_ions.append(ice)
+
+                    self.seq_coord_ions.append(ce[0]["ce_symbol"])
+                    self.seq_infos_bonds.append(
+                        self.chemenv.get_info_icohps_to_neighbors([ice])
+                    )
+
+                    aniontype_labels = []
+                    aniontype_cohps = []
+
+                    # go through all anions in the structure!
+                    for anion in self.anion_types:
+                        # get labels and summed cohp objects
+                        labels, summedcohps = self.chemenv.get_info_cohps_to_neighbors(
+                            self.path_to_cohpcar,
+                            [ice],
+                            summed_spin_channels=summed_spins,
+                            per_bond=False,
+                            only_bonds_to=[str(anion)],
+                        )
+
+                        aniontype_labels.append(labels)
+                        aniontype_cohps.append(summedcohps)
+
+                    self.seq_labels_cohps.append(aniontype_labels)
+                    self.seq_cohps.append(aniontype_cohps)
+
+        elif self.which_bonds == "all":
+            # this will only analyze all bonds
+
+            self.seq_ineq_ions = []
+            self.seq_coord_ions = []
+            self.seq_infos_bonds = []
+            self.seq_labels_cohps = []
+            self.seq_cohps = []
+            # only_bonds_to
+            self.elements = self.structure.composition.elements
+            # self.anion_types = self.chemenv.get_anion_types()
+            for ice, ce in enumerate(self.lse.coordination_environments):
+                # only look at inequivalent sites (use of symmetry to speed everything up!)!
+                # only look at those cations that have cation-anion bonds
+                if ice in self.seq_equivalent_sites and ce[0]["ce_symbol"] is not None:
+                    self.seq_ineq_ions.append(ice)
+                    self.seq_coord_ions.append(ce[0]["ce_symbol"])
+                    self.seq_infos_bonds.append(
+                        self.chemenv.get_info_icohps_to_neighbors([ice])
+                    )
+
+                    type_labels = []
+                    type_cohps = []
+
+                    for element in self.elements:
+                        # get labels and summed cohp objects
+                        labels, summedcohps = self.chemenv.get_info_cohps_to_neighbors(
+                            self.path_to_cohpcar,
+                            [ice],
+                            onlycation_isites=False,
+                            summed_spin_channels=summed_spins,
+                            per_bond=False,
+                            only_bonds_to=[str(element)],
+                        )
+
+                        type_labels.append(labels)
+                        type_cohps.append(summedcohps)
+
+                    self.seq_labels_cohps.append(type_labels)
+                    self.seq_cohps.append(type_cohps)
+
+    def get_site_bond_resolved_labels(self):
+        """
+        Return relevant bond labels for each symmetrically independent site.
+
+        Returns:
+            dict with bond labels for each site, e.g.
+            {'Na1: Na-Cl': ['21', '23', '24', '27', '28', '30']}
+
+        """
+        bonds = [[] for _ in range(len(self.seq_infos_bonds))]  # type: ignore
+        labels = [[] for _ in range(len(self.seq_infos_bonds))]  # type: ignore
+        for inx, bond_info in enumerate(self.seq_infos_bonds):
+            for ixx, val in enumerate(bond_info.atoms):
+                label_srt = sorted(val.copy())
+                bonds[inx].append(
+                    self.structure.sites[bond_info.central_isites[0]].species_string
+                    + str(bond_info.central_isites[0] + 1)
+                    + ": "
+                    + label_srt[0].strip("0123456789")
+                    + "-"
+                    + label_srt[1].strip("0123456789")
+                )
+                labels[inx].append(bond_info.labels[ixx])
+
+        label_data = {}
+        for indx, atom_pairs in enumerate(bonds):
+            searched_atom_pairs = set(atom_pairs)
+            for search_item in searched_atom_pairs:
+                indices = [
+                    i for i, pair in enumerate(atom_pairs) if pair == search_item
+                ]
+                filtered_bond_label_list = [labels[indx][i] for i in indices]
+                label_data.update({search_item: filtered_bond_label_list})
+
+        return label_data
+
+    def _get_orbital_resolved_data(
+        self, nameion, iion, labels, bond_resolved_labels, type_pop
+    ):
+        """
+        Retrieve orbital-wise analysis data.
+
+        Args:
+            nameion: name of symmetrically relevant cation or anion
+            iion: index of symmetrically relevant cation or anion
+            labels: list of bond label names
+            bond_resolved_labels: dict of bond labels from ICOHPLIST resolved for each bond
+            type_pop: population type analyzed. e.g. COHP or COOP or COBI
+
+        Returns:
+            dict consisting of relevant orbitals (contribution > 5 % to overall ICOHP or ICOBI or ICOOP),
+            bonding and antibonding percentages with bond label names as keys.
+        """
+        orb_resolved_bond_info = {}
+        for label in labels:
+            if label is not None:
+                bond_resolved_label_key = (
+                    nameion + str(iion + 1) + ":" + label.split("x")[-1]
+                )
+                bond_labels = bond_resolved_labels[bond_resolved_label_key]
+                available_orbitals = list(
+                    self.chemenv.completecohp.orb_res_cohp[bond_labels[0]].keys()
+                )
+                # initialize empty list to store orb paris for bonding,
+                # antibonding integrals and  percentages
+                bndg_orb_pair_list = []
+                bndg_orb_integral_list = []
+                bndg_orb_perc_list = []
+                bndg_orb_icohp_list = []
+                antibndg_orb_integral_list = []
+                antibndg_orb_perc_list = []
+                antibndg_orb_pair_list = []
+                antibndg_orb_icohp_list = []
+
+                # get total summed cohps using label list
+                cohp_summed = self.chemenv.completecohp.get_summed_cohp_by_label_list(
+                    label_list=bond_labels
+                )
+                if type_pop.lower() == "cohp":
+                    (
+                        antibndg_tot,
+                        per_anti_tot,
+                        bndg_tot,
+                        per_bndg_tot,
+                    ) = self._integrate_antbdstates_below_efermi(
+                        cohp=cohp_summed, start=self.start
+                    )
+                else:
+                    (
+                        bndg_tot,
+                        per_bndg_tot,
+                        antibndg_tot,
+                        per_anti_tot,
+                    ) = self._integrate_antbdstates_below_efermi(
+                        cohp=cohp_summed, start=self.start
+                    )
+
+                orb_bonding_dict_data = {}
+                # For each orbital collect the contributions of summed bonding
+                # and antibonding interactions separately
+                for orb in available_orbitals:
+                    cohp_summed_orb = self.chemenv.completecohp.get_summed_cohp_by_label_and_orbital_list(
+                        label_list=bond_labels, orbital_list=[orb] * len(bond_labels)
+                    )
+
+                    if type_pop.lower() == "cohp":
+                        (
+                            antibndg_orb,
+                            per_anti_orb,
+                            bndg_orb,
+                            per_bndg_orb,
+                        ) = self._integrate_antbdstates_below_efermi(
+                            cohp=cohp_summed_orb, start=self.start
+                        )
+                    else:
+                        (
+                            bndg_orb,
+                            per_bndg_orb,
+                            antibndg_orb,
+                            per_anti_orb,
+                        ) = self._integrate_antbdstates_below_efermi(
+                            cohp=cohp_summed_orb, start=self.start
+                        )
+
+                    # replace nan values with zero (tackle numerical integration issues)
+                    bndg_orb = bndg_orb if not np.isnan(bndg_orb) else 0
+                    per_bndg_orb = per_bndg_orb if not np.isnan(per_bndg_orb) else 0
+                    bndg_tot = bndg_tot if not np.isnan(bndg_tot) else 0
+                    per_bndg_tot = per_bndg_tot if not np.isnan(per_bndg_tot) else 0
+                    # skip collecting orb contributions if no summed bonding contribution exists
+                    if bndg_tot > 0:
+                        orb_icohps_bndg = []
+                        for bond_label in bond_labels:
+                            orb_icohp_bn = (
+                                self.chemenv.Icohpcollection.get_icohp_by_label(
+                                    label=bond_label, orbitals=orb
+                                )
+                            )
+                            orb_icohps_bndg.append(orb_icohp_bn)
+                        bndg_orb_pair_list.append(orb)
+                        bndg_orb_icohp_list.append(orb_icohps_bndg)
+                        bndg_orb_integral_list.append(bndg_orb)
+                        bndg_orb_perc_list.append(per_bndg_orb)
+
+                    # replace nan values with zero (tackle numerical integration issues)
+                    antibndg_orb = antibndg_orb if not np.isnan(antibndg_orb) else 0
+                    per_anti_orb = per_anti_orb if not np.isnan(per_anti_orb) else 0
+                    antibndg_tot = antibndg_tot if not np.isnan(antibndg_tot) else 0
+                    per_anti_tot = per_anti_tot if not np.isnan(per_anti_tot) else 0
+                    # skip collecting orb contributions if no summed antibonding contribution exists
+                    if antibndg_tot > 0:
+                        orb_icohps_anti = []
+                        for bond_label in bond_labels:
+                            orb_icohp_an = (
+                                self.chemenv.Icohpcollection.get_icohp_by_label(
+                                    label=bond_label, orbitals=orb
+                                )
+                            )
+                            orb_icohps_anti.append(orb_icohp_an)
+
+                        antibndg_orb_pair_list.append(orb)
+                        antibndg_orb_icohp_list.append(orb_icohps_anti)
+                        antibndg_orb_integral_list.append(antibndg_orb)
+                        antibndg_orb_perc_list.append(per_anti_orb)
+
+                # Populate the dictionary with relevant orbitals for bonding interactions
+                for inx, bndg_orb_pair in enumerate(bndg_orb_pair_list):
+                    bndg_contri_perc = round(
+                        bndg_orb_integral_list[inx] / sum(bndg_orb_integral_list), 2
+                    )
+                    # filter out very small bonding interactions (<self.orbital_cutoff)
+                    if bndg_contri_perc > self.orbital_cutoff:
+                        if bndg_orb_pair in orb_bonding_dict_data:
+                            orb_bonding_dict_data[bndg_orb_pair].update(
+                                {
+                                    "orb_contribution_perc_bonding": bndg_contri_perc,
+                                    "bonding": {
+                                        "integral": bndg_orb_integral_list[inx],
+                                        "perc": bndg_orb_perc_list[inx],
+                                    },
+                                }
+                            )
+                        else:
+                            orb_bonding_dict_data[bndg_orb_pair] = {
+                                f"I{type_pop}_mean": round(
+                                    np.mean(bndg_orb_icohp_list[inx]), 4
+                                ),
+                                f"I{type_pop}_sum": round(
+                                    np.sum(bndg_orb_icohp_list[inx]), 4
+                                ),
+                                "orb_contribution_perc_bonding": round(
+                                    bndg_orb_integral_list[inx]
+                                    / sum(bndg_orb_integral_list),
+                                    2,
+                                ),
+                                "bonding": {
+                                    "integral": bndg_orb_integral_list[inx],
+                                    "perc": bndg_orb_perc_list[inx],
+                                },
+                            }
+
+                # Populate the dictionary with relevant orbitals for antibonding interactions
+                for inx, antibndg_orb_pair in enumerate(antibndg_orb_pair_list):
+                    antibndg_contri_perc = round(
+                        antibndg_orb_integral_list[inx]
+                        / sum(antibndg_orb_integral_list),
+                        2,
+                    )
+                    # filter out very small antibonding interactions (<self.orbital_cutoff)
+                    if antibndg_contri_perc > self.orbital_cutoff:
+                        if antibndg_orb_pair in orb_bonding_dict_data:
+                            orb_bonding_dict_data[antibndg_orb_pair].update(
+                                {
+                                    "orb_contribution_perc_antibonding": round(
+                                        antibndg_orb_integral_list[inx]
+                                        / sum(antibndg_orb_integral_list),
+                                        2,
+                                    ),
+                                    "antibonding": {
+                                        "integral": antibndg_orb_integral_list[inx],
+                                        "perc": antibndg_orb_perc_list[inx],
+                                    },
+                                }
+                            )
+                        else:
+                            orb_bonding_dict_data[antibndg_orb_pair] = {
+                                f"I{type_pop}_mean": round(
+                                    np.mean(antibndg_orb_icohp_list[inx]), 4
+                                ),
+                                f"I{type_pop}_sum": round(
+                                    np.sum(antibndg_orb_icohp_list[inx]), 4
+                                ),
+                                "orb_contribution_perc_antibonding": round(
+                                    antibndg_orb_integral_list[inx]
+                                    / sum(antibndg_orb_integral_list),
+                                    2,
+                                ),
+                                "antibonding": {
+                                    "integral": antibndg_orb_integral_list[inx],
+                                    "perc": antibndg_orb_perc_list[inx],
+                                },
+                            }
+
+                orb_bonding_dict_data["relevant_bonds"] = bond_labels
+
+                orb_resolved_bond_info[bond_resolved_label_key] = orb_bonding_dict_data
+
+        return orb_resolved_bond_info
+
+    def _get_bond_resolved_data_stats(self, orb_resolved_bond_data: dict):
+        """
+        Retrieve the maximum bonding and anti-bonding orbital contributions.
+
+        Args:
+            orb_resolved_bond_data: A dictionary with orbital names as keys and corresponding bonding data
+
+        Returns:
+            dict with orbital data stats the site for relevant orbitals, e.g.
+            {'orbital_summary_stats': {'max_bonding_contribution': {'2s-3s': 0.68},
+            'max_antibonding_contribution': {'2s-2pz': 0.36}}}
+
+        """
+        # get max orbital bonding and contribution for the site
+        orb_pairs_bndg = []
+        orb_pairs_antibndg = []
+        orb_contri_bndg = []
+        orb_contri_antibndg = []
+        orbital_summary_stats = {"orbital_summary_stats": {}}  # type: ignore
+        if orb_resolved_bond_data:
+            for orb_pair, data in orb_resolved_bond_data.items():
+                if "orb_contribution_perc_bonding" in data:
+                    orb_pairs_bndg.append(orb_pair)
+                    orb_contri_bndg.append(data["orb_contribution_perc_bonding"])
+
+                if "orb_contribution_perc_antibonding" in data:
+                    orb_pairs_antibndg.append(orb_pair)
+                    orb_contri_antibndg.append(
+                        data["orb_contribution_perc_antibonding"]
+                    )
+
+            if orb_contri_bndg:
+                max_orb_contri_bndg = max(orb_contri_bndg)
+                max_orb_contri_bndg_inxs = [
+                    inx
+                    for inx, orb_contri in enumerate(orb_contri_bndg)
+                    if orb_contri == max_orb_contri_bndg
+                ]
+                max_orb_contri_bndg_dict = {}
+                for inx in max_orb_contri_bndg_inxs:
+                    max_orb_contri_bndg_dict[orb_pairs_bndg[inx]] = orb_contri_bndg[inx]
+                orbital_summary_stats["orbital_summary_stats"][
+                    "max_bonding_contribution"
+                ] = max_orb_contri_bndg_dict
+            if orb_contri_antibndg:
+                max_orb_contri_antibndg = max(orb_contri_antibndg)
+                max_antibndg_contri_inxs = [
+                    inx
+                    for inx, orb_anti_per in enumerate(orb_contri_antibndg)
+                    if orb_anti_per == max_orb_contri_antibndg
+                ]
+                max_antibndg_contri_dict = {}
+                for inx in max_antibndg_contri_inxs:
+                    max_antibndg_contri_dict[
+                        orb_pairs_antibndg[inx]
+                    ] = orb_contri_antibndg[inx]
+                orbital_summary_stats["orbital_summary_stats"][
+                    "max_antibonding_contribution"
+                ] = max_antibndg_contri_dict
+
+        return orbital_summary_stats
+
+    def get_site_orbital_resolved_labels(self):
+        """
+        Return relevant orbitals and bond labels for each symmetrically independent site.
+
+        Returns:
+            dict with bond labels for each site for relevant orbitals, e.g.
+            {'Na1: Na-Cl': {'3s-3s': ['21', '23', '24', '27', '28', '30']}
+
+        """
+        site_bond_labels = self.get_site_bond_resolved_labels()
+        orb_plot_data = {atom_pair: {} for atom_pair in site_bond_labels}
+        if self.orbital_resolved:
+            for site_index, cba_data in self.condensed_bonding_analysis[
+                "sites"
+            ].items():
+                for atom in cba_data["bonds"]:
+                    for orb_pair in cba_data["bonds"][atom]["orbital_data"]:
+                        if orb_pair not in ("orbital_summary_stats", "relevant_bonds"):
+                            atom_pair = [cba_data["ion"], atom]
+                            atom_pair.sort()
+                            key = (
+                                self.structure.sites[site_index].species_string
+                                + str(site_index + 1)
+                                + ": "
+                                + "-".join(atom_pair)
+                            )
+                            label_list = site_bond_labels[key]
+                            orb_plot_data[key].update({orb_pair: label_list})
+        else:
+            print(
+                "Please set orbital_resolved to True when instantiating Analysis object, "
+                "to get this data"
+            )
+
+        return orb_plot_data
+
+    @staticmethod
+    def _get_strenghts_for_each_bond(pairs, strengths, nameion=None):
+        """
+        Return a dictionary of bond strengths.
+
+        Args:
+            pairs: list of list including labels for the atoms, e.g., [['O3', 'Cu1'], ['O3', 'Cu1']]
+            strengths (list of float): list that gives the icohp strengths as a float, [-1.86287, -1.86288]
+            nameion: string including the name of the cation in the list, e.g Cu1
+
+        Returns:
+            dict including inormation on icohps for each bond type, e.g.
+            {'Yb-Sb': [-1.59769, -2.14723, -1.7925, -1.60773, -1.80149, -2.14335]}
+
+
+        """
+        dict_strenghts = {}
+
+        for pair, strength in zip(pairs, strengths):
+            if nameion is not None:
+                new = [
+                    LobsterNeighbors._split_string(pair[0])[0],
+                    LobsterNeighbors._split_string(pair[1])[0],
+                ]
+                new = Analysis._sort_name(new, nameion)
+                string_here = new[0] + "-" + new[1]
+            else:
+                new = sorted(
+                    [
+                        LobsterNeighbors._split_string(pair[0])[0],
+                        LobsterNeighbors._split_string(pair[1])[0],
+                    ]
+                )
+                string_here = new[0] + "-" + new[1]
+
+            if string_here not in dict_strenghts:
+                dict_strenghts[string_here] = []
+            dict_strenghts[string_here].append(strength)
+        return dict_strenghts
+
+    @staticmethod
+    def _sort_name(pair, nameion=None):
+        """
+        Place the cation first in a list of name strings.
+
+        Args:
+            pair: ["O","Cu"]
+            nameion: "Cu"
+
+        Returns:
+            will return list of str, e.g. ["Cu", "O"]
+
+        """
+        if nameion is not None:
+            new = []
+            if pair[0] == nameion:
+                new.append(pair[0])
+                new.append(pair[1])
+
+            elif pair[1] == nameion:
+                new.append(pair[1])
+                new.append(pair[0])
+
+        return new
+
+    @staticmethod
+    def _sort_orbital_atom_pair(
+        atom_pair: list,
+        label: str,
+        complete_cohp: CompleteCohp,
+        orb_pair: str,
+    ):
+        """
+        Place the cation first in a list of name strings and add the associated orbital name alongside the atom name.
+
+        Args:
+            atom_pair: list of atom pair with cation first eg., ["Cl","Na"]
+            label: LOBSTER relevant bond label eg ., "3"
+            complete_cohp: pymatgen CompleteCohp object
+            orb_pair: relevant orbital pair eg., "2px-3s"
+
+        Returns:
+            will return list of str, e.g. ["Na(2px)", "Cl(3s)"]
+
+        """
+        orb_atom = {}  # type: ignore
+        orb_pair_list = orb_pair.split("-")
+        # get orbital associated to the atom and store in a dict
+        for _inx, (site, site_orb) in enumerate(
+            zip(complete_cohp.bonds[label]["sites"], orb_pair_list)
+        ):
+            if (
+                site.species_string in orb_atom
+            ):  # check necessary for bonds between same atoms
+                orb_atom[site.species_string].append(site_orb)
+            else:
+                orb_atom[site.species_string] = [site_orb]
+
+        orb_atom_list = []
+        # add orbital name next to atom_pair
+        for inx, atom in enumerate(atom_pair):
+            # check to ensure getting 2nd orbital if bond is between same atomic species
+            if inx == 1 and len(orb_atom.get(atom)) > 1:  # type: ignore
+                atom_with_orb_name = f"{atom}({orb_atom.get(atom)[1]})"  # type: ignore
+            else:
+                atom_with_orb_name = f"{atom}({orb_atom.get(atom)[0]})"  # type: ignore
+            orb_atom_list.append(atom_with_orb_name)
+
+        return orb_atom_list
+
+    def _get_antibdg_states(self, cohps, labels, nameion=None, limit=0.01):
+        """
+        Return a dictionary containing information on anti-bonding states.
+
+        e.g., similar to: {'Cu-O': True, 'Cu-F': True}
+
+        Args:
+            cohps: list of pymatgen.electronic_structure.cohp.Cohp objects
+            labels: ['2 x Cu-O', '4 x Cu-F']
+            nameion: string of the cation name, e.g. "Cu"
+            limit: limit to detect antibonding states
+
+        Returns:
+            dict including in formation on whether antibonding interactions exist,
+            e.g., {'Cu-O': True, 'Cu-F': True}
+
+
+        """
+        dict_antibd = {}
+        for label, cohp in zip(labels, cohps):
+            if label is not None:
+                if nameion is not None:
+                    new = label.split(" ")[2].split("-")
+                    sorted_new = self._sort_name(new, nameion)
+                    new_label = sorted_new[0] + "-" + sorted_new[1]
+                else:
+                    new = label.split(" ")[2].split("-")
+                    sorted_new = sorted(new.copy())
+                    new_label = sorted_new[0] + "-" + sorted_new[1]
+
+                antbd = cohp.has_antibnd_states_below_efermi(limit=limit)
+                if Spin.down in antbd:
+                    dict_antibd[new_label] = antbd[Spin.up] or antbd[Spin.down]
+                else:
+                    dict_antibd[new_label] = antbd[Spin.up]
+
+        return dict_antibd
+
+    def _integrate_antbdstates_below_efermi_for_set_cohps(self, labels, cohps, nameion):
+        """
+        Return a dictionary containing information on antibonding states.
+
+        .. warning:: NEEDS MORE TESTS
+
+        It is important to note that only the energy range that has been computed can be considered
+        (i.e., this might not be all)
+
+        e.g. output: {'Cu-O': {'integral': 4.24374775705, 'perc': 5.7437713186999995},
+        'Cu-F': {'integral': 3.07098300965, 'perc': 4.25800841445}}
+
+        Args:
+            cohps: list of pymatgen.electronic_structure.cohp.Cohp objects
+            labels: ['2 x Cu-O', '4 x Cu-F']
+            nameion: string of the cation name, e.g. "Cu"
+
+        Returns:
+            dict including in formation on whether antibonding interactions exist,
+            e.g., {'Cu-O': {'integral': 4.24374775705, 'perc': 5.7437713186999995},
+            'Cu-F': {'integral': 3.07098300965, 'perc': 4.25800841445}}}
+        """
+        dict_bd_antibd = {}
+        for label, cohp in zip(labels, cohps):
+            if label is not None:
+                new = label.split(" ")[2].split("-")
+                sorted_new = self._sort_name(new, nameion)
+                new_label = sorted_new[0] + "-" + sorted_new[1]
+                if not self.are_cobis and not self.are_coops:
+                    (
+                        integral,
+                        perc,
+                        integral2,
+                        perc2,
+                    ) = self._integrate_antbdstates_below_efermi(cohp, start=self.start)
+                else:
+                    (
+                        integral2,
+                        perc2,
+                        integral,
+                        perc,
+                    ) = self._integrate_antbdstates_below_efermi(cohp, start=self.start)
+
+                if integral == 0 and integral2 != 0.0:
+                    dict_bd_antibd[new_label] = {
+                        "bonding": {"integral": integral2, "perc": perc2},
+                        "antibonding": {"integral": integral, "perc": 0.0},
+                    }
+                elif integral2 == 0.0 and integral != 0.0:
+                    dict_bd_antibd[new_label] = {
+                        "bonding": {"integral": integral2, "perc": 0.0},
+                        "antibonding": {"integral": integral, "perc": perc},
+                    }
+                elif integral == 0.0 and integral2 == 0.0:
+                    dict_bd_antibd[new_label] = {
+                        "bonding": {"integral": integral2, "perc": 0.0},
+                        "antibonding": {"integral": integral, "perc": 0.0},
+                    }
+                else:
+                    dict_bd_antibd[new_label] = {
+                        "bonding": {"integral": integral2, "perc": perc2},
+                        "antibonding": {"integral": integral, "perc": perc},
+                    }
+
+        return dict_bd_antibd
+
+    def _integrate_antbdstates_below_efermi(self, cohp, start):
+        """
+        Integrate the cohp data to compute bonding and anti-bonding contribution below efermi.
+
+        .. warning:: NEEDS MORE TESTS
+
+        This integrates the whole COHP curve that has been computed.
+        The energy range is very important.
+        At present the energy range considered is dependent on COHPstartEnergy
+        set during lobster runs. The bonding / antibonding integral values are sensitive to this parameter.
+        If COHPstartEnergy value does not cover entire range of VASP calculations then
+        absolute value of ICOHP_sum might not be equivalent to (bonding- antibonding) integral values.
+
+        Args:
+            cohp: cohp object
+            start: integration start energy in eV , eg start = -15
+
+        Returns:
+            absolute value of antibonding, percentage value of antibonding,
+            absolute value of bonding and percentage value of bonding interactions
+        """
+        warnings.warn(
+            "The bonding, antibonding integral/percent values are numerical estimate."
+            " These values are sensitive to COHPstartEnergy parameter."
+            " If COHPstartEnergy value does not cover entire range of VASP calculations then"
+            " absolute value of ICOHP_sum might not be equivalent to (bonding- antibonding) integral values."
+        )
+
+        from scipy.integrate import trapezoid
+
+        def integrate_positive(y, x):
+            """
+            Integrate only bonding interactions of COHPs.
+
+            Args:
+                y: COHP values
+                x: Energy values
+
+            Returns:
+                integrated value of bonding interactions
+            """
+            y = np.asanyarray(y)
+            x = np.asanyarray(x)
+
+            bonding = trapezoid(y, x)
+
+            return np.round(bonding, 2)
+
+        def integrate_negative(y, x):
+            """
+            Integrate only anti-bonding interactions of COHPs.
+
+            Args:
+                y: COHP values
+                x: Energy values
+
+            Returns:
+                integrated value of anti-bonding interactions
+            """
+            y = np.asanyarray(y)
+            x = np.asanyarray(x)
+            antibonding = trapezoid(y, x)
+
+            return np.round(antibonding, 2)
+
+        # will integrate spin.up and spin.down only below efermi
+        energies_corrected = cohp.energies - cohp.efermi
+        summedcohp = (
+            cohp.cohp[Spin.up] + cohp.cohp[Spin.down]
+            if Spin.down in cohp.cohp
+            else cohp.cohp[Spin.up]
+        )
+
+        cohp_bf = []
+        en_bf = []
+
+        for i, en in enumerate(energies_corrected):
+            if (start is None) and en <= 0:
+                en_bf.append(en)
+                cohp_bf.append(-1 * summedcohp[i])
+            if (start is not None) and 0 >= en >= start:
+                en_bf.append(en)
+                cohp_bf.append(-1 * summedcohp[i])
+
+        # Separate the bonding and antibonding COHP values in separate lists
+        pos = []
+        en_pos = []
+        neg = []
+        en_neg = []
+
+        for i, scohp in enumerate(cohp_bf):
+            if scohp >= 0:
+                pos.append(scohp)
+                en_pos.append(energies_corrected[i])
+
+        for i, scohp in enumerate(cohp_bf):
+            if scohp <= 0:
+                neg.append(-1 * scohp)
+                en_neg.append(energies_corrected[i])
+
+        antibonding = integrate_negative(y=neg, x=en_neg)
+
+        bonding = integrate_positive(y=pos, x=en_pos)
+
+        return (
+            antibonding,
+            np.round(abs(antibonding) / (abs(bonding) + abs(antibonding)), 5),
+            bonding,
+            np.round(abs(bonding) / (abs(bonding) + abs(antibonding)), 5),
+        )
+
+    def _get_pop_type(self):
+        """
+        Return the type of the input population file.
+
+        Returns:
+            A String of analysed population can be COOP/COBI/COHP
+        """
+        if self.are_cobis:
+            type_pop = "COBI"
+        elif self.are_coops:
+            type_pop = "COOP"
+        else:
+            type_pop = "COHP"
+
+        return type_pop
+
+    @staticmethod
+    def _get_bond_dict(
+        bond_strength_dict,
+        small_antbd_dict,
+        nameion=None,
+        large_antbd_dict=None,
+        type_pop=None,
+    ):
+        """
+        Return a bond_dict that contains information for each site.
+
+        Args:
+            bond_strength_dict (dict): dict with bond names as key and lists of bond strengths as items
+            small_antbd_dict (dict): dict including if there are antibonding interactions, {'Yb-Sb': False}
+            nameion (str): name of the cation, e.g. Yb
+            large_antbd_dict: will be implemented later
+            type_pop: population type analyzed. eg. COHP
+
+        Returns:
+            Eg., if type_pop == 'COHP', will return
+            dict including information on the anion (as label) and the ICOHPs in the item of the dict
+            ICOHP_mean refers to the mean ICOHP in eV
+            ICOHP_sum refers to the sum of the ICOHPs in eV
+            has_antibdg_states_below_Efermi is True if there are antibonding interactions below Efermi
+            "number_of_bonds" will count the numbers of bonds to the cation
+
+        Example:
+            {'Sb': {'ICOHP_mean': '-1.85', 'ICOHP_sum': '-11.09',
+            'has_antibdg_states_below_Efermi': False, 'number_of_bonds': 6}}
+
+        """
+        bond_dict = {}
+
+        for key, item in bond_strength_dict.items():
+            if nameion is not None:
+                a = key.split("-")[0]
+                b = key.split("-")[1]
+                if a == nameion:
+                    key_here = b
+                elif b == nameion:
+                    key_here = a
+
+            if large_antbd_dict is None:
+                bond_dict[key_here] = {
+                    f"I{type_pop}_mean": str(round(np.mean(item), 2)),
+                    f"I{type_pop}_sum": str(round(np.sum(item), 2)),
+                    "has_antibdg_states_below_Efermi": small_antbd_dict[key],
+                    "number_of_bonds": len(item),
+                }
+            else:
+                bond_dict[key_here] = {
+                    f"I{type_pop}_mean": str(round(np.mean(item), 2)),
+                    f"I{type_pop}_sum": str(round(np.sum(item), 2)),
+                    "has_antibdg_states_below_Efermi": small_antbd_dict[key],
+                    "number_of_bonds": len(item),
+                    "perc_antibdg_states_below_Efermi": large_antbd_dict[key],
+                }
+
+        return bond_dict
+
+    def set_condensed_bonding_analysis(self):
+        """
+        Condense the bonding analysis into a summary dictionary.
+
+        Returns:
+            None
+
+        """
+        self.condensed_bonding_analysis = {}
+        # which icohps are considered
+        if self.which_bonds == "cation-anion":
+            limit_icohps = self.chemenv._get_limit_from_extremum(
+                self.chemenv.Icohpcollection,
+                self.cutoff_icohp,
+                adapt_extremum_to_add_cond=True,
+                additional_condition=1,
+            )
+        elif self.which_bonds == "all":
+            limit_icohps = self.chemenv._get_limit_from_extremum(
+                self.chemenv.Icohpcollection,
+                self.cutoff_icohp,
+                adapt_extremum_to_add_cond=True,
+                additional_condition=0,
+            )
+            # formula of the compound
+        formula = str(self.structure.composition.reduced_formula)
+        # set population type
+        type_pop = self._get_pop_type()
+        # how many inequivalent cations are in the structure
+        if self.which_bonds == "cation-anion":
+            number_considered_ions = len(self.seq_ineq_ions)
+        elif self.which_bonds == "all":
+            number_considered_ions = len(self.seq_ineq_ions)
+
+        # what was the maximum bond lengths that was considered
+        max_bond_lengths = max(self.chemenv.Icohpcollection._list_length)
+
+        # what are the charges for the cations in the structure
+        charge_list = self.chemenv.valences
+
+        # dictionary including bonding information for each site
+        site_dict = {}
+        if self.which_bonds == "cation-anion":
+            for ication, ce, cation_anion_infos, labels, cohps in zip(
+                self.seq_ineq_ions,
+                self.seq_coord_ions,
+                self.seq_infos_bonds,
+                self.seq_labels_cohps,
+                self.seq_cohps,
+            ):
+                namecation = str(self.structure[ication].specie)
+
+                # This will compute the mean strengths of ICOHPs
+                mean_icohps = self._get_strenghts_for_each_bond(
+                    pairs=cation_anion_infos[4],
+                    strengths=cation_anion_infos[1],
+                    nameion=namecation,
+                )
+                # pairs, strengths, nameion
+                # will collect if there are antibonding states present
+                antbdg = self._get_antibdg_states(cohps, labels, namecation)
+                dict_antibonding = (
+                    self._integrate_antbdstates_below_efermi_for_set_cohps(
+                        labels, cohps, nameion=namecation
+                    )
+                )
+                bond_dict = self._get_bond_dict(
+                    mean_icohps, antbdg, namecation, type_pop=type_pop
+                )
+                bond_resolved_labels = self.get_site_bond_resolved_labels()
+
+                for cation_name, icohp_data in bond_dict.items():
+                    for atom_pair, bonding_data in dict_antibonding.items():
+                        if (
+                            namecation == atom_pair.split("-")[0]
+                            and cation_name == atom_pair.split("-")[1]
+                        ):
+                            icohp_data["bonding"] = bonding_data["bonding"]
+                            icohp_data["antibonding"] = bonding_data["antibonding"]
+                            if self.orbital_resolved:
+                                # get orb resolved data to be added
+                                orb_resolved_bond_info = (
+                                    self._get_orbital_resolved_data(
+                                        nameion=namecation,
+                                        iion=ication,
+                                        labels=labels,
+                                        bond_resolved_labels=bond_resolved_labels,
+                                        type_pop=type_pop,
+                                    )
+                                )
+                                # match the dict key in bond_dict and get corresponding orbital data
+                                for ion_atom_pair_orb in orb_resolved_bond_info:
+                                    orb_data_atom_pair = ion_atom_pair_orb.split(": ")[
+                                        -1
+                                    ]
+                                    atom_pair_here = atom_pair.split("-")
+                                    atom_pair_here.sort()
+                                    if (
+                                        orb_data_atom_pair == "-".join(atom_pair_here)
+                                        and (namecation + str(ication + 1) + ":")
+                                        in ion_atom_pair_orb
+                                    ):
+                                        icohp_data[
+                                            "orbital_data"
+                                        ] = orb_resolved_bond_info[ion_atom_pair_orb]
+
+                                        orb_data_stats = self._get_bond_resolved_data_stats(
+                                            orb_resolved_bond_data=orb_resolved_bond_info[
+                                                ion_atom_pair_orb
+                                            ],
+                                        )
+
+                                        icohp_data["orbital_data"].update(
+                                            orb_data_stats
+                                        )
+
+                site_dict[ication] = {
+                    "env": ce,
+                    "bonds": bond_dict,
+                    "ion": namecation,
+                    "charge": charge_list[ication],
+                    "relevant_bonds": cation_anion_infos[3],
+                }
+        elif self.which_bonds == "all":
+            for iion, ce, bond_infos, labels, cohps in zip(
+                self.seq_ineq_ions,
+                self.seq_coord_ions,
+                self.seq_infos_bonds,
+                self.seq_labels_cohps,
+                self.seq_cohps,
+            ):
+                nameion = str(self.structure[iion].specie)
+
+                # This will compute the mean strengths of ICOHPs
+                mean_icohps = self._get_strenghts_for_each_bond(
+                    pairs=bond_infos[4], strengths=bond_infos[1], nameion=None
+                )
+                # pairs, strengths, nameion
+                # will collect if there are antibonding states present
+                antbdg = self._get_antibdg_states(cohps, labels, nameion=None)
+
+                dict_antibonding = (
+                    self._integrate_antbdstates_below_efermi_for_set_cohps(
+                        labels, cohps, nameion
+                    )
+                )
+
+                bond_dict = self._get_bond_dict(
+                    mean_icohps, antbdg, nameion=nameion, type_pop=type_pop
+                )
+                bond_resolved_labels = self.get_site_bond_resolved_labels()
+
+                for cation_name, icohp_data in bond_dict.items():
+                    for atom_pair, bonding_data in dict_antibonding.items():
+                        if (
+                            nameion == atom_pair.split("-")[0]
+                            and cation_name == atom_pair.split("-")[1]
+                        ):
+                            icohp_data["bonding"] = bonding_data["bonding"]
+                            icohp_data["antibonding"] = bonding_data["antibonding"]
+                            if self.orbital_resolved:
+                                # get orb resolved data to be added
+                                orb_resolved_bond_info = (
+                                    self._get_orbital_resolved_data(
+                                        nameion=nameion,
+                                        iion=iion,
+                                        labels=labels,
+                                        bond_resolved_labels=bond_resolved_labels,
+                                        type_pop=type_pop,
+                                    )
+                                )
+                                # match the dict key in bond_dict and get corresponding orbital data
+                                for ion_atom_pair_orb in orb_resolved_bond_info:
+                                    orb_data_atom_pair = ion_atom_pair_orb.split(": ")[
+                                        -1
+                                    ]
+                                    atom_pair_here = atom_pair.split("-")
+                                    atom_pair_here.sort()
+                                    if (
+                                        orb_data_atom_pair == "-".join(atom_pair_here)
+                                        and (nameion + str(iion + 1) + ":")
+                                        in ion_atom_pair_orb
+                                    ):
+                                        icohp_data[
+                                            "orbital_data"
+                                        ] = orb_resolved_bond_info[ion_atom_pair_orb]
+
+                                        orb_data_stats = self._get_bond_resolved_data_stats(
+                                            orb_resolved_bond_data=orb_resolved_bond_info[
+                                                ion_atom_pair_orb
+                                            ],
+                                        )
+
+                                        icohp_data["orbital_data"].update(
+                                            orb_data_stats
+                                        )
+
+                site_dict[iion] = {
+                    "env": ce,
+                    "bonds": bond_dict,
+                    "ion": nameion,
+                    "charge": charge_list[iion],
+                    "relevant_bonds": bond_infos[3],
+                }
+
+        if self.path_to_madelung is None:
+            if self.which_bonds == "cation-anion":
+                # This sets the dictionary including the most important information on the compound
+                self.condensed_bonding_analysis = {
+                    "formula": formula,
+                    "max_considered_bond_length": max_bond_lengths,
+                    f"limit_i{type_pop.lower()}": limit_icohps,
+                    "number_of_considered_ions": number_considered_ions,
+                    "sites": site_dict,
+                    "type_charges": self.type_charge,
+                }
+            elif self.which_bonds == "all":
+                self.condensed_bonding_analysis = {
+                    "formula": formula,
+                    "max_considered_bond_length": max_bond_lengths,
+                    f"limit_i{type_pop.lower()}": limit_icohps,
+                    "number_of_considered_ions": number_considered_ions,
+                    "sites": site_dict,
+                    "type_charges": self.type_charge,
+                }
+        else:
+            from pymatgen.io.lobster import MadelungEnergies
+
+            madelung = MadelungEnergies(self.path_to_madelung)
+            if self.type_charge == "Mulliken":
+                madelung_energy = madelung.madelungenergies_Mulliken
+            elif self.type_charge == "Löwdin":
+                madelung_energy = madelung.madelungenergies_Loewdin
+            # This sets the dictionary including the most important information on the compound
+            if self.which_bonds == "cation-anion":
+                self.condensed_bonding_analysis = {
+                    "formula": formula,
+                    "max_considered_bond_length": max_bond_lengths,
+                    f"limit_i{type_pop.lower()}": limit_icohps,
+                    "number_of_considered_ions": number_considered_ions,
+                    "sites": site_dict,
+                    "type_charges": self.type_charge,
+                    "madelung_energy": madelung_energy,
+                }
+            elif self.which_bonds == "all":
+                self.condensed_bonding_analysis = {
+                    "formula": formula,
+                    "max_considered_bond_length": max_bond_lengths,
+                    f"limit_i{type_pop.lower()}": limit_icohps,
+                    "number_of_considered_ions": number_considered_ions,
+                    "sites": site_dict,
+                    "type_charges": self.type_charge,
+                    "madelung_energy": madelung_energy,
+                }
+
+    def set_summary_dicts(self):
+        """
+        Set summary dict that can be used for correlations.
+
+        bond_dict that includes information on each bond
+
+        "has_antbd" tells if there are antbonding states
+        "ICOHP_mean" shows the mean of all ICOHPs in EV
+
+        {'Yb-Sb': { 'has_antbdg': False, 'ICOHP_mean': -1.7448},
+        'Mn-Sb': { 'has_antbdg': True, 'ICOHP_mean': -1.525}}
+
+        a cation dict that includes all different coordination environments and counts for them
+        {'Na': {'T:4': 4, 'A:2': 4}, 'Si': {'T:6': 4, 'PP:6': 4}}
+
+        Returns:
+            None
+
+        """
+        relevant_ion_ids = [
+            isite for isite in self.list_equivalent_sites if isite in self.seq_ineq_ions
+        ]
+        # set population type
+        type_pop = self._get_pop_type()
+
+        final_dict_bonds = {}
+        for key in relevant_ion_ids:
+            item = self.condensed_bonding_analysis["sites"][key]
+            for type, properties in item["bonds"].items():
+                label_list = [item["ion"], str(type)]
+                new_label = sorted(label_list.copy())
+                label = str(new_label[0]) + "-" + str(new_label[1])
+
+                if label not in final_dict_bonds:
+                    final_dict_bonds[label] = {
+                        "number_of_bonds": int(properties["number_of_bonds"]),
+                        f"I{type_pop}_sum": float(properties[f"I{type_pop}_sum"]),
+                        "has_antbdg": properties["has_antibdg_states_below_Efermi"],
+                    }
+                else:
+                    final_dict_bonds[label]["number_of_bonds"] += int(
+                        properties["number_of_bonds"]
+                    )
+                    final_dict_bonds[label][f"I{type_pop}_sum"] += float(
+                        properties[f"I{type_pop}_sum"]
+                    )
+                    final_dict_bonds[label]["has_antbdg"] = (
+                        final_dict_bonds[label]["has_antbdg"]
+                        or properties["has_antibdg_states_below_Efermi"]
+                    )
+        self.final_dict_bonds = {}
+        for key, item in final_dict_bonds.items():
+            self.final_dict_bonds[key] = {}
+            self.final_dict_bonds[key][f"I{type_pop}_mean"] = item[
+                f"I{type_pop}_sum"
+            ] / (item["number_of_bonds"])
+            self.final_dict_bonds[key]["has_antbdg"] = item["has_antbdg"]
+
+        # rework, add all environments!
+        final_dict_ions = {}
+        for key in relevant_ion_ids:
+            if (
+                self.condensed_bonding_analysis["sites"][key]["ion"]
+                not in final_dict_ions
+            ):
+                final_dict_ions[
+                    self.condensed_bonding_analysis["sites"][key]["ion"]
+                ] = [self.condensed_bonding_analysis["sites"][key]["env"]]
+            else:
+                final_dict_ions[
+                    self.condensed_bonding_analysis["sites"][key]["ion"]
+                ].append(self.condensed_bonding_analysis["sites"][key]["env"])
+
+        self.final_dict_ions = {}
+        for key, item in final_dict_ions.items():
+            self.final_dict_ions[key] = dict(Counter(item))
+
+    @staticmethod
+    def get_lobster_calc_quality_summary(
+        path_to_poscar: str,
+        path_to_lobsterout: str,
+        path_to_lobsterin: str,
+        path_to_potcar: str | None = None,
+        potcar_symbols: list | None = None,
+        path_to_charge: str | None = None,
+        path_to_bandoverlaps: str | None = None,
+        path_to_doscar: str | None = None,
+        path_to_vasprun: str | None = None,
+        dos_comparison: bool = False,
+        e_range: list = [-5, 0],
+        n_bins: int | None = None,
+        bva_comp: bool = False,
+    ) -> dict:
+        """
+        Analyze LOBSTER calculation quality.
+
+        Args:
+            path_to_poscar: path to structure file
+            path_to_lobsterout: path to lobsterout file
+            path_to_lobsterin: path to lobsterin file
+            path_to_potcar: path to VASP potcar file
+            potcar_symbols: list of potcar symbols from postcar file (can be used if no potcar available)
+            path_to_charge: path to CHARGE.lobster file
+            path_to_bandoverlaps: path to bandOverlaps.lobster file
+            path_to_doscar: path to DOSCAR.lobster or DOSCAR.LSO.lobster file
+            path_to_vasprun: path to vasprun.xml file
+            dos_comparison: will compare DOS from VASP and LOBSTER and return tanimoto index
+            e_range: energy range for DOS comparisons
+            n_bins: number of bins to discretize DOS for comparisons
+            bva_comp: Compares LOBSTER charge signs with Bond valence charge signs
+
+        Returns:
+            A dict of summary of LOBSTER calculation quality by analyzing basis set used,
+            charge spilling from lobsterout/ PDOS comparisons of VASP and LOBSTER /
+            BVA charge comparisons
+
+        """
+        quality_dict = {}
+
+        if path_to_potcar and not potcar_symbols:
+            potcar_names = Lobsterin._get_potcar_symbols(POTCAR_input=path_to_potcar)
+        elif not path_to_potcar and potcar_symbols:
+            potcar_names = potcar_symbols
+        else:
+            raise ValueError(
+                "Please provide either path_to_potcar or list of "
+                "potcar_symbols used for the calculations"
+            )
+
+        struct = Structure.from_file(path_to_poscar)
+
+        ref_bases = Lobsterin.get_all_possible_basis_functions(
+            structure=struct, potcar_symbols=potcar_names
+        )
+
+        lobs_in = Lobsterin.from_file(path_to_lobsterin)
+        calc_basis = []
+        for basis in lobs_in["basisfunctions"]:
+            basis_sep = basis.split()[1:]
+            basis_comb = " ".join(basis_sep)
+            calc_basis.append(basis_comb)
+
+        if calc_basis == list(ref_bases[0].values()):
+            quality_dict["minimal_basis"] = True  # type: ignore
+        else:
+            quality_dict["minimal_basis"] = False  # type: ignore
+            warnings.warn(
+                "Consider rerunning the calc with the minimum basis as well. Choosing is "
+                "larger basis set is recommended if you see a significant improvement of "
+                "the charge spilling and material has non-zero band gap."
+            )
+
+        lob_out = Lobsterout(path_to_lobsterout)
+
+        quality_dict["charge_spilling"] = {
+            "abs_charge_spilling": round((sum(lob_out.charge_spilling) / 2) * 100, 4),
+            "abs_total_spilling": round((sum(lob_out.total_spilling) / 2) * 100, 4),
+        }  # type: ignore
+
+        if path_to_bandoverlaps is not None:
+            if Path(path_to_bandoverlaps).exists():  # type: ignore
+                band_overlaps = Bandoverlaps(filename=path_to_bandoverlaps)
+                for line in lob_out.warning_lines:
+                    if "k-points could not be orthonormalized" in line:
+                        total_kpoints = int(line.split(" ")[2])
+
+                # store actual number of devations above pymatgen default limit of 0.1
+                dev_val = []
+                for dev in band_overlaps.max_deviation:
+                    if dev > 0.1:
+                        dev_val.append(dev)
+                        
+                quality_dict["band_overlaps_analysis"] = {  # type: ignore
+                    "file_exists": True,
+                    "limit_maxDeviation": 0.1,
+                    "has_good_quality_maxDeviation": band_overlaps.has_good_quality_maxDeviation(
+                        limit_maxDeviation=0.1
+                    ),
+                    "max_deviation": round(max(band_overlaps.max_deviation), 4),
+                    "percent_kpoints_abv_limit": round(
+                        (len(dev_val) / total_kpoints) * 100, 4
+                    ),
+                }
+
+            else:
+                quality_dict["band_overlaps_analysis"] = {  # type: ignore
+                    "file_exists": False,
+                    "limit_maxDeviation": None,
+                    "has_good_quality_maxDeviation": True,
+                    "max_deviation": None,
+                    "percent_kpoints_abv_limit": None,
+                }
+
+        if bva_comp:
+            try:
+                bond_valence = BVAnalyzer()
+
+                bva_oxi = []
+                lobs_charge = Charge(filename=path_to_charge)
+                for i in bond_valence.get_valences(structure=struct):
+                    if i >= 0:
+                        bva_oxi.append("POS")
+                    else:
+                        bva_oxi.append("NEG")
+
+                mull_oxi = []
+                for i in lobs_charge.Mulliken:
+                    if i >= 0:
+                        mull_oxi.append("POS")
+                    else:
+                        mull_oxi.append("NEG")
+
+                loew_oxi = []
+                for i in lobs_charge.Loewdin:
+                    if i >= 0:
+                        loew_oxi.append("POS")
+                    else:
+                        loew_oxi.append("NEG")
+
+                quality_dict["charge_comparisons"] = {}  # type: ignore
+                if mull_oxi == bva_oxi:
+                    quality_dict["charge_comparisons"]["bva_mulliken_agree"] = True  # type: ignore
+                else:
+                    quality_dict["charge_comparisons"]["bva_mulliken_agree"] = False  # type: ignore
+
+                if mull_oxi == bva_oxi:
+                    quality_dict["charge_comparisons"]["bva_loewdin_agree"] = True  # type: ignore
+                else:
+                    quality_dict["charge_comparisons"]["bva_loewdin_agree"] = False  # type: ignore
+            except ValueError:
+                quality_dict["charge_comparisons"] = {}  # type: ignore
+                warnings.warn(
+                    "Oxidation states from BVA analyzer cannot be determined. "
+                    "Thus BVA charge comparison will be skipped"
+                )
+        if dos_comparison:
+            if "LSO" not in str(path_to_doscar).split("."):
+                warnings.warn(
+                    "Consider using DOSCAR.LSO.lobster, as non LSO DOS from LOBSTER can have "
+                    "negative DOS values"
+                )
+            doscar_lobster = Doscar(
+                doscar=path_to_doscar,
+                structure_file=path_to_poscar,
+            )
+
+            dos_lobster = doscar_lobster.completedos
+
+            vasprun = Vasprun(path_to_vasprun)
+            dos_vasp = vasprun.complete_dos
+
+            quality_dict["dos_comparisons"] = {}  # type: ignore
+
+            for orb in dos_lobster.get_spd_dos():
+                if e_range[0] >= min(dos_vasp.energies) and e_range[0] >= min(
+                    dos_lobster.energies
+                ):
+                    min_e = e_range[0]
+                else:
+                    warnings.warn(
+                        "Minimum energy range requested for DOS comparisons is not available "
+                        "in VASP or LOBSTER calculation. Thus, setting min_e to -5 eV"
+                    )
+                    min_e = -5
+
+                if e_range[-1] <= max(dos_vasp.energies) and e_range[-1] <= max(
+                    dos_lobster.energies
+                ):
+                    max_e = e_range[-1]
+                else:
+                    warnings.warn(
+                        "Maximum energy range requested for DOS comparisons is not available "
+                        "in VASP or LOBSTER calculation. Thus, setting max_e to 0 eV"
+                    )
+                    max_e = 0
+
+                if (
+                    np.diff(dos_vasp.energies)[0] >= 0.1
+                    or np.diff(dos_lobster.energies)[0] >= 0.1
+                ):
+                    warnings.warn(
+                        "Input DOS files have very few points in the energy interval and thus "
+                        "comparisons will not be reliable. Please rerun the calculations with "
+                        "higher number of DOS points. Set NEDOS and COHPSteps tags to >= 2000 in VASP and LOBSTER "
+                        "calculations, respectively."
+                    )
+
+                if not n_bins:
+                    n_bins = 56
+
+                fp_lobster_orb = dos_lobster.get_dos_fp(
+                    min_e=min_e,
+                    max_e=max_e,
+                    n_bins=n_bins,
+                    normalize=True,
+                    type=orb.name,
+                )
+                fp_vasp_orb = dos_vasp.get_dos_fp(
+                    min_e=min_e,
+                    max_e=max_e,
+                    n_bins=n_bins,
+                    normalize=True,
+                    type=orb.name,
+                )
+
+                tani_orb = round(
+                    dos_vasp.get_dos_fp_similarity(
+                        fp_lobster_orb, fp_vasp_orb, tanimoto=True
+                    ),
+                    4,
+                )
+                quality_dict["dos_comparisons"][
+                    f"tanimoto_orb_{orb.name}"
+                ] = tani_orb  # type: ignore
+
+            fp_lobster = dos_lobster.get_dos_fp(
+                min_e=min_e,
+                max_e=max_e,
+                n_bins=n_bins,
+                normalize=True,
+                type="summed_pdos",
+            )
+            fp_vasp = dos_vasp.get_dos_fp(
+                min_e=min_e,
+                max_e=max_e,
+                n_bins=n_bins,
+                normalize=True,
+                type="summed_pdos",
+            )
+
+            tanimoto_summed = round(
+                dos_vasp.get_dos_fp_similarity(fp_lobster, fp_vasp, tanimoto=True), 4
+            )
+            quality_dict["dos_comparisons"]["tanimoto_summed"] = tanimoto_summed  # type: ignore
+            quality_dict["dos_comparisons"]["e_range"] = [min_e, max_e]  # type: ignore
+            quality_dict["dos_comparisons"]["n_bins"] = n_bins  # type: ignore
+
+        return quality_dict