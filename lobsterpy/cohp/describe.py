# Copyright (c) lobsterpy development team
# Distributed under the terms of a BSD 3-Clause "New" or "Revised" License

"""
This module defines classes to describe the COHPs automatically
"""
from __future__ import annotations

from pathlib import Path

from lobsterpy.plotting import PlainCohpPlotter
from lobsterpy.plotting import InteractiveCohpPlotter


class Description:
    """
    Base class that will write generate a text description for all relevant bonds.
    It analyses all relevant coordination environments in the system based on electronic structure theory.

    """

    def __init__(self, analysis_object):
        """

        Args:
            analysis_object: Analysis object from lobsterpy.analysis
        """
        self.analysis_object = analysis_object
        self.set_description()

    def set_description(self):
        """
        This class will set the description of the structures correctly.
        Important is that here the naming of the cations from the lobster files will be used
        This means that the numbers will start at 1

        Returns:
            None

        """
        self.condensed_bonding_analysis = (
            self.analysis_object.condensed_bonding_analysis
        )
        # set type of population analyzed
        type_pop = self.analysis_object._get_pop_type()
        # set units for populations
        units = " eV" if type_pop == "COHP" else ""
        if self.analysis_object.which_bonds == "cation-anion":
            relevant_cations = ", ".join(
                [
                    str(site.specie) + str(isite + 1)
                    for isite, site in enumerate(self.analysis_object.structure)
                    if isite in self.analysis_object.seq_ineq_ions
                ]
            )
            self.text = []
            self.text.append(
                "The compound "
                + str(self.condensed_bonding_analysis["formula"])
                + " has "
                + str(self.condensed_bonding_analysis["number_of_considered_ions"])
                + " symmetry-independent cation(s) with relevant cation-anion interactions: "
                + str(relevant_cations)
                + "."
            )

            for key, item in self.condensed_bonding_analysis["sites"].items():
                # It has 3 Ta-N (mean ICOHP: -4.78 eV, antibonding interactions below EFermi),
                bond_info = []
                orb_info = []
                for type, properties in item["bonds"].items():
                    if not properties["has_antibdg_states_below_Efermi"]:
                        bond_info.append(
                            str(properties["number_of_bonds"])
                            + " "
                            + item["ion"]
                            + "-"
                            + str(type)
                            + f" (mean I{type_pop}: "
                            ""
                            + properties[f"I{type_pop}_mean"]
                            + f"{units}, 0.0 percent antibonding interaction below EFermi)"
                        )
                        if self.analysis_object.orbital_resolved:
                            text_orbital = (
                                self._generate_orbital_resolved_analysis_text(
                                    orbital_resolved_data=properties,
                                    type_pop=type_pop,
                                    atom_name=str(type),
                                    ion=item["ion"],
                                )
                            )
                            orb_info.extend(text_orbital)
                    else:
                        bond_info.append(
                            str(properties["number_of_bonds"])
                            + " "
                            + item["ion"]
                            + "-"
                            + str(type)
                            + f" (mean I{type_pop}: "
                            ""
                            + properties[f"I{type_pop}_mean"]
                            + f"{units}, "
                            + str(round(properties["antibonding"]["perc"] * 100, 3))
                            + " percent antibonding interaction below EFermi)"
                        )
                        if self.analysis_object.orbital_resolved:
                            text_orbital = (
                                self._generate_orbital_resolved_analysis_text(
                                    orbital_resolved_data=properties,
                                    type_pop=type_pop,
                                    atom_name=str(type),
                                    ion=item["ion"],
                                )
                            )
                            orb_info.extend(text_orbital)

                if len(bond_info) > 1:
                    bonds = ",".join(bond_info[0:-1]) + ", and " + bond_info[-1]
                else:
                    bonds = bond_info[0]

                if len(orb_info) > 1:
                    orb_bonds = "".join(orb_info)
                else:
                    if orb_info:
                        orb_bonds = orb_info[0]
                    else:
                        orb_bonds = ""
                if item["env"] == "O:6":
                    self.text.append(
                        str(item["ion"])
                        + str(key + 1)
                        + " has an "
                        + str(self._coordination_environment_to_text(item["env"]))
                        + " coordination environment. It has "
                        + str(bonds)
                        + " bonds."
                    )
                    if orb_bonds:
                        self.text.append(orb_bonds)
                else:
                    self.text.append(
                        str(item["ion"])
                        + str(key + 1)
                        + " has a "
                        + str(self._coordination_environment_to_text(item["env"]))
                        + " coordination environment. It has "
                        + str(bonds)
                        + " bonds."
                    )
<<<<<<< HEAD
                    if orb_bonds:
                        self.text.append(orb_bonds)
        elif self.analysis_object.whichbonds == "all":
=======
        elif self.analysis_object.which_bonds == "all":
>>>>>>> 8f410c58
            relevant_ions = ", ".join(
                [
                    str(site.specie) + str(isite + 1)
                    for isite, site in enumerate(self.analysis_object.structure)
                    if isite in self.analysis_object.seq_ineq_ions
                ]
            )
            self.text = []
            self.text.append(
                "The compound "
                + str(self.condensed_bonding_analysis["formula"])
                + " has "
                + str(self.condensed_bonding_analysis["number_of_considered_ions"])
                + " symmetry-independent atoms(s) with relevant bonds: "
                + str(relevant_ions)
                + "."
            )

            for key, item in self.condensed_bonding_analysis["sites"].items():
                # It has 3 Ta-N (mean ICOHP: -4.78 eV, antibonding interactions below EFermi),
                bond_info = []
                orb_info = []
                for type, properties in item["bonds"].items():
                    if not properties["has_antibdg_states_below_Efermi"]:
                        bond_info.append(
                            str(properties["number_of_bonds"])
                            + " "
                            + item["ion"]
                            + "-"
                            + str(type)
                            + f" (mean I{type_pop}: "
                            ""
                            + properties[f"I{type_pop}_mean"]
                            + f"{units}, 0.0 percent antibonding interaction below EFermi)"
                        )
                        if self.analysis_object.orbital_resolved:
                            text_orbital = (
                                self._generate_orbital_resolved_analysis_text(
                                    orbital_resolved_data=properties,
                                    type_pop=type_pop,
                                    atom_name=str(type),
                                    ion=item["ion"],
                                )
                            )
                            orb_info.extend(text_orbital)
                    else:
                        bond_info.append(
                            str(properties["number_of_bonds"])
                            + " "
                            + item["ion"]
                            + "-"
                            + str(type)
                            + f" (mean I{type_pop}: "
                            ""
                            + properties[f"I{type_pop}_mean"]
                            + f"{units}, "
                            + str(round(properties["antibonding"]["perc"] * 100, 3))
                            + " percent antibonding interaction below EFermi)"
                        )

                        if self.analysis_object.orbital_resolved:
                            text_orbital = (
                                self._generate_orbital_resolved_analysis_text(
                                    orbital_resolved_data=properties,
                                    type_pop=type_pop,
                                    atom_name=str(type),
                                    ion=item["ion"],
                                )
                            )
                            orb_info.extend(text_orbital)

                if len(bond_info) > 1:
                    bonds = ",".join(bond_info[0:-1]) + ", and " + bond_info[-1]
                else:
                    if bond_info:
                        bonds = bond_info[0]
                    else:
                        bonds = 0
                if len(orb_info) > 1:
                    orb_bonds = "".join(orb_info)
                else:
                    if orb_info:
                        orb_bonds = orb_info[0]
                    else:
                        orb_bonds = ""
                if item["env"] == "O:6":
                    self.text.append(
                        str(item["ion"])
                        + str(key + 1)
                        + " has an "
                        + str(self._coordination_environment_to_text(item["env"]))
                        + " coordination environment. It has "
                        + str(bonds)
                        + " bonds."
                    )
                    if orb_bonds:
                        self.text.append(orb_bonds)
                else:
                    self.text.append(
                        str(item["ion"])
                        + str(key + 1)
                        + " has a "
                        + str(self._coordination_environment_to_text(item["env"]))
                        + " coordination environment. It has "
                        + str(bonds)
                        + " bonds."
                    )
                    if orb_bonds:
                        self.text.append(orb_bonds)

        if "madelung_energy" in self.analysis_object.condensed_bonding_analysis:
            self.text.append(
                "The Madelung energy of this crystal structure per unit cell is: "
                + str(
                    self.analysis_object.condensed_bonding_analysis["madelung_energy"]
                )
                + " eV."
            )

    def _generate_orbital_resolved_analysis_text(
        self,
        orbital_resolved_data: dict,
        ion: str,
        atom_name: str,
        type_pop: str,
    ):
        """
        Convenience method to generate text from orbital resolved analysis data of the
        most relevant COHP or COOP or COBI

        Args:
            orbital_resolved_data : dict of orbital data from condensed bonding analysis object
            ion: name of ion at the site
            atom_name: name of atomic speice to which ion is bonded
            type_pop: population type analysed could be "COHP" or "COOP" or "COBI"

        Returns:
            A python list with text describing the orbital which contributes
            the most to the bonding and antibonding in the bond at site
        """
        orb_info = []
        if orbital_resolved_data["orbital_data"]["orbital_summary_stats"]:
            orb_names = []
            orb_contri = []
            # get atom-pair list with ion placed first
            atom_pair = self.analysis_object._sort_name([ion, atom_name], nameion=ion)
            for orb, data in orbital_resolved_data["orbital_data"][
                "orbital_summary_stats"
            ]["max_orbital_contribution"].items():
                atom_pair_with_orb_name = self.analysis_object._sort_orbital_atom_pair(
                    atom_pair=atom_pair,
                    complete_cohp=self.analysis_object.chemenv.completecohp,
                    label=orbital_resolved_data["orbital_data"][orb]["relevant_bonds"][
                        0
                    ],
                    orb_pair=orb,
                )
                orb_names.append("-".join(atom_pair_with_orb_name))
                orb_contri.append(
                    str(
                        round(
                            data * 100,
                            3,
                        )
                    )
                )
            orb_names_anti = []
            orb_antibonding = []
            for orb, data in orbital_resolved_data["orbital_data"][
                "orbital_summary_stats"
            ]["max_antibonding_contribution"].items():
                atom_pair_with_orb_name = self.analysis_object._sort_orbital_atom_pair(
                    atom_pair=atom_pair,
                    complete_cohp=self.analysis_object.chemenv.completecohp,
                    label=orbital_resolved_data["orbital_data"][orb]["relevant_bonds"][
                        0
                    ],
                    orb_pair=orb,
                )
                orb_names_anti.append("-".join(atom_pair_with_orb_name))
                orb_antibonding.append(
                    str(
                        round(
                            data["perc"] * 100,
                            3,
                        )
                    )
                )
            if len(orb_contri) > 1:
                orb_name_contri = ""
                for inx, name in enumerate(orb_names):
                    if len(orb_contri) == 2 and inx + 1 != len(orb_contri):
                        orb_name_contri += f"{name} "
                    elif 2 < len(orb_contri) != inx + 1:
                        orb_name_contri += f"{name}, "
                    else:
                        orb_name_contri += f"and {name}"

                orb_name_contri += " orbitals, contributing "
                connecting_article = "is" if len(orb_contri) == 2 else "are"
                for inx, contribution in enumerate(orb_contri):
                    if len(orb_contri) == 2 and inx + 1 != len(orb_contri):
                        orb_name_contri += f"{contribution} "
                    elif 2 < len(orb_contri) != inx + 1:
                        orb_name_contri += f"{contribution}, "
                    else:
                        orb_name_contri += f"and {contribution} percent, respectively"
                orb_info.append(
                    "In the "
                    + "-".join(atom_pair)
                    + " bond, "
                    + f"the maximum contribution {connecting_article} from "
                    + orb_name_contri
                )
            else:
                orb_info.append(
                    "In the "
                    + "-".join(atom_pair)
                    + " bond, "
                    + "the maximum contribution is from the "
                    + f"{orb_names[0]}"
                    + f" orbital, contributing {orb_contri[0]} percent"
                )

            if len(orb_antibonding) > 1:
                orb_anti = ""
                for inx, name in enumerate(orb_names_anti):
                    if len(orb_names_anti) == 2 and inx + 1 != len(orb_names_anti):
                        orb_anti += f"{name} "
                    elif 2 < len(orb_antibonding) != inx + 1:
                        orb_anti += f"{name}, "
                    else:
                        orb_anti += f"and {name}"

                orb_anti += " orbitals, contributing "
                connecting_article = "is" if len(orb_contri) == 2 else "are"
                for inx, contribution in enumerate(orb_antibonding):
                    if len(orb_names_anti) == 2 and inx + 1 != len(orb_names_anti):
                        orb_anti += f"{contribution} "
                    elif 2 < len(orb_antibonding) != inx + 1:
                        orb_anti += f"{contribution}, "
                    else:
                        orb_anti += f"and {contribution} percent, respectively."
                orb_info.append(
                    ", whereas "
                    + f"the maximum antibonding contribution {connecting_article} from "
                    + orb_anti
                )
            else:
                orb_info.append(
                    ", whereas "
                    + "the maximum antibonding contribution is from the "
                    + f"{orb_names_anti[0]}"
                    + f" orbital, contributing {orb_antibonding[0]} percent."
                )
        else:
            # get atom-pair list with ion placed first
            atom_pair = self.analysis_object._sort_name([ion, atom_name], nameion=ion)
            percentage_cutoff = round(self.analysis_object.orbital_cutoff * 100, 2)
            orb_info.append(
                f"No individual orbital interactions detected above {percentage_cutoff} percent"
                f" with summed I{type_pop} as reference for the "
                + "-".join(atom_pair)
                + " bond."
            )

        return orb_info

    def plot_cohps(
        self,
        save=False,
        filename=None,
        ylim=[-4, 2],
        xlim=None,
        integrated=False,
        title="",
        sigma=None,
        hide=False,
    ):
        """
        Will automatically generate plots of the most relevant COHP or COOP or COBI

        Args:
            save (bool): will save the plot to a file
            filename (str/Path):
            ylim (list of float): energy scale that is shown in plot (eV)
            xlim(list of float): energy range for COHPs in eV
            integrated (bool): if True, integrated COHPs will be shown
            sigma: Standard deviation of Gaussian broadening applied to
                population data. If None, no broadening will be added.
            title: sets the title of figure generated
            hide (bool): if True, the plot will not be shown.

        Returns:
            A matplotlib object.

        """
        seq_cohps = self.analysis_object.seq_cohps
        if self.analysis_object.which_bonds == "cation-anion":
            seq_ineq_cations = self.analysis_object.seq_ineq_ions
        elif self.analysis_object.which_bonds == "all":
            seq_ineq_cations = self.analysis_object.seq_ineq_ions
        seq_labels = self.analysis_object.seq_labels_cohps
        structure = self.analysis_object.structure

        for iplot, (ication, labels, cohps) in enumerate(
            zip(seq_ineq_cations, seq_labels, seq_cohps)
        ):
            namecation = str(structure[ication].specie)

            cp = PlainCohpPlotter(
                are_coops=self.analysis_object.are_coops,
                are_cobis=self.analysis_object.are_cobis,
            )
            for label, cohp in zip(labels, cohps):
                if label is not None:
                    cp.add_cohp(namecation + str(ication + 1) + ": " + label, cohp)

            plot = cp.get_plot(integrated=integrated, sigma=sigma)
            plot.ylim(ylim)
            if xlim is not None:
                plot.xlim(xlim)

            plot.title(title)
            if save:
                if len(seq_ineq_cations) > 1:
                    if isinstance(filename, str):
                        filename = Path(filename)
                    filename_new = (
                        filename.parent / f"{filename.stem}-{iplot}{filename.suffix}"
                    )
                else:
                    filename_new = filename
                plot.savefig(filename_new)
        if not hide:
            plot.show()
        else:
            if not save:
                plot.close()

    def plot_interactive_cohps(
        self,
        save_as_html=False,
        filename=None,
        ylim=None,
        xlim=None,
        integrated=False,
        title="",
        sigma=None,
        label_resolved=False,
        orbital_resolved=False,
        hide=False,
    ):
        """
        Will automatically generate interactive plots of the most relevant COHP

        Args:
            save_as_html (bool): will save the plot to a html file
            filename (str/Path):
            ylim (list of float): energy scale that is shown in plot (eV)
            xlim (list of float): energy range for COHPs in eV
            integrated (bool): if True, integrated COHPs will be shown
            sigma: Standard deviation of Gaussian broadening applied to
                population data. If None, no broadening will be added.
            label_resolved: if true, relevant cohp curves will be further resolved based on band labels
            orbital_resolved: if true, relevant orbital interactions in cohp curves will be added to figure
            title : Title of the interactive plot
            hide (bool): if True, the plot will not be shown.

        Returns:
            A plotly.graph_objects.Figure object.

        """
        cba_cohp_plot_data = {}  # Initialize dict to store plot data
        set_cohps = self.analysis_object.seq_cohps
        set_labels_cohps = self.analysis_object.seq_labels_cohps
        set_inequivalent_cations = self.analysis_object.seq_ineq_ions
        structure = self.analysis_object.structure

        for _iplot, (ication, labels, cohps) in enumerate(
            zip(set_inequivalent_cations, set_labels_cohps, set_cohps)
        ):
            label_str = f"{str(structure[ication].specie)}{str(ication + 1)}: "
            for label, cohp in zip(labels, cohps):
                if label is not None:
                    cba_cohp_plot_data[label_str + label] = cohp

        ip = InteractiveCohpPlotter(
            are_coops=self.analysis_object.are_coops,
            are_cobis=self.analysis_object.are_cobis,
        )
        if label_resolved or orbital_resolved:
            ip.add_all_relevant_cohps(
                analyse=self.analysis_object,
                label_resolved=label_resolved,
                orbital_resolved=orbital_resolved,
            )
        else:
            ip.add_cohps_from_plot_data(plot_data_dict=cba_cohp_plot_data)

        plot = ip.get_plot(integrated=integrated, xlim=xlim, ylim=ylim, sigma=sigma)

        plot.update_layout(title_text=title)
        if save_as_html:
            plot.write_html(filename, include_mathjax="cdn")
        if not hide:
            return plot.show()

        return plot

    @staticmethod
    def _coordination_environment_to_text(ce):
        """
        This method transfers a coordination environment str into a text description of the environment

        Args:
            ce (str): output from ChemEnv package (e.g., "O:6")

        Returns:
            A text description of coordination environment
        """
        if ce == "S:1":
            return "single (CN=1)"
        if ce == "L:2":
            return "linear (CN=2)"
        if ce == "A:2":
            return "angular (CN=2)"
        if ce == "TL:3":
            return "trigonal planar (CN=3)"
        if ce == "TY:3":
            return "triangular non-coplanar (CN=3)"
        if ce == "TS:3":
            return "t-shaped (CN=3)"
        if ce == "T:4":
            return "tetrahedral (CN=4)"
        if ce == "S:4":
            return "square planar (CN=4)"
        if ce == "SY:4":
            return "square non-coplanar (CN=4)"
        if ce == "SS:4":
            return "see-saw like (CN=4)"
        if ce == "PP:5":
            return "pentagonal (CN=5)"
        if ce == "S:5":
            return "square pyramidal (CN=5)"
        if ce == "T:5":
            return "trigonal bipyramidal (CN=5)"
        if ce == "O:6":
            return "octahedral (CN=6)"
        if ce == "T:6":
            return "trigonal prismatic (CN=6)"
        if ce == "PP:6":
            return "pentagonal pyramidal (CN=6)"
        if ce == "PB:7":
            return "pentagonal bipyramidal (CN=7)"
        if ce == "ST:7":
            return "square-face capped trigonal prismatic (CN=7)"
        if ce == "ET:7":
            return "end-trigonal-face capped trigonal prismatic (CN=7)"
        if ce == "FO:7":
            return "face-capped octahedron (CN=7)"
        if ce == "C:8":
            return "cubic (CN=8)"
        if ce == "SA:8":
            return "square antiprismatic (CN=8)"
        if ce == "SBT:8":
            return "square-face bicapped trigonal prismatic (CN=8)"
        if ce == "TBT:8":
            return "triangular-face bicapped trigonal prismatic (CN=8)"
        if ce == "DD:8":
            return "dodecahedronal (with triangular faces) (CN=8)"
        if ce == "DDPN:8":
            return (
                "dodecahedronal (with triangular faces - p2345 plane normalized) (CN=8)"
            )
        if ce == "HB:8":
            return "hexagonal bipyramidal (CN=8)"
        if ce == "BO_1:8":
            return "bicapped octahedral (opposed cap faces) (CN=8)"
        if ce == "BO_2:8":
            return "bicapped octahedral (cap faces with one atom in common) (CN=8)"
        if ce == "BO_3:8":
            return "bicapped octahedral (cap faces with one edge in common) (CN=8)"
        if ce == "TC:9":
            return "triangular cupola (CN=9)"
        if ce == "TT_1:9":
            return "Tricapped triangular prismatic (three square - face caps) (CN=9)"
        if ce == "TT_2:9":
            return "Tricapped triangular prismatic (two square - face caps and one triangular - face cap) (CN=9)"
        if ce == "TT_3:9":
            return "Tricapped triangular prism (one square - face cap and two triangular - face caps) (CN=9)"
        if ce == "HD:9":
            return "Heptagonal dipyramidal (CN=9)"
        if ce == "TI:9":
            return "tridiminished icosohedral (CN=9)"
        if ce == "SMA:9":
            return "Square-face monocapped antiprism (CN=9)"
        if ce == "SS:9":
            return "Square-face capped square prismatic (CN=9)"
        if ce == "TO_1:9":
            return "Tricapped octahedral (all 3 cap faces share one atom) (CN=9)"
        if ce == "TO_2:9":
            return "Tricapped octahedral (cap faces are aligned) (CN=9)"
        if ce == "TO_3:9":
            return "Tricapped octahedron (all 3 cap faces are sharing one edge of a face) (CN=9)"
        if ce == "PP:10":
            return "Pentagonal prismatic (CN=10)"
        if ce == "PA:10":
            return "Pentagonal antiprismatic (CN=10)"
        if ce == "SBSA:10":
            return "Square-face bicapped square antiprismatic (CN=10)"
        if ce == "MI:10":
            return "Metabidiminished icosahedral (CN=10)"
        if ce == "S:10":
            return "sphenocoronal (CN=10)"
        if ce == "H:10":
            return "Hexadecahedral (CN=10)"
        if ce == "BS_1:10":
            return "Bicapped square prismatic (opposite faces) (CN=10)"
        if ce == "BS_1:10":
            return "Bicapped square prismatic (opposite faces) (CN=10)"
        if ce == "BS_2:10":
            return "Bicapped square prism(adjacent faces) (CN=10)"
        if ce == "TBSA:10":
            return "Trigonal-face bicapped square antiprismatic (CN=10)"
        if ce == "PCPA:11":
            return "Pentagonal - face capped pentagonal antiprismatic (CN=11)"
        if ce == "H:11":
            return "Hendecahedral (CN=11)"
        if ce == "SH:11":
            return "Sphenoid hendecahedral (CN=11)"
        if ce == "CO:11":
            return "Cs - octahedral (CN=11)"
        if ce == "DI:11":
            return "Diminished icosahedral (CN=12)"
        if ce == "I:12":
            return "Icosahedral (CN=12)"
        if ce == "PBP: 12":
            return "Pentagonal - face bicapped pentagonal prismatic (CN=12)"
        if ce == "TT:12":
            return "Truncated tetrahedral (CN=12)"
        if ce == "C:12":
            return "Cuboctahedral (CN=12)"
        if ce == "AC:12":
            return "Anticuboctahedral (CN=12)"
        if ce == "SC:12":
            return "Square cupola (CN=12)"
        if ce == "S:12":
            return "Sphenomegacorona (CN=12)"
        if ce == "HP:12":
            return "Hexagonal prismatic (CN=12)"
        if ce == "HA:12":
            return "Hexagonal antiprismatic (CN=12)"
        if ce == "SH:13":
            return "Square-face capped hexagonal prismatic (CN=13)"
        if ce == "1":
            return "1-fold"
        if ce == "2":
            return "2-fold"
        if ce == "3":
            return "3-fold"
        if ce == "4":
            return "4-fold"
        if ce == "5":
            return "5-fold"
        if ce == "6":
            return "6-fold"
        if ce == "7":
            return "7-fold"
        if ce == "8":
            return "8-fold"
        if ce == "9":
            return "9-fold"
        if ce == "10":
            return "10-fold"
        if ce == "11":
            return "11-fold"
        if ce == "12":
            return "12-fold"
        if ce == "13":
            return "13-fold"
        if ce == "14":
            return "14-fold"
        if ce == "15":
            return "15-fold"
        if ce == "16":
            return "16-fold"
        if ce == "17":
            return "17-fold"
        if ce == "18":
            return "18-fold"
        if ce == "19":
            return "19-fold"
        if ce == "20":
            return "20-fold"
        if ce == "21":
            return "21-fold"
        if ce == "22":
            return "22-fold"
        if ce == "23":
            return "23-fold"
        if ce == "24":
            return "24-fold"
        if ce == "25":
            return "25-fold"
        if ce == "26":
            return "26-fold"
        if ce == "27":
            return "27-fold"
        if ce == "28":
            return "28-fold"
        if ce == "29":
            return "29-fold"
        if ce == "30":
            return "30-fold"
        return ce

    def write_description(self):
        """
        This method will print the description of the COHPs to the screen

        """
        for textpart in self.text:
            print(textpart)

    @staticmethod
    def get_calc_quality_description(quality_dict):
        """
        This method will generate a text description of the LOBSTER calculation quality

        Args:
            quality_dict: python dictionary from lobsterpy.analysis.get_lobster_calc_quality_summary
        """
        text_des = []

        for key, val in quality_dict.items():
            if key == "minimal_basis":
                if val:
                    text_des.append("The LOBSTER calculation used minimal basis.")
                if not val:
                    text_des.append(
                        "Consider rerunning the calculation with the minimum basis as well. Choosing a "
                        "larger basis set is only recommended if you see a significant improvement of "
                        "the charge spilling."
                    )

            elif key == "charge_spilling":
                text_des.append(
                    "The absolute and total charge spilling for the calculation is {} and {} %, "
                    "respectively.".format(
                        quality_dict[key]["abs_charge_spilling"],
                        quality_dict[key]["abs_total_spilling"],
                    )
                )
            elif key == "band_overlaps":
                if quality_dict[key]["file_exists"]:
                    if quality_dict[key]["has_good_quality_maxDeviation"]:
                        text_des.append(
                            "The bandOverlaps.lobster file is generated during the LOBSTER run. This "
                            "indicates that the projected wave function is not completely orthonormalized; "
                            "however, the maximal deviation values observed compared to the identity matrix "
                            "is below the threshold of 0.1."
                        )
                    else:
                        text_des.append(
                            "The bandOverlaps.lobster file is generated during the LOBSTER run. This "
                            "indicates that the projected wave function is not completely orthonormalized. "
                            "The maximal deviation value from the identity matrix is {}, and there are "
                            "{} percent k-points above the deviation threshold of 0.1. Please check the "
                            "results of other quality checks like dos comparisons, charges, "
                            "charge spillings before using the results for further "
                            "analysis.".format(
                                quality_dict[key]["max_deviation"],
                                quality_dict[key]["percent_kpoints_abv_limit"],
                            )
                        )
                else:
                    text_des.append(
                        "The projected wave function is completely orthonormalized as no "
                        "bandOverlaps.lobster file is generated during the LOBSTER run."
                    )

            elif key == "charges":
                if val:
                    for charge in ["Mulliken", "Loewdin"]:
                        if val["BVA_{}_agree".format(charge)]:
                            text_des.append(
                                "The atomic charge signs from {} population analysis agree "
                                "with the bond valence analysis.".format(charge)
                            )
                        if not val["BVA_{}_agree".format(charge)]:
                            text_des.append(
                                "The atomic charge signs from {} population analysis do not agree with "
                                "the bond valence analysis.".format(charge)
                            )
                else:
                    text_des.append(
                        "Oxidation states from BVA analyzer cannot be determined. "
                        "Thus BVA charge comparison is not conducted."
                    )

            elif key == "dos_comparisons":
                comp_types = []
                tani_index = []
                for orb in val:
                    if orb.split("_")[-1] in ["s", "p", "d", "f", "summed"]:
                        comp_types.append(orb.split("_")[-1])
                        tani_index.append(str(val[orb]))
                text_des.append(
                    "The Tanimoto index from DOS comparisons in the energy range between {}, {} eV "
                    "for {} orbitals are: {}.".format(
                        val["e_range"][0],
                        val["e_range"][1],
                        ", ".join(comp_types),
                        ", ".join(tani_index),
                    )
                )

        return text_des

    @staticmethod
    def write_calc_quality_description(calc_quality_text):
        """
        This method will print the calculation quality description to the screen

        """
        print(" ".join(calc_quality_text))
<|MERGE_RESOLUTION|>--- conflicted
+++ resolved
@@ -1,886 +1,883 @@
-# Copyright (c) lobsterpy development team
-# Distributed under the terms of a BSD 3-Clause "New" or "Revised" License
-
-"""
-This module defines classes to describe the COHPs automatically
-"""
-from __future__ import annotations
-
-from pathlib import Path
-
-from lobsterpy.plotting import PlainCohpPlotter
-from lobsterpy.plotting import InteractiveCohpPlotter
-
-
-class Description:
-    """
-    Base class that will write generate a text description for all relevant bonds.
-    It analyses all relevant coordination environments in the system based on electronic structure theory.
-
-    """
-
-    def __init__(self, analysis_object):
-        """
-
-        Args:
-            analysis_object: Analysis object from lobsterpy.analysis
-        """
-        self.analysis_object = analysis_object
-        self.set_description()
-
-    def set_description(self):
-        """
-        This class will set the description of the structures correctly.
-        Important is that here the naming of the cations from the lobster files will be used
-        This means that the numbers will start at 1
-
-        Returns:
-            None
-
-        """
-        self.condensed_bonding_analysis = (
-            self.analysis_object.condensed_bonding_analysis
-        )
-        # set type of population analyzed
-        type_pop = self.analysis_object._get_pop_type()
-        # set units for populations
-        units = " eV" if type_pop == "COHP" else ""
-        if self.analysis_object.which_bonds == "cation-anion":
-            relevant_cations = ", ".join(
-                [
-                    str(site.specie) + str(isite + 1)
-                    for isite, site in enumerate(self.analysis_object.structure)
-                    if isite in self.analysis_object.seq_ineq_ions
-                ]
-            )
-            self.text = []
-            self.text.append(
-                "The compound "
-                + str(self.condensed_bonding_analysis["formula"])
-                + " has "
-                + str(self.condensed_bonding_analysis["number_of_considered_ions"])
-                + " symmetry-independent cation(s) with relevant cation-anion interactions: "
-                + str(relevant_cations)
-                + "."
-            )
-
-            for key, item in self.condensed_bonding_analysis["sites"].items():
-                # It has 3 Ta-N (mean ICOHP: -4.78 eV, antibonding interactions below EFermi),
-                bond_info = []
-                orb_info = []
-                for type, properties in item["bonds"].items():
-                    if not properties["has_antibdg_states_below_Efermi"]:
-                        bond_info.append(
-                            str(properties["number_of_bonds"])
-                            + " "
-                            + item["ion"]
-                            + "-"
-                            + str(type)
-                            + f" (mean I{type_pop}: "
-                            ""
-                            + properties[f"I{type_pop}_mean"]
-                            + f"{units}, 0.0 percent antibonding interaction below EFermi)"
-                        )
-                        if self.analysis_object.orbital_resolved:
-                            text_orbital = (
-                                self._generate_orbital_resolved_analysis_text(
-                                    orbital_resolved_data=properties,
-                                    type_pop=type_pop,
-                                    atom_name=str(type),
-                                    ion=item["ion"],
-                                )
-                            )
-                            orb_info.extend(text_orbital)
-                    else:
-                        bond_info.append(
-                            str(properties["number_of_bonds"])
-                            + " "
-                            + item["ion"]
-                            + "-"
-                            + str(type)
-                            + f" (mean I{type_pop}: "
-                            ""
-                            + properties[f"I{type_pop}_mean"]
-                            + f"{units}, "
-                            + str(round(properties["antibonding"]["perc"] * 100, 3))
-                            + " percent antibonding interaction below EFermi)"
-                        )
-                        if self.analysis_object.orbital_resolved:
-                            text_orbital = (
-                                self._generate_orbital_resolved_analysis_text(
-                                    orbital_resolved_data=properties,
-                                    type_pop=type_pop,
-                                    atom_name=str(type),
-                                    ion=item["ion"],
-                                )
-                            )
-                            orb_info.extend(text_orbital)
-
-                if len(bond_info) > 1:
-                    bonds = ",".join(bond_info[0:-1]) + ", and " + bond_info[-1]
-                else:
-                    bonds = bond_info[0]
-
-                if len(orb_info) > 1:
-                    orb_bonds = "".join(orb_info)
-                else:
-                    if orb_info:
-                        orb_bonds = orb_info[0]
-                    else:
-                        orb_bonds = ""
-                if item["env"] == "O:6":
-                    self.text.append(
-                        str(item["ion"])
-                        + str(key + 1)
-                        + " has an "
-                        + str(self._coordination_environment_to_text(item["env"]))
-                        + " coordination environment. It has "
-                        + str(bonds)
-                        + " bonds."
-                    )
-                    if orb_bonds:
-                        self.text.append(orb_bonds)
-                else:
-                    self.text.append(
-                        str(item["ion"])
-                        + str(key + 1)
-                        + " has a "
-                        + str(self._coordination_environment_to_text(item["env"]))
-                        + " coordination environment. It has "
-                        + str(bonds)
-                        + " bonds."
-                    )
-<<<<<<< HEAD
-                    if orb_bonds:
-                        self.text.append(orb_bonds)
-        elif self.analysis_object.whichbonds == "all":
-=======
-        elif self.analysis_object.which_bonds == "all":
->>>>>>> 8f410c58
-            relevant_ions = ", ".join(
-                [
-                    str(site.specie) + str(isite + 1)
-                    for isite, site in enumerate(self.analysis_object.structure)
-                    if isite in self.analysis_object.seq_ineq_ions
-                ]
-            )
-            self.text = []
-            self.text.append(
-                "The compound "
-                + str(self.condensed_bonding_analysis["formula"])
-                + " has "
-                + str(self.condensed_bonding_analysis["number_of_considered_ions"])
-                + " symmetry-independent atoms(s) with relevant bonds: "
-                + str(relevant_ions)
-                + "."
-            )
-
-            for key, item in self.condensed_bonding_analysis["sites"].items():
-                # It has 3 Ta-N (mean ICOHP: -4.78 eV, antibonding interactions below EFermi),
-                bond_info = []
-                orb_info = []
-                for type, properties in item["bonds"].items():
-                    if not properties["has_antibdg_states_below_Efermi"]:
-                        bond_info.append(
-                            str(properties["number_of_bonds"])
-                            + " "
-                            + item["ion"]
-                            + "-"
-                            + str(type)
-                            + f" (mean I{type_pop}: "
-                            ""
-                            + properties[f"I{type_pop}_mean"]
-                            + f"{units}, 0.0 percent antibonding interaction below EFermi)"
-                        )
-                        if self.analysis_object.orbital_resolved:
-                            text_orbital = (
-                                self._generate_orbital_resolved_analysis_text(
-                                    orbital_resolved_data=properties,
-                                    type_pop=type_pop,
-                                    atom_name=str(type),
-                                    ion=item["ion"],
-                                )
-                            )
-                            orb_info.extend(text_orbital)
-                    else:
-                        bond_info.append(
-                            str(properties["number_of_bonds"])
-                            + " "
-                            + item["ion"]
-                            + "-"
-                            + str(type)
-                            + f" (mean I{type_pop}: "
-                            ""
-                            + properties[f"I{type_pop}_mean"]
-                            + f"{units}, "
-                            + str(round(properties["antibonding"]["perc"] * 100, 3))
-                            + " percent antibonding interaction below EFermi)"
-                        )
-
-                        if self.analysis_object.orbital_resolved:
-                            text_orbital = (
-                                self._generate_orbital_resolved_analysis_text(
-                                    orbital_resolved_data=properties,
-                                    type_pop=type_pop,
-                                    atom_name=str(type),
-                                    ion=item["ion"],
-                                )
-                            )
-                            orb_info.extend(text_orbital)
-
-                if len(bond_info) > 1:
-                    bonds = ",".join(bond_info[0:-1]) + ", and " + bond_info[-1]
-                else:
-                    if bond_info:
-                        bonds = bond_info[0]
-                    else:
-                        bonds = 0
-                if len(orb_info) > 1:
-                    orb_bonds = "".join(orb_info)
-                else:
-                    if orb_info:
-                        orb_bonds = orb_info[0]
-                    else:
-                        orb_bonds = ""
-                if item["env"] == "O:6":
-                    self.text.append(
-                        str(item["ion"])
-                        + str(key + 1)
-                        + " has an "
-                        + str(self._coordination_environment_to_text(item["env"]))
-                        + " coordination environment. It has "
-                        + str(bonds)
-                        + " bonds."
-                    )
-                    if orb_bonds:
-                        self.text.append(orb_bonds)
-                else:
-                    self.text.append(
-                        str(item["ion"])
-                        + str(key + 1)
-                        + " has a "
-                        + str(self._coordination_environment_to_text(item["env"]))
-                        + " coordination environment. It has "
-                        + str(bonds)
-                        + " bonds."
-                    )
-                    if orb_bonds:
-                        self.text.append(orb_bonds)
-
-        if "madelung_energy" in self.analysis_object.condensed_bonding_analysis:
-            self.text.append(
-                "The Madelung energy of this crystal structure per unit cell is: "
-                + str(
-                    self.analysis_object.condensed_bonding_analysis["madelung_energy"]
-                )
-                + " eV."
-            )
-
-    def _generate_orbital_resolved_analysis_text(
-        self,
-        orbital_resolved_data: dict,
-        ion: str,
-        atom_name: str,
-        type_pop: str,
-    ):
-        """
-        Convenience method to generate text from orbital resolved analysis data of the
-        most relevant COHP or COOP or COBI
-
-        Args:
-            orbital_resolved_data : dict of orbital data from condensed bonding analysis object
-            ion: name of ion at the site
-            atom_name: name of atomic speice to which ion is bonded
-            type_pop: population type analysed could be "COHP" or "COOP" or "COBI"
-
-        Returns:
-            A python list with text describing the orbital which contributes
-            the most to the bonding and antibonding in the bond at site
-        """
-        orb_info = []
-        if orbital_resolved_data["orbital_data"]["orbital_summary_stats"]:
-            orb_names = []
-            orb_contri = []
-            # get atom-pair list with ion placed first
-            atom_pair = self.analysis_object._sort_name([ion, atom_name], nameion=ion)
-            for orb, data in orbital_resolved_data["orbital_data"][
-                "orbital_summary_stats"
-            ]["max_orbital_contribution"].items():
-                atom_pair_with_orb_name = self.analysis_object._sort_orbital_atom_pair(
-                    atom_pair=atom_pair,
-                    complete_cohp=self.analysis_object.chemenv.completecohp,
-                    label=orbital_resolved_data["orbital_data"][orb]["relevant_bonds"][
-                        0
-                    ],
-                    orb_pair=orb,
-                )
-                orb_names.append("-".join(atom_pair_with_orb_name))
-                orb_contri.append(
-                    str(
-                        round(
-                            data * 100,
-                            3,
-                        )
-                    )
-                )
-            orb_names_anti = []
-            orb_antibonding = []
-            for orb, data in orbital_resolved_data["orbital_data"][
-                "orbital_summary_stats"
-            ]["max_antibonding_contribution"].items():
-                atom_pair_with_orb_name = self.analysis_object._sort_orbital_atom_pair(
-                    atom_pair=atom_pair,
-                    complete_cohp=self.analysis_object.chemenv.completecohp,
-                    label=orbital_resolved_data["orbital_data"][orb]["relevant_bonds"][
-                        0
-                    ],
-                    orb_pair=orb,
-                )
-                orb_names_anti.append("-".join(atom_pair_with_orb_name))
-                orb_antibonding.append(
-                    str(
-                        round(
-                            data["perc"] * 100,
-                            3,
-                        )
-                    )
-                )
-            if len(orb_contri) > 1:
-                orb_name_contri = ""
-                for inx, name in enumerate(orb_names):
-                    if len(orb_contri) == 2 and inx + 1 != len(orb_contri):
-                        orb_name_contri += f"{name} "
-                    elif 2 < len(orb_contri) != inx + 1:
-                        orb_name_contri += f"{name}, "
-                    else:
-                        orb_name_contri += f"and {name}"
-
-                orb_name_contri += " orbitals, contributing "
-                connecting_article = "is" if len(orb_contri) == 2 else "are"
-                for inx, contribution in enumerate(orb_contri):
-                    if len(orb_contri) == 2 and inx + 1 != len(orb_contri):
-                        orb_name_contri += f"{contribution} "
-                    elif 2 < len(orb_contri) != inx + 1:
-                        orb_name_contri += f"{contribution}, "
-                    else:
-                        orb_name_contri += f"and {contribution} percent, respectively"
-                orb_info.append(
-                    "In the "
-                    + "-".join(atom_pair)
-                    + " bond, "
-                    + f"the maximum contribution {connecting_article} from "
-                    + orb_name_contri
-                )
-            else:
-                orb_info.append(
-                    "In the "
-                    + "-".join(atom_pair)
-                    + " bond, "
-                    + "the maximum contribution is from the "
-                    + f"{orb_names[0]}"
-                    + f" orbital, contributing {orb_contri[0]} percent"
-                )
-
-            if len(orb_antibonding) > 1:
-                orb_anti = ""
-                for inx, name in enumerate(orb_names_anti):
-                    if len(orb_names_anti) == 2 and inx + 1 != len(orb_names_anti):
-                        orb_anti += f"{name} "
-                    elif 2 < len(orb_antibonding) != inx + 1:
-                        orb_anti += f"{name}, "
-                    else:
-                        orb_anti += f"and {name}"
-
-                orb_anti += " orbitals, contributing "
-                connecting_article = "is" if len(orb_contri) == 2 else "are"
-                for inx, contribution in enumerate(orb_antibonding):
-                    if len(orb_names_anti) == 2 and inx + 1 != len(orb_names_anti):
-                        orb_anti += f"{contribution} "
-                    elif 2 < len(orb_antibonding) != inx + 1:
-                        orb_anti += f"{contribution}, "
-                    else:
-                        orb_anti += f"and {contribution} percent, respectively."
-                orb_info.append(
-                    ", whereas "
-                    + f"the maximum antibonding contribution {connecting_article} from "
-                    + orb_anti
-                )
-            else:
-                orb_info.append(
-                    ", whereas "
-                    + "the maximum antibonding contribution is from the "
-                    + f"{orb_names_anti[0]}"
-                    + f" orbital, contributing {orb_antibonding[0]} percent."
-                )
-        else:
-            # get atom-pair list with ion placed first
-            atom_pair = self.analysis_object._sort_name([ion, atom_name], nameion=ion)
-            percentage_cutoff = round(self.analysis_object.orbital_cutoff * 100, 2)
-            orb_info.append(
-                f"No individual orbital interactions detected above {percentage_cutoff} percent"
-                f" with summed I{type_pop} as reference for the "
-                + "-".join(atom_pair)
-                + " bond."
-            )
-
-        return orb_info
-
-    def plot_cohps(
-        self,
-        save=False,
-        filename=None,
-        ylim=[-4, 2],
-        xlim=None,
-        integrated=False,
-        title="",
-        sigma=None,
-        hide=False,
-    ):
-        """
-        Will automatically generate plots of the most relevant COHP or COOP or COBI
-
-        Args:
-            save (bool): will save the plot to a file
-            filename (str/Path):
-            ylim (list of float): energy scale that is shown in plot (eV)
-            xlim(list of float): energy range for COHPs in eV
-            integrated (bool): if True, integrated COHPs will be shown
-            sigma: Standard deviation of Gaussian broadening applied to
-                population data. If None, no broadening will be added.
-            title: sets the title of figure generated
-            hide (bool): if True, the plot will not be shown.
-
-        Returns:
-            A matplotlib object.
-
-        """
-        seq_cohps = self.analysis_object.seq_cohps
-        if self.analysis_object.which_bonds == "cation-anion":
-            seq_ineq_cations = self.analysis_object.seq_ineq_ions
-        elif self.analysis_object.which_bonds == "all":
-            seq_ineq_cations = self.analysis_object.seq_ineq_ions
-        seq_labels = self.analysis_object.seq_labels_cohps
-        structure = self.analysis_object.structure
-
-        for iplot, (ication, labels, cohps) in enumerate(
-            zip(seq_ineq_cations, seq_labels, seq_cohps)
-        ):
-            namecation = str(structure[ication].specie)
-
-            cp = PlainCohpPlotter(
-                are_coops=self.analysis_object.are_coops,
-                are_cobis=self.analysis_object.are_cobis,
-            )
-            for label, cohp in zip(labels, cohps):
-                if label is not None:
-                    cp.add_cohp(namecation + str(ication + 1) + ": " + label, cohp)
-
-            plot = cp.get_plot(integrated=integrated, sigma=sigma)
-            plot.ylim(ylim)
-            if xlim is not None:
-                plot.xlim(xlim)
-
-            plot.title(title)
-            if save:
-                if len(seq_ineq_cations) > 1:
-                    if isinstance(filename, str):
-                        filename = Path(filename)
-                    filename_new = (
-                        filename.parent / f"{filename.stem}-{iplot}{filename.suffix}"
-                    )
-                else:
-                    filename_new = filename
-                plot.savefig(filename_new)
-        if not hide:
-            plot.show()
-        else:
-            if not save:
-                plot.close()
-
-    def plot_interactive_cohps(
-        self,
-        save_as_html=False,
-        filename=None,
-        ylim=None,
-        xlim=None,
-        integrated=False,
-        title="",
-        sigma=None,
-        label_resolved=False,
-        orbital_resolved=False,
-        hide=False,
-    ):
-        """
-        Will automatically generate interactive plots of the most relevant COHP
-
-        Args:
-            save_as_html (bool): will save the plot to a html file
-            filename (str/Path):
-            ylim (list of float): energy scale that is shown in plot (eV)
-            xlim (list of float): energy range for COHPs in eV
-            integrated (bool): if True, integrated COHPs will be shown
-            sigma: Standard deviation of Gaussian broadening applied to
-                population data. If None, no broadening will be added.
-            label_resolved: if true, relevant cohp curves will be further resolved based on band labels
-            orbital_resolved: if true, relevant orbital interactions in cohp curves will be added to figure
-            title : Title of the interactive plot
-            hide (bool): if True, the plot will not be shown.
-
-        Returns:
-            A plotly.graph_objects.Figure object.
-
-        """
-        cba_cohp_plot_data = {}  # Initialize dict to store plot data
-        set_cohps = self.analysis_object.seq_cohps
-        set_labels_cohps = self.analysis_object.seq_labels_cohps
-        set_inequivalent_cations = self.analysis_object.seq_ineq_ions
-        structure = self.analysis_object.structure
-
-        for _iplot, (ication, labels, cohps) in enumerate(
-            zip(set_inequivalent_cations, set_labels_cohps, set_cohps)
-        ):
-            label_str = f"{str(structure[ication].specie)}{str(ication + 1)}: "
-            for label, cohp in zip(labels, cohps):
-                if label is not None:
-                    cba_cohp_plot_data[label_str + label] = cohp
-
-        ip = InteractiveCohpPlotter(
-            are_coops=self.analysis_object.are_coops,
-            are_cobis=self.analysis_object.are_cobis,
-        )
-        if label_resolved or orbital_resolved:
-            ip.add_all_relevant_cohps(
-                analyse=self.analysis_object,
-                label_resolved=label_resolved,
-                orbital_resolved=orbital_resolved,
-            )
-        else:
-            ip.add_cohps_from_plot_data(plot_data_dict=cba_cohp_plot_data)
-
-        plot = ip.get_plot(integrated=integrated, xlim=xlim, ylim=ylim, sigma=sigma)
-
-        plot.update_layout(title_text=title)
-        if save_as_html:
-            plot.write_html(filename, include_mathjax="cdn")
-        if not hide:
-            return plot.show()
-
-        return plot
-
-    @staticmethod
-    def _coordination_environment_to_text(ce):
-        """
-        This method transfers a coordination environment str into a text description of the environment
-
-        Args:
-            ce (str): output from ChemEnv package (e.g., "O:6")
-
-        Returns:
-            A text description of coordination environment
-        """
-        if ce == "S:1":
-            return "single (CN=1)"
-        if ce == "L:2":
-            return "linear (CN=2)"
-        if ce == "A:2":
-            return "angular (CN=2)"
-        if ce == "TL:3":
-            return "trigonal planar (CN=3)"
-        if ce == "TY:3":
-            return "triangular non-coplanar (CN=3)"
-        if ce == "TS:3":
-            return "t-shaped (CN=3)"
-        if ce == "T:4":
-            return "tetrahedral (CN=4)"
-        if ce == "S:4":
-            return "square planar (CN=4)"
-        if ce == "SY:4":
-            return "square non-coplanar (CN=4)"
-        if ce == "SS:4":
-            return "see-saw like (CN=4)"
-        if ce == "PP:5":
-            return "pentagonal (CN=5)"
-        if ce == "S:5":
-            return "square pyramidal (CN=5)"
-        if ce == "T:5":
-            return "trigonal bipyramidal (CN=5)"
-        if ce == "O:6":
-            return "octahedral (CN=6)"
-        if ce == "T:6":
-            return "trigonal prismatic (CN=6)"
-        if ce == "PP:6":
-            return "pentagonal pyramidal (CN=6)"
-        if ce == "PB:7":
-            return "pentagonal bipyramidal (CN=7)"
-        if ce == "ST:7":
-            return "square-face capped trigonal prismatic (CN=7)"
-        if ce == "ET:7":
-            return "end-trigonal-face capped trigonal prismatic (CN=7)"
-        if ce == "FO:7":
-            return "face-capped octahedron (CN=7)"
-        if ce == "C:8":
-            return "cubic (CN=8)"
-        if ce == "SA:8":
-            return "square antiprismatic (CN=8)"
-        if ce == "SBT:8":
-            return "square-face bicapped trigonal prismatic (CN=8)"
-        if ce == "TBT:8":
-            return "triangular-face bicapped trigonal prismatic (CN=8)"
-        if ce == "DD:8":
-            return "dodecahedronal (with triangular faces) (CN=8)"
-        if ce == "DDPN:8":
-            return (
-                "dodecahedronal (with triangular faces - p2345 plane normalized) (CN=8)"
-            )
-        if ce == "HB:8":
-            return "hexagonal bipyramidal (CN=8)"
-        if ce == "BO_1:8":
-            return "bicapped octahedral (opposed cap faces) (CN=8)"
-        if ce == "BO_2:8":
-            return "bicapped octahedral (cap faces with one atom in common) (CN=8)"
-        if ce == "BO_3:8":
-            return "bicapped octahedral (cap faces with one edge in common) (CN=8)"
-        if ce == "TC:9":
-            return "triangular cupola (CN=9)"
-        if ce == "TT_1:9":
-            return "Tricapped triangular prismatic (three square - face caps) (CN=9)"
-        if ce == "TT_2:9":
-            return "Tricapped triangular prismatic (two square - face caps and one triangular - face cap) (CN=9)"
-        if ce == "TT_3:9":
-            return "Tricapped triangular prism (one square - face cap and two triangular - face caps) (CN=9)"
-        if ce == "HD:9":
-            return "Heptagonal dipyramidal (CN=9)"
-        if ce == "TI:9":
-            return "tridiminished icosohedral (CN=9)"
-        if ce == "SMA:9":
-            return "Square-face monocapped antiprism (CN=9)"
-        if ce == "SS:9":
-            return "Square-face capped square prismatic (CN=9)"
-        if ce == "TO_1:9":
-            return "Tricapped octahedral (all 3 cap faces share one atom) (CN=9)"
-        if ce == "TO_2:9":
-            return "Tricapped octahedral (cap faces are aligned) (CN=9)"
-        if ce == "TO_3:9":
-            return "Tricapped octahedron (all 3 cap faces are sharing one edge of a face) (CN=9)"
-        if ce == "PP:10":
-            return "Pentagonal prismatic (CN=10)"
-        if ce == "PA:10":
-            return "Pentagonal antiprismatic (CN=10)"
-        if ce == "SBSA:10":
-            return "Square-face bicapped square antiprismatic (CN=10)"
-        if ce == "MI:10":
-            return "Metabidiminished icosahedral (CN=10)"
-        if ce == "S:10":
-            return "sphenocoronal (CN=10)"
-        if ce == "H:10":
-            return "Hexadecahedral (CN=10)"
-        if ce == "BS_1:10":
-            return "Bicapped square prismatic (opposite faces) (CN=10)"
-        if ce == "BS_1:10":
-            return "Bicapped square prismatic (opposite faces) (CN=10)"
-        if ce == "BS_2:10":
-            return "Bicapped square prism(adjacent faces) (CN=10)"
-        if ce == "TBSA:10":
-            return "Trigonal-face bicapped square antiprismatic (CN=10)"
-        if ce == "PCPA:11":
-            return "Pentagonal - face capped pentagonal antiprismatic (CN=11)"
-        if ce == "H:11":
-            return "Hendecahedral (CN=11)"
-        if ce == "SH:11":
-            return "Sphenoid hendecahedral (CN=11)"
-        if ce == "CO:11":
-            return "Cs - octahedral (CN=11)"
-        if ce == "DI:11":
-            return "Diminished icosahedral (CN=12)"
-        if ce == "I:12":
-            return "Icosahedral (CN=12)"
-        if ce == "PBP: 12":
-            return "Pentagonal - face bicapped pentagonal prismatic (CN=12)"
-        if ce == "TT:12":
-            return "Truncated tetrahedral (CN=12)"
-        if ce == "C:12":
-            return "Cuboctahedral (CN=12)"
-        if ce == "AC:12":
-            return "Anticuboctahedral (CN=12)"
-        if ce == "SC:12":
-            return "Square cupola (CN=12)"
-        if ce == "S:12":
-            return "Sphenomegacorona (CN=12)"
-        if ce == "HP:12":
-            return "Hexagonal prismatic (CN=12)"
-        if ce == "HA:12":
-            return "Hexagonal antiprismatic (CN=12)"
-        if ce == "SH:13":
-            return "Square-face capped hexagonal prismatic (CN=13)"
-        if ce == "1":
-            return "1-fold"
-        if ce == "2":
-            return "2-fold"
-        if ce == "3":
-            return "3-fold"
-        if ce == "4":
-            return "4-fold"
-        if ce == "5":
-            return "5-fold"
-        if ce == "6":
-            return "6-fold"
-        if ce == "7":
-            return "7-fold"
-        if ce == "8":
-            return "8-fold"
-        if ce == "9":
-            return "9-fold"
-        if ce == "10":
-            return "10-fold"
-        if ce == "11":
-            return "11-fold"
-        if ce == "12":
-            return "12-fold"
-        if ce == "13":
-            return "13-fold"
-        if ce == "14":
-            return "14-fold"
-        if ce == "15":
-            return "15-fold"
-        if ce == "16":
-            return "16-fold"
-        if ce == "17":
-            return "17-fold"
-        if ce == "18":
-            return "18-fold"
-        if ce == "19":
-            return "19-fold"
-        if ce == "20":
-            return "20-fold"
-        if ce == "21":
-            return "21-fold"
-        if ce == "22":
-            return "22-fold"
-        if ce == "23":
-            return "23-fold"
-        if ce == "24":
-            return "24-fold"
-        if ce == "25":
-            return "25-fold"
-        if ce == "26":
-            return "26-fold"
-        if ce == "27":
-            return "27-fold"
-        if ce == "28":
-            return "28-fold"
-        if ce == "29":
-            return "29-fold"
-        if ce == "30":
-            return "30-fold"
-        return ce
-
-    def write_description(self):
-        """
-        This method will print the description of the COHPs to the screen
-
-        """
-        for textpart in self.text:
-            print(textpart)
-
-    @staticmethod
-    def get_calc_quality_description(quality_dict):
-        """
-        This method will generate a text description of the LOBSTER calculation quality
-
-        Args:
-            quality_dict: python dictionary from lobsterpy.analysis.get_lobster_calc_quality_summary
-        """
-        text_des = []
-
-        for key, val in quality_dict.items():
-            if key == "minimal_basis":
-                if val:
-                    text_des.append("The LOBSTER calculation used minimal basis.")
-                if not val:
-                    text_des.append(
-                        "Consider rerunning the calculation with the minimum basis as well. Choosing a "
-                        "larger basis set is only recommended if you see a significant improvement of "
-                        "the charge spilling."
-                    )
-
-            elif key == "charge_spilling":
-                text_des.append(
-                    "The absolute and total charge spilling for the calculation is {} and {} %, "
-                    "respectively.".format(
-                        quality_dict[key]["abs_charge_spilling"],
-                        quality_dict[key]["abs_total_spilling"],
-                    )
-                )
-            elif key == "band_overlaps":
-                if quality_dict[key]["file_exists"]:
-                    if quality_dict[key]["has_good_quality_maxDeviation"]:
-                        text_des.append(
-                            "The bandOverlaps.lobster file is generated during the LOBSTER run. This "
-                            "indicates that the projected wave function is not completely orthonormalized; "
-                            "however, the maximal deviation values observed compared to the identity matrix "
-                            "is below the threshold of 0.1."
-                        )
-                    else:
-                        text_des.append(
-                            "The bandOverlaps.lobster file is generated during the LOBSTER run. This "
-                            "indicates that the projected wave function is not completely orthonormalized. "
-                            "The maximal deviation value from the identity matrix is {}, and there are "
-                            "{} percent k-points above the deviation threshold of 0.1. Please check the "
-                            "results of other quality checks like dos comparisons, charges, "
-                            "charge spillings before using the results for further "
-                            "analysis.".format(
-                                quality_dict[key]["max_deviation"],
-                                quality_dict[key]["percent_kpoints_abv_limit"],
-                            )
-                        )
-                else:
-                    text_des.append(
-                        "The projected wave function is completely orthonormalized as no "
-                        "bandOverlaps.lobster file is generated during the LOBSTER run."
-                    )
-
-            elif key == "charges":
-                if val:
-                    for charge in ["Mulliken", "Loewdin"]:
-                        if val["BVA_{}_agree".format(charge)]:
-                            text_des.append(
-                                "The atomic charge signs from {} population analysis agree "
-                                "with the bond valence analysis.".format(charge)
-                            )
-                        if not val["BVA_{}_agree".format(charge)]:
-                            text_des.append(
-                                "The atomic charge signs from {} population analysis do not agree with "
-                                "the bond valence analysis.".format(charge)
-                            )
-                else:
-                    text_des.append(
-                        "Oxidation states from BVA analyzer cannot be determined. "
-                        "Thus BVA charge comparison is not conducted."
-                    )
-
-            elif key == "dos_comparisons":
-                comp_types = []
-                tani_index = []
-                for orb in val:
-                    if orb.split("_")[-1] in ["s", "p", "d", "f", "summed"]:
-                        comp_types.append(orb.split("_")[-1])
-                        tani_index.append(str(val[orb]))
-                text_des.append(
-                    "The Tanimoto index from DOS comparisons in the energy range between {}, {} eV "
-                    "for {} orbitals are: {}.".format(
-                        val["e_range"][0],
-                        val["e_range"][1],
-                        ", ".join(comp_types),
-                        ", ".join(tani_index),
-                    )
-                )
-
-        return text_des
-
-    @staticmethod
-    def write_calc_quality_description(calc_quality_text):
-        """
-        This method will print the calculation quality description to the screen
-
-        """
-        print(" ".join(calc_quality_text))
+# Copyright (c) lobsterpy development team
+# Distributed under the terms of a BSD 3-Clause "New" or "Revised" License
+
+"""
+This module defines classes to describe the COHPs automatically
+"""
+from __future__ import annotations
+
+from pathlib import Path
+
+from lobsterpy.plotting import PlainCohpPlotter
+from lobsterpy.plotting import InteractiveCohpPlotter
+
+
+class Description:
+    """
+    Base class that will write generate a text description for all relevant bonds.
+    It analyses all relevant coordination environments in the system based on electronic structure theory.
+
+    """
+
+    def __init__(self, analysis_object):
+        """
+
+        Args:
+            analysis_object: Analysis object from lobsterpy.analysis
+        """
+        self.analysis_object = analysis_object
+        self.set_description()
+
+    def set_description(self):
+        """
+        This class will set the description of the structures correctly.
+        Important is that here the naming of the cations from the lobster files will be used
+        This means that the numbers will start at 1
+
+        Returns:
+            None
+
+        """
+        self.condensed_bonding_analysis = (
+            self.analysis_object.condensed_bonding_analysis
+        )
+        # set type of population analyzed
+        type_pop = self.analysis_object._get_pop_type()
+        # set units for populations
+        units = " eV" if type_pop == "COHP" else ""
+        if self.analysis_object.which_bonds == "cation-anion":
+            relevant_cations = ", ".join(
+                [
+                    str(site.specie) + str(isite + 1)
+                    for isite, site in enumerate(self.analysis_object.structure)
+                    if isite in self.analysis_object.seq_ineq_ions
+                ]
+            )
+            self.text = []
+            self.text.append(
+                "The compound "
+                + str(self.condensed_bonding_analysis["formula"])
+                + " has "
+                + str(self.condensed_bonding_analysis["number_of_considered_ions"])
+                + " symmetry-independent cation(s) with relevant cation-anion interactions: "
+                + str(relevant_cations)
+                + "."
+            )
+
+            for key, item in self.condensed_bonding_analysis["sites"].items():
+                # It has 3 Ta-N (mean ICOHP: -4.78 eV, antibonding interactions below EFermi),
+                bond_info = []
+                orb_info = []
+                for type, properties in item["bonds"].items():
+                    if not properties["has_antibdg_states_below_Efermi"]:
+                        bond_info.append(
+                            str(properties["number_of_bonds"])
+                            + " "
+                            + item["ion"]
+                            + "-"
+                            + str(type)
+                            + f" (mean I{type_pop}: "
+                            ""
+                            + properties[f"I{type_pop}_mean"]
+                            + f"{units}, 0.0 percent antibonding interaction below EFermi)"
+                        )
+                        if self.analysis_object.orbital_resolved:
+                            text_orbital = (
+                                self._generate_orbital_resolved_analysis_text(
+                                    orbital_resolved_data=properties,
+                                    type_pop=type_pop,
+                                    atom_name=str(type),
+                                    ion=item["ion"],
+                                )
+                            )
+                            orb_info.extend(text_orbital)
+                    else:
+                        bond_info.append(
+                            str(properties["number_of_bonds"])
+                            + " "
+                            + item["ion"]
+                            + "-"
+                            + str(type)
+                            + f" (mean I{type_pop}: "
+                            ""
+                            + properties[f"I{type_pop}_mean"]
+                            + f"{units}, "
+                            + str(round(properties["antibonding"]["perc"] * 100, 3))
+                            + " percent antibonding interaction below EFermi)"
+                        )
+                        if self.analysis_object.orbital_resolved:
+                            text_orbital = (
+                                self._generate_orbital_resolved_analysis_text(
+                                    orbital_resolved_data=properties,
+                                    type_pop=type_pop,
+                                    atom_name=str(type),
+                                    ion=item["ion"],
+                                )
+                            )
+                            orb_info.extend(text_orbital)
+
+                if len(bond_info) > 1:
+                    bonds = ",".join(bond_info[0:-1]) + ", and " + bond_info[-1]
+                else:
+                    bonds = bond_info[0]
+
+                if len(orb_info) > 1:
+                    orb_bonds = "".join(orb_info)
+                else:
+                    if orb_info:
+                        orb_bonds = orb_info[0]
+                    else:
+                        orb_bonds = ""
+                if item["env"] == "O:6":
+                    self.text.append(
+                        str(item["ion"])
+                        + str(key + 1)
+                        + " has an "
+                        + str(self._coordination_environment_to_text(item["env"]))
+                        + " coordination environment. It has "
+                        + str(bonds)
+                        + " bonds."
+                    )
+                    if orb_bonds:
+                        self.text.append(orb_bonds)
+                else:
+                    self.text.append(
+                        str(item["ion"])
+                        + str(key + 1)
+                        + " has a "
+                        + str(self._coordination_environment_to_text(item["env"]))
+                        + " coordination environment. It has "
+                        + str(bonds)
+                        + " bonds."
+                    )
+                    if orb_bonds:
+                        self.text.append(orb_bonds)
+
+        elif self.analysis_object.which_bonds == "all":
+            relevant_ions = ", ".join(
+                [
+                    str(site.specie) + str(isite + 1)
+                    for isite, site in enumerate(self.analysis_object.structure)
+                    if isite in self.analysis_object.seq_ineq_ions
+                ]
+            )
+            self.text = []
+            self.text.append(
+                "The compound "
+                + str(self.condensed_bonding_analysis["formula"])
+                + " has "
+                + str(self.condensed_bonding_analysis["number_of_considered_ions"])
+                + " symmetry-independent atoms(s) with relevant bonds: "
+                + str(relevant_ions)
+                + "."
+            )
+
+            for key, item in self.condensed_bonding_analysis["sites"].items():
+                # It has 3 Ta-N (mean ICOHP: -4.78 eV, antibonding interactions below EFermi),
+                bond_info = []
+                orb_info = []
+                for type, properties in item["bonds"].items():
+                    if not properties["has_antibdg_states_below_Efermi"]:
+                        bond_info.append(
+                            str(properties["number_of_bonds"])
+                            + " "
+                            + item["ion"]
+                            + "-"
+                            + str(type)
+                            + f" (mean I{type_pop}: "
+                            ""
+                            + properties[f"I{type_pop}_mean"]
+                            + f"{units}, 0.0 percent antibonding interaction below EFermi)"
+                        )
+                        if self.analysis_object.orbital_resolved:
+                            text_orbital = (
+                                self._generate_orbital_resolved_analysis_text(
+                                    orbital_resolved_data=properties,
+                                    type_pop=type_pop,
+                                    atom_name=str(type),
+                                    ion=item["ion"],
+                                )
+                            )
+                            orb_info.extend(text_orbital)
+                    else:
+                        bond_info.append(
+                            str(properties["number_of_bonds"])
+                            + " "
+                            + item["ion"]
+                            + "-"
+                            + str(type)
+                            + f" (mean I{type_pop}: "
+                            ""
+                            + properties[f"I{type_pop}_mean"]
+                            + f"{units}, "
+                            + str(round(properties["antibonding"]["perc"] * 100, 3))
+                            + " percent antibonding interaction below EFermi)"
+                        )
+
+                        if self.analysis_object.orbital_resolved:
+                            text_orbital = (
+                                self._generate_orbital_resolved_analysis_text(
+                                    orbital_resolved_data=properties,
+                                    type_pop=type_pop,
+                                    atom_name=str(type),
+                                    ion=item["ion"],
+                                )
+                            )
+                            orb_info.extend(text_orbital)
+
+                if len(bond_info) > 1:
+                    bonds = ",".join(bond_info[0:-1]) + ", and " + bond_info[-1]
+                else:
+                    if bond_info:
+                        bonds = bond_info[0]
+                    else:
+                        bonds = 0
+                if len(orb_info) > 1:
+                    orb_bonds = "".join(orb_info)
+                else:
+                    if orb_info:
+                        orb_bonds = orb_info[0]
+                    else:
+                        orb_bonds = ""
+                if item["env"] == "O:6":
+                    self.text.append(
+                        str(item["ion"])
+                        + str(key + 1)
+                        + " has an "
+                        + str(self._coordination_environment_to_text(item["env"]))
+                        + " coordination environment. It has "
+                        + str(bonds)
+                        + " bonds."
+                    )
+                    if orb_bonds:
+                        self.text.append(orb_bonds)
+                else:
+                    self.text.append(
+                        str(item["ion"])
+                        + str(key + 1)
+                        + " has a "
+                        + str(self._coordination_environment_to_text(item["env"]))
+                        + " coordination environment. It has "
+                        + str(bonds)
+                        + " bonds."
+                    )
+                    if orb_bonds:
+                        self.text.append(orb_bonds)
+
+        if "madelung_energy" in self.analysis_object.condensed_bonding_analysis:
+            self.text.append(
+                "The Madelung energy of this crystal structure per unit cell is: "
+                + str(
+                    self.analysis_object.condensed_bonding_analysis["madelung_energy"]
+                )
+                + " eV."
+            )
+
+    def _generate_orbital_resolved_analysis_text(
+        self,
+        orbital_resolved_data: dict,
+        ion: str,
+        atom_name: str,
+        type_pop: str,
+    ):
+        """
+        Convenience method to generate text from orbital resolved analysis data of the
+        most relevant COHP or COOP or COBI
+
+        Args:
+            orbital_resolved_data : dict of orbital data from condensed bonding analysis object
+            ion: name of ion at the site
+            atom_name: name of atomic speice to which ion is bonded
+            type_pop: population type analysed could be "COHP" or "COOP" or "COBI"
+
+        Returns:
+            A python list with text describing the orbital which contributes
+            the most to the bonding and antibonding in the bond at site
+        """
+        orb_info = []
+        if orbital_resolved_data["orbital_data"]["orbital_summary_stats"]:
+            orb_names = []
+            orb_contri = []
+            # get atom-pair list with ion placed first
+            atom_pair = self.analysis_object._sort_name([ion, atom_name], nameion=ion)
+            for orb, data in orbital_resolved_data["orbital_data"][
+                "orbital_summary_stats"
+            ]["max_orbital_contribution"].items():
+                atom_pair_with_orb_name = self.analysis_object._sort_orbital_atom_pair(
+                    atom_pair=atom_pair,
+                    complete_cohp=self.analysis_object.chemenv.completecohp,
+                    label=orbital_resolved_data["orbital_data"][orb]["relevant_bonds"][
+                        0
+                    ],
+                    orb_pair=orb,
+                )
+                orb_names.append("-".join(atom_pair_with_orb_name))
+                orb_contri.append(
+                    str(
+                        round(
+                            data * 100,
+                            3,
+                        )
+                    )
+                )
+            orb_names_anti = []
+            orb_antibonding = []
+            for orb, data in orbital_resolved_data["orbital_data"][
+                "orbital_summary_stats"
+            ]["max_antibonding_contribution"].items():
+                atom_pair_with_orb_name = self.analysis_object._sort_orbital_atom_pair(
+                    atom_pair=atom_pair,
+                    complete_cohp=self.analysis_object.chemenv.completecohp,
+                    label=orbital_resolved_data["orbital_data"][orb]["relevant_bonds"][
+                        0
+                    ],
+                    orb_pair=orb,
+                )
+                orb_names_anti.append("-".join(atom_pair_with_orb_name))
+                orb_antibonding.append(
+                    str(
+                        round(
+                            data["perc"] * 100,
+                            3,
+                        )
+                    )
+                )
+            if len(orb_contri) > 1:
+                orb_name_contri = ""
+                for inx, name in enumerate(orb_names):
+                    if len(orb_contri) == 2 and inx + 1 != len(orb_contri):
+                        orb_name_contri += f"{name} "
+                    elif 2 < len(orb_contri) != inx + 1:
+                        orb_name_contri += f"{name}, "
+                    else:
+                        orb_name_contri += f"and {name}"
+
+                orb_name_contri += " orbitals, contributing "
+                connecting_article = "is" if len(orb_contri) == 2 else "are"
+                for inx, contribution in enumerate(orb_contri):
+                    if len(orb_contri) == 2 and inx + 1 != len(orb_contri):
+                        orb_name_contri += f"{contribution} "
+                    elif 2 < len(orb_contri) != inx + 1:
+                        orb_name_contri += f"{contribution}, "
+                    else:
+                        orb_name_contri += f"and {contribution} percent, respectively"
+                orb_info.append(
+                    "In the "
+                    + "-".join(atom_pair)
+                    + " bond, "
+                    + f"the maximum contribution {connecting_article} from "
+                    + orb_name_contri
+                )
+            else:
+                orb_info.append(
+                    "In the "
+                    + "-".join(atom_pair)
+                    + " bond, "
+                    + "the maximum contribution is from the "
+                    + f"{orb_names[0]}"
+                    + f" orbital, contributing {orb_contri[0]} percent"
+                )
+
+            if len(orb_antibonding) > 1:
+                orb_anti = ""
+                for inx, name in enumerate(orb_names_anti):
+                    if len(orb_names_anti) == 2 and inx + 1 != len(orb_names_anti):
+                        orb_anti += f"{name} "
+                    elif 2 < len(orb_antibonding) != inx + 1:
+                        orb_anti += f"{name}, "
+                    else:
+                        orb_anti += f"and {name}"
+
+                orb_anti += " orbitals, contributing "
+                connecting_article = "is" if len(orb_contri) == 2 else "are"
+                for inx, contribution in enumerate(orb_antibonding):
+                    if len(orb_names_anti) == 2 and inx + 1 != len(orb_names_anti):
+                        orb_anti += f"{contribution} "
+                    elif 2 < len(orb_antibonding) != inx + 1:
+                        orb_anti += f"{contribution}, "
+                    else:
+                        orb_anti += f"and {contribution} percent, respectively."
+                orb_info.append(
+                    ", whereas "
+                    + f"the maximum antibonding contribution {connecting_article} from "
+                    + orb_anti
+                )
+            else:
+                orb_info.append(
+                    ", whereas "
+                    + "the maximum antibonding contribution is from the "
+                    + f"{orb_names_anti[0]}"
+                    + f" orbital, contributing {orb_antibonding[0]} percent."
+                )
+        else:
+            # get atom-pair list with ion placed first
+            atom_pair = self.analysis_object._sort_name([ion, atom_name], nameion=ion)
+            percentage_cutoff = round(self.analysis_object.orbital_cutoff * 100, 2)
+            orb_info.append(
+                f"No individual orbital interactions detected above {percentage_cutoff} percent"
+                f" with summed I{type_pop} as reference for the "
+                + "-".join(atom_pair)
+                + " bond."
+            )
+
+        return orb_info
+
+    def plot_cohps(
+        self,
+        save=False,
+        filename=None,
+        ylim=[-4, 2],
+        xlim=None,
+        integrated=False,
+        title="",
+        sigma=None,
+        hide=False,
+    ):
+        """
+        Will automatically generate plots of the most relevant COHP or COOP or COBI
+
+        Args:
+            save (bool): will save the plot to a file
+            filename (str/Path):
+            ylim (list of float): energy scale that is shown in plot (eV)
+            xlim(list of float): energy range for COHPs in eV
+            integrated (bool): if True, integrated COHPs will be shown
+            sigma: Standard deviation of Gaussian broadening applied to
+                population data. If None, no broadening will be added.
+            title: sets the title of figure generated
+            hide (bool): if True, the plot will not be shown.
+
+        Returns:
+            A matplotlib object.
+
+        """
+        seq_cohps = self.analysis_object.seq_cohps
+        if self.analysis_object.which_bonds == "cation-anion":
+            seq_ineq_cations = self.analysis_object.seq_ineq_ions
+        elif self.analysis_object.which_bonds == "all":
+            seq_ineq_cations = self.analysis_object.seq_ineq_ions
+        seq_labels = self.analysis_object.seq_labels_cohps
+        structure = self.analysis_object.structure
+
+        for iplot, (ication, labels, cohps) in enumerate(
+            zip(seq_ineq_cations, seq_labels, seq_cohps)
+        ):
+            namecation = str(structure[ication].specie)
+
+            cp = PlainCohpPlotter(
+                are_coops=self.analysis_object.are_coops,
+                are_cobis=self.analysis_object.are_cobis,
+            )
+            for label, cohp in zip(labels, cohps):
+                if label is not None:
+                    cp.add_cohp(namecation + str(ication + 1) + ": " + label, cohp)
+
+            plot = cp.get_plot(integrated=integrated, sigma=sigma)
+            plot.ylim(ylim)
+            if xlim is not None:
+                plot.xlim(xlim)
+
+            plot.title(title)
+            if save:
+                if len(seq_ineq_cations) > 1:
+                    if isinstance(filename, str):
+                        filename = Path(filename)
+                    filename_new = (
+                        filename.parent / f"{filename.stem}-{iplot}{filename.suffix}"
+                    )
+                else:
+                    filename_new = filename
+                plot.savefig(filename_new)
+        if not hide:
+            plot.show()
+        else:
+            if not save:
+                plot.close()
+
+    def plot_interactive_cohps(
+        self,
+        save_as_html=False,
+        filename=None,
+        ylim=None,
+        xlim=None,
+        integrated=False,
+        title="",
+        sigma=None,
+        label_resolved=False,
+        orbital_resolved=False,
+        hide=False,
+    ):
+        """
+        Will automatically generate interactive plots of the most relevant COHP
+
+        Args:
+            save_as_html (bool): will save the plot to a html file
+            filename (str/Path):
+            ylim (list of float): energy scale that is shown in plot (eV)
+            xlim (list of float): energy range for COHPs in eV
+            integrated (bool): if True, integrated COHPs will be shown
+            sigma: Standard deviation of Gaussian broadening applied to
+                population data. If None, no broadening will be added.
+            label_resolved: if true, relevant cohp curves will be further resolved based on band labels
+            orbital_resolved: if true, relevant orbital interactions in cohp curves will be added to figure
+            title : Title of the interactive plot
+            hide (bool): if True, the plot will not be shown.
+
+        Returns:
+            A plotly.graph_objects.Figure object.
+
+        """
+        cba_cohp_plot_data = {}  # Initialize dict to store plot data
+        set_cohps = self.analysis_object.seq_cohps
+        set_labels_cohps = self.analysis_object.seq_labels_cohps
+        set_inequivalent_cations = self.analysis_object.seq_ineq_ions
+        structure = self.analysis_object.structure
+
+        for _iplot, (ication, labels, cohps) in enumerate(
+            zip(set_inequivalent_cations, set_labels_cohps, set_cohps)
+        ):
+            label_str = f"{str(structure[ication].specie)}{str(ication + 1)}: "
+            for label, cohp in zip(labels, cohps):
+                if label is not None:
+                    cba_cohp_plot_data[label_str + label] = cohp
+
+        ip = InteractiveCohpPlotter(
+            are_coops=self.analysis_object.are_coops,
+            are_cobis=self.analysis_object.are_cobis,
+        )
+        if label_resolved or orbital_resolved:
+            ip.add_all_relevant_cohps(
+                analyse=self.analysis_object,
+                label_resolved=label_resolved,
+                orbital_resolved=orbital_resolved,
+            )
+        else:
+            ip.add_cohps_from_plot_data(plot_data_dict=cba_cohp_plot_data)
+
+        plot = ip.get_plot(integrated=integrated, xlim=xlim, ylim=ylim, sigma=sigma)
+
+        plot.update_layout(title_text=title)
+        if save_as_html:
+            plot.write_html(filename, include_mathjax="cdn")
+        if not hide:
+            return plot.show()
+
+        return plot
+
+    @staticmethod
+    def _coordination_environment_to_text(ce):
+        """
+        This method transfers a coordination environment str into a text description of the environment
+
+        Args:
+            ce (str): output from ChemEnv package (e.g., "O:6")
+
+        Returns:
+            A text description of coordination environment
+        """
+        if ce == "S:1":
+            return "single (CN=1)"
+        if ce == "L:2":
+            return "linear (CN=2)"
+        if ce == "A:2":
+            return "angular (CN=2)"
+        if ce == "TL:3":
+            return "trigonal planar (CN=3)"
+        if ce == "TY:3":
+            return "triangular non-coplanar (CN=3)"
+        if ce == "TS:3":
+            return "t-shaped (CN=3)"
+        if ce == "T:4":
+            return "tetrahedral (CN=4)"
+        if ce == "S:4":
+            return "square planar (CN=4)"
+        if ce == "SY:4":
+            return "square non-coplanar (CN=4)"
+        if ce == "SS:4":
+            return "see-saw like (CN=4)"
+        if ce == "PP:5":
+            return "pentagonal (CN=5)"
+        if ce == "S:5":
+            return "square pyramidal (CN=5)"
+        if ce == "T:5":
+            return "trigonal bipyramidal (CN=5)"
+        if ce == "O:6":
+            return "octahedral (CN=6)"
+        if ce == "T:6":
+            return "trigonal prismatic (CN=6)"
+        if ce == "PP:6":
+            return "pentagonal pyramidal (CN=6)"
+        if ce == "PB:7":
+            return "pentagonal bipyramidal (CN=7)"
+        if ce == "ST:7":
+            return "square-face capped trigonal prismatic (CN=7)"
+        if ce == "ET:7":
+            return "end-trigonal-face capped trigonal prismatic (CN=7)"
+        if ce == "FO:7":
+            return "face-capped octahedron (CN=7)"
+        if ce == "C:8":
+            return "cubic (CN=8)"
+        if ce == "SA:8":
+            return "square antiprismatic (CN=8)"
+        if ce == "SBT:8":
+            return "square-face bicapped trigonal prismatic (CN=8)"
+        if ce == "TBT:8":
+            return "triangular-face bicapped trigonal prismatic (CN=8)"
+        if ce == "DD:8":
+            return "dodecahedronal (with triangular faces) (CN=8)"
+        if ce == "DDPN:8":
+            return (
+                "dodecahedronal (with triangular faces - p2345 plane normalized) (CN=8)"
+            )
+        if ce == "HB:8":
+            return "hexagonal bipyramidal (CN=8)"
+        if ce == "BO_1:8":
+            return "bicapped octahedral (opposed cap faces) (CN=8)"
+        if ce == "BO_2:8":
+            return "bicapped octahedral (cap faces with one atom in common) (CN=8)"
+        if ce == "BO_3:8":
+            return "bicapped octahedral (cap faces with one edge in common) (CN=8)"
+        if ce == "TC:9":
+            return "triangular cupola (CN=9)"
+        if ce == "TT_1:9":
+            return "Tricapped triangular prismatic (three square - face caps) (CN=9)"
+        if ce == "TT_2:9":
+            return "Tricapped triangular prismatic (two square - face caps and one triangular - face cap) (CN=9)"
+        if ce == "TT_3:9":
+            return "Tricapped triangular prism (one square - face cap and two triangular - face caps) (CN=9)"
+        if ce == "HD:9":
+            return "Heptagonal dipyramidal (CN=9)"
+        if ce == "TI:9":
+            return "tridiminished icosohedral (CN=9)"
+        if ce == "SMA:9":
+            return "Square-face monocapped antiprism (CN=9)"
+        if ce == "SS:9":
+            return "Square-face capped square prismatic (CN=9)"
+        if ce == "TO_1:9":
+            return "Tricapped octahedral (all 3 cap faces share one atom) (CN=9)"
+        if ce == "TO_2:9":
+            return "Tricapped octahedral (cap faces are aligned) (CN=9)"
+        if ce == "TO_3:9":
+            return "Tricapped octahedron (all 3 cap faces are sharing one edge of a face) (CN=9)"
+        if ce == "PP:10":
+            return "Pentagonal prismatic (CN=10)"
+        if ce == "PA:10":
+            return "Pentagonal antiprismatic (CN=10)"
+        if ce == "SBSA:10":
+            return "Square-face bicapped square antiprismatic (CN=10)"
+        if ce == "MI:10":
+            return "Metabidiminished icosahedral (CN=10)"
+        if ce == "S:10":
+            return "sphenocoronal (CN=10)"
+        if ce == "H:10":
+            return "Hexadecahedral (CN=10)"
+        if ce == "BS_1:10":
+            return "Bicapped square prismatic (opposite faces) (CN=10)"
+        if ce == "BS_1:10":
+            return "Bicapped square prismatic (opposite faces) (CN=10)"
+        if ce == "BS_2:10":
+            return "Bicapped square prism(adjacent faces) (CN=10)"
+        if ce == "TBSA:10":
+            return "Trigonal-face bicapped square antiprismatic (CN=10)"
+        if ce == "PCPA:11":
+            return "Pentagonal - face capped pentagonal antiprismatic (CN=11)"
+        if ce == "H:11":
+            return "Hendecahedral (CN=11)"
+        if ce == "SH:11":
+            return "Sphenoid hendecahedral (CN=11)"
+        if ce == "CO:11":
+            return "Cs - octahedral (CN=11)"
+        if ce == "DI:11":
+            return "Diminished icosahedral (CN=12)"
+        if ce == "I:12":
+            return "Icosahedral (CN=12)"
+        if ce == "PBP: 12":
+            return "Pentagonal - face bicapped pentagonal prismatic (CN=12)"
+        if ce == "TT:12":
+            return "Truncated tetrahedral (CN=12)"
+        if ce == "C:12":
+            return "Cuboctahedral (CN=12)"
+        if ce == "AC:12":
+            return "Anticuboctahedral (CN=12)"
+        if ce == "SC:12":
+            return "Square cupola (CN=12)"
+        if ce == "S:12":
+            return "Sphenomegacorona (CN=12)"
+        if ce == "HP:12":
+            return "Hexagonal prismatic (CN=12)"
+        if ce == "HA:12":
+            return "Hexagonal antiprismatic (CN=12)"
+        if ce == "SH:13":
+            return "Square-face capped hexagonal prismatic (CN=13)"
+        if ce == "1":
+            return "1-fold"
+        if ce == "2":
+            return "2-fold"
+        if ce == "3":
+            return "3-fold"
+        if ce == "4":
+            return "4-fold"
+        if ce == "5":
+            return "5-fold"
+        if ce == "6":
+            return "6-fold"
+        if ce == "7":
+            return "7-fold"
+        if ce == "8":
+            return "8-fold"
+        if ce == "9":
+            return "9-fold"
+        if ce == "10":
+            return "10-fold"
+        if ce == "11":
+            return "11-fold"
+        if ce == "12":
+            return "12-fold"
+        if ce == "13":
+            return "13-fold"
+        if ce == "14":
+            return "14-fold"
+        if ce == "15":
+            return "15-fold"
+        if ce == "16":
+            return "16-fold"
+        if ce == "17":
+            return "17-fold"
+        if ce == "18":
+            return "18-fold"
+        if ce == "19":
+            return "19-fold"
+        if ce == "20":
+            return "20-fold"
+        if ce == "21":
+            return "21-fold"
+        if ce == "22":
+            return "22-fold"
+        if ce == "23":
+            return "23-fold"
+        if ce == "24":
+            return "24-fold"
+        if ce == "25":
+            return "25-fold"
+        if ce == "26":
+            return "26-fold"
+        if ce == "27":
+            return "27-fold"
+        if ce == "28":
+            return "28-fold"
+        if ce == "29":
+            return "29-fold"
+        if ce == "30":
+            return "30-fold"
+        return ce
+
+    def write_description(self):
+        """
+        This method will print the description of the COHPs to the screen
+
+        """
+        for textpart in self.text:
+            print(textpart)
+
+    @staticmethod
+    def get_calc_quality_description(quality_dict):
+        """
+        This method will generate a text description of the LOBSTER calculation quality
+
+        Args:
+            quality_dict: python dictionary from lobsterpy.analysis.get_lobster_calc_quality_summary
+        """
+        text_des = []
+
+        for key, val in quality_dict.items():
+            if key == "minimal_basis":
+                if val:
+                    text_des.append("The LOBSTER calculation used minimal basis.")
+                if not val:
+                    text_des.append(
+                        "Consider rerunning the calculation with the minimum basis as well. Choosing a "
+                        "larger basis set is only recommended if you see a significant improvement of "
+                        "the charge spilling."
+                    )
+
+            elif key == "charge_spilling":
+                text_des.append(
+                    "The absolute and total charge spilling for the calculation is {} and {} %, "
+                    "respectively.".format(
+                        quality_dict[key]["abs_charge_spilling"],
+                        quality_dict[key]["abs_total_spilling"],
+                    )
+                )
+            elif key == "band_overlaps":
+                if quality_dict[key]["file_exists"]:
+                    if quality_dict[key]["has_good_quality_maxDeviation"]:
+                        text_des.append(
+                            "The bandOverlaps.lobster file is generated during the LOBSTER run. This "
+                            "indicates that the projected wave function is not completely orthonormalized; "
+                            "however, the maximal deviation values observed compared to the identity matrix "
+                            "is below the threshold of 0.1."
+                        )
+                    else:
+                        text_des.append(
+                            "The bandOverlaps.lobster file is generated during the LOBSTER run. This "
+                            "indicates that the projected wave function is not completely orthonormalized. "
+                            "The maximal deviation value from the identity matrix is {}, and there are "
+                            "{} percent k-points above the deviation threshold of 0.1. Please check the "
+                            "results of other quality checks like dos comparisons, charges, "
+                            "charge spillings before using the results for further "
+                            "analysis.".format(
+                                quality_dict[key]["max_deviation"],
+                                quality_dict[key]["percent_kpoints_abv_limit"],
+                            )
+                        )
+                else:
+                    text_des.append(
+                        "The projected wave function is completely orthonormalized as no "
+                        "bandOverlaps.lobster file is generated during the LOBSTER run."
+                    )
+
+            elif key == "charges":
+                if val:
+                    for charge in ["Mulliken", "Loewdin"]:
+                        if val["BVA_{}_agree".format(charge)]:
+                            text_des.append(
+                                "The atomic charge signs from {} population analysis agree "
+                                "with the bond valence analysis.".format(charge)
+                            )
+                        if not val["BVA_{}_agree".format(charge)]:
+                            text_des.append(
+                                "The atomic charge signs from {} population analysis do not agree with "
+                                "the bond valence analysis.".format(charge)
+                            )
+                else:
+                    text_des.append(
+                        "Oxidation states from BVA analyzer cannot be determined. "
+                        "Thus BVA charge comparison is not conducted."
+                    )
+
+            elif key == "dos_comparisons":
+                comp_types = []
+                tani_index = []
+                for orb in val:
+                    if orb.split("_")[-1] in ["s", "p", "d", "f", "summed"]:
+                        comp_types.append(orb.split("_")[-1])
+                        tani_index.append(str(val[orb]))
+                text_des.append(
+                    "The Tanimoto index from DOS comparisons in the energy range between {}, {} eV "
+                    "for {} orbitals are: {}.".format(
+                        val["e_range"][0],
+                        val["e_range"][1],
+                        ", ".join(comp_types),
+                        ", ".join(tani_index),
+                    )
+                )
+
+        return text_des
+
+    @staticmethod
+    def write_calc_quality_description(calc_quality_text):
+        """
+        This method will print the calculation quality description to the screen
+
+        """
+        print(" ".join(calc_quality_text))