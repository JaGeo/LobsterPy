--- conflicted
+++ resolved
@@ -1,467 +1,457 @@
-<<<<<<< HEAD
-# Copyright (c) lobsterpy development team
-# Distributed under the terms of a BSD 3-Clause "New" or "Revised" License
-
-"""
-This module defines classes to describe the COHPs automatically
-"""
-
-from pymatgen.electronic_structure.plotter import CohpPlotter
-=======
-from lobsterpy.plotting import PlainCohpPlotter
->>>>>>> 6c908205
-
-
-class Description:
-    """
-    It will write a description text for all relevant bonds. It will analyse all relevant coordination environments in the system based on electronic structure theory.
-
-    """
-
-    def __init__(self, analysis_object):
-        """
-
-        Args:
-            analysis_object: Analysis object from lobsterpy.analysis
-        """
-
-        self.analysis_object = analysis_object
-        self.set_description()
-
-    def set_description(self):
-        """
-        This class will set the description of the structures correctly.
-        Important is that here the naming of the cations from the lobster files will be used
-        This means that the numbers will start at 1
-
-        Returns:
-
-        """
-        self.condensed_bonding_analysis = (
-            self.analysis_object.condensed_bonding_analysis
-        )
-        if self.analysis_object.whichbonds == "cation-anion":
-            relevant_cations = ", ".join(
-                [
-                    str(site.specie) + str(isite + 1)
-                    for isite, site in enumerate(self.analysis_object.structure)
-                    if isite in self.analysis_object.set_inequivalent_ions
-                ]
-            )
-            self.text = []
-            self.text.append(
-                "The compound "
-                + str(self.condensed_bonding_analysis["formula"])
-                + " has "
-                + str(self.condensed_bonding_analysis["number_of_considered_ions"])
-                + " symmetry-independent cation(s) with relevant cation-anion interactions: "
-                + str(relevant_cations)
-                + "."
-            )
-
-            for key, item in self.condensed_bonding_analysis["sites"].items():
-
-                # It has 3 Ta-N (mean ICOHP: -4.78 eV, antibonding interactions below EFermi),
-                bond_info = []
-                for type, properties in item["bonds"].items():
-                    if not properties["has_antibdg_states_below_Efermi"]:
-                        bond_info.append(
-                            str(properties["number_of_bonds"])
-                            + " "
-                            + item["ion"]
-                            + "-"
-                            + str(type)
-                            + " (mean ICOHP: "
-                            ""
-                            + properties["ICOHP_mean"]
-                            + " eV, no antibonding interaction below EFermi)"
-                        )
-                    else:
-                        bond_info.append(
-                            str(properties["number_of_bonds"])
-                            + " "
-                            + item["ion"]
-                            + "-"
-                            + str(type)
-                            + " (mean ICOHP: "
-                            ""
-                            + properties["ICOHP_mean"]
-                            + " eV, antibonding interaction below EFermi)"
-                        )
-
-                if len(bond_info) > 1:
-                    bonds = ",".join(bond_info[0:-1]) + ", and " + bond_info[-1]
-                else:
-                    bonds = bond_info[0]
-                if item["env"] == "O:6":
-                    self.text.append(
-                        str(item["ion"])
-                        + str(key + 1)
-                        + " has an "
-                        + str(self._coordination_environment_to_text(item["env"]))
-                        + " coordination environment. It has "
-                        + str(bonds)
-                        + " bonds."
-                    )
-                else:
-                    self.text.append(
-                        str(item["ion"])
-                        + str(key + 1)
-                        + " has a "
-                        + str(self._coordination_environment_to_text(item["env"]))
-                        + " coordination environment. It has "
-                        + str(bonds)
-                        + " bonds."
-                    )
-        elif self.analysis_object.whichbonds == "all":
-            relevant_ions = ", ".join(
-                [
-                    str(site.specie) + str(isite + 1)
-                    for isite, site in enumerate(self.analysis_object.structure)
-                    if isite in self.analysis_object.set_inequivalent_ions
-                ]
-            )
-            self.text = []
-            self.text.append(
-                "The compound "
-                + str(self.condensed_bonding_analysis["formula"])
-                + " has "
-                + str(self.condensed_bonding_analysis["number_of_considered_ions"])
-                + " symmetry-independent atoms(s) with relevant bonds: "
-                + str(relevant_ions)
-                + "."
-            )
-
-            for key, item in self.condensed_bonding_analysis["sites"].items():
-
-                # It has 3 Ta-N (mean ICOHP: -4.78 eV, antibonding interactions below EFermi),
-                bond_info = []
-                for type, properties in item["bonds"].items():
-                    if not properties["has_antibdg_states_below_Efermi"]:
-                        bond_info.append(
-                            str(properties["number_of_bonds"])
-                            + " "
-                            + item["ion"]
-                            + "-"
-                            + str(type)
-                            + " (mean ICOHP: "
-                            ""
-                            + properties["ICOHP_mean"]
-                            + " eV, no antibonding interaction below EFermi)"
-                        )
-                    else:
-                        bond_info.append(
-                            str(properties["number_of_bonds"])
-                            + " "
-                            + item["ion"]
-                            + "-"
-                            + str(type)
-                            + " (mean ICOHP: "
-                            ""
-                            + properties["ICOHP_mean"]
-                            + " eV, antibonding interaction below EFermi)"
-                        )
-
-                if len(bond_info) > 1:
-                    bonds = ",".join(bond_info[0:-1]) + ", and " + bond_info[-1]
-                else:
-                    bonds = bond_info[0]
-                if item["env"] == "O:6":
-                    self.text.append(
-                        str(item["ion"])
-                        + str(key + 1)
-                        + " has an "
-                        + str(self._coordination_environment_to_text(item["env"]))
-                        + " coordination environment. It has "
-                        + str(bonds)
-                        + " bonds."
-                    )
-                else:
-                    self.text.append(
-                        str(item["ion"])
-                        + str(key + 1)
-                        + " has a "
-                        + str(self._coordination_environment_to_text(item["env"]))
-                        + " coordination environment. It has "
-                        + str(bonds)
-                        + " bonds."
-                    )
-
-        if "madelung_energy" in self.analysis_object.condensed_bonding_analysis:
-            self.text.append(
-                "The Madelung energy of this crystal structure per unit cell is: "
-                + str(
-                    self.analysis_object.condensed_bonding_analysis["madelung_energy"]
-                )
-                + " eV."
-            )
-
-<<<<<<< HEAD
-    def plot_cohps(
-        self,
-        save=False,
-        filename=None,
-        ylim=[-4, 2],
-        xlim=None,
-        integrated=False,
-        summed=True,
-    ):
-        # TODO: solve problem with spin channel!?
-=======
-    def plot_cohps(self, save=False, filename=None, ylim=[-4, 2], xlim=None, integrated=False, summed=True):
-
->>>>>>> 6c908205
-        """
-        Automatic plots of the most relevant COHP will be determined
-        Args:
-            save (bool): will save the plot to a file
-            filename (str):
-            ylim (list of float): energy scale that is shown in plot (eV)
-            xlim(list of float): energy range for COHPs in eV
-            integrated (bool): if True, integrated COHPs will be shown
-            summed (bool): both spin cannels will be summed
-
-        Returns:
-
-        """
-        set_cohps = self.analysis_object.set_cohps
-        if self.analysis_object.whichbonds == "cation-anion":
-            set_inequivalent_cations = self.analysis_object.set_inequivalent_ions
-        elif self.analysis_object.whichbonds == "all":
-            set_inequivalent_cations = self.analysis_object.set_inequivalent_ions
-        set_labels_cohps = self.analysis_object.set_labels_cohps
-        structure = self.analysis_object.structure
-
-        for ication, labels, cohps in zip(
-            set_inequivalent_cations, set_labels_cohps, set_cohps
-        ):
-
-            namecation = str(structure[ication].specie)
-
-            cp = PlainCohpPlotter()
-            for label, cohp in zip(labels, cohps):
-                if label is not None:
-                    cp.add_cohp(namecation + str(ication + 1) + ": " + label, cohp)
-            plot = cp.get_plot(integrated=integrated)
-            plot.ylim(ylim)
-            if xlim is not None:
-                plot.xlim(xlim)
-
-            if save:
-                plot.savefig(filename)
-            plot.show()
-
-    @staticmethod
-    def _coordination_environment_to_text(ce):
-        """
-        transfers a coordination environment str into a text description of the environment
-        Args:
-            ce (str): output from ChemEnv package (e.g., "O:6")
-
-        Returns:
-            text description of coordination environment
-        """
-
-        if ce == "S:1":
-            return "single (CN=1)"
-        if ce == "L:2":
-            return "linear (CN=2)"
-        if ce == "A:2":
-            return "angular (CN=2)"
-        if ce == "TL:3":
-            return "trigonal planar (CN=3)"
-        if ce == "TY:3":
-            return "triangular non-coplanar (CN=3)"
-        if ce == "TS:3":
-            return "t-shaped (CN=3)"
-        if ce == "T:4":
-            return "tetrahedral (CN=4)"
-        if ce == "S:4":
-            return "square planar (CN=4)"
-        if ce == "SY:4":
-            return "square non-coplanar (CN=4)"
-        if ce == "SS:4":
-            return "see-saw like (CN=4)"
-        if ce == "PP:5":
-            return "pentagonal (CN=5)"
-        if ce == "S:5":
-            return "square pyramidal (CN=5)"
-        if ce == "T:5":
-            return "trigonal bipyramidal (CN=5)"
-        if ce == "O:6":
-            return "octahedral (CN=6)"
-        if ce == "T:6":
-            return "trigonal prismatic (CN=6)"
-        if ce == "PP:6":
-            return "pentagonal pyramidal (CN=6)"
-        if ce == "PB:7":
-            return "pentagonal bipyramidal (CN=7)"
-        if ce == "ST:7":
-            return "square-face capped trigonal prismatic (CN=7)"
-        if ce == "ET:7":
-            return "end-trigonal-face capped trigonal prismatic (CN=7)"
-        if ce == "FO:7":
-            return "face-capped octahedron (CN=7)"
-        if ce == "C:8":
-            return "cubic (CN=8)"
-        if ce == "SA:8":
-            return "sqaure antiprismatic (CN=8)"
-        if ce == "SBT:8":
-            return "square-face bicapped trigonal prismatic (CN=8)"
-        if ce == "TBT:8":
-            return "triangular-face bicapped trigonal prismatic (CN=8)"
-        if ce == "DD:8":
-            return "dodecahedronal (with triangular faces) (CN=8)"
-        if ce == "DDPN:8":
-            return (
-                "dodecahedronal (with triangular faces - p2345 plane normalized) (CN=8)"
-            )
-        if ce == "HB:8":
-            return "hexagonal bipyramidal (CN=8)"
-        if ce == "BO_1:8":
-            return "bicapped octahedral (opposed cap faces) (CN=8)"
-        if ce == "BO_2:8":
-            return "bicapped octahedral (cap faces with one atom in common) (CN=8)"
-        if ce == "BO_3:8":
-            return "bicapped octahedral (cap faces with one edge in common) (CN=8)"
-        if ce == "TC:9":
-            return "triangular cupola (CN=9)"
-        if ce == "TT_1:9":
-            return "Tricapped triangular prismatic (three square - face caps) (CN=9)"
-        if ce == "TT_2:9":
-            return "Tricapped triangular prismatic (two square - face caps and one triangular - face cap) (CN=9)"
-        if ce == "TT_3:9":
-            return "Tricapped triangular prism (one square - face cap and two triangular - face caps) (CN=9)"
-        if ce == "HD:9":
-            return "Heptagonal dipyramidal (CN=9)"
-        if ce == "TI:9":
-            return "tridiminished icosohedral (CN=9)"
-        if ce == "SMA:9":
-            return "Square-face monocapped antiprism (CN=9)"
-        if ce == "SS:9":
-            return "Square-face capped square prismatic (CN=9)"
-        if ce == "TO_1:9":
-            return "Tricapped octahedral (all 3 cap faces share one atom) (CN=9)"
-        if ce == "TO_2:9":
-            return "Tricapped octahedral (cap faces are aligned) (CN=9)"
-        if ce == "TO_3:9":
-            return "Tricapped octahedron (all 3 cap faces are sharing one edge of a face) (CN=9)"
-        if ce == "PP:10":
-            return "Pentagonal prismatic (CN=10)"
-        if ce == "PA:10":
-            return "Pentagonal antiprismatic (CN=10)"
-        if ce == "SBSA:10":
-            return "Square-face bicapped square antiprismatic (CN=10)"
-        if ce == "MI:10":
-            return "Metabidiminished icosahedral (CN=10)"
-        if ce == "S:10":
-            return "sphenocoronal (CN=10)"
-        if ce == "H:10":
-            return "Hexadecahedral (CN=10)"
-        if ce == "BS_1:10":
-            return "Bicapped square prismatic (opposite faces) (CN=10)"
-        if ce == "BS_1:10":
-            return "Bicapped square prismatic (opposite faces) (CN=10)"
-        if ce == "BS_2:10":
-            return "Bicapped square prism(adjacent faces) (CN=10)"
-        if ce == "TBSA:10":
-            return "Trigonal-face bicapped square antiprismatic (CN=10)"
-        if ce == "PCPA:11":
-            return "Pentagonal - face capped pentagonal antiprismatic (CN=11)"
-        if ce == "H:11":
-            return "Hendecahedral (CN=11)"
-        if ce == "SH:11":
-            return "Sphenoid hendecahedral (CN=11)"
-        if ce == "CO:11":
-            return "Cs - octahedral (CN=11)"
-        if ce == "DI:11":
-            return "Diminished icosahedral (CN=12)"
-        if ce == "I:12":
-            return "Icosahedral (CN=12)"
-        if ce == "PBP: 12":
-            return "Pentagonal - face bicapped pentagonal prismatic (CN=12)"
-        if ce == "TT:12":
-            return "Truncated tetrahedral (CN=12)"
-        if ce == "C:12":
-            return "Cuboctahedral (CN=12)"
-        if ce == "AC:12":
-            return "Anticuboctahedral (CN=12)"
-        if ce == "SC:12":
-            return "Square cupola (CN=12)"
-        if ce == "S:12":
-            return "Sphenomegacorona (CN=12)"
-        if ce == "HP:12":
-            return "Hexagonal prismatic (CN=12)"
-        if ce == "HA:12":
-            return "Hexagonal antiprismatic (CN=12)"
-        if ce == "SH:13":
-            return "Square-face capped hexagonal prismatic (CN=13)"
-        if ce == "1":
-            return "1-fold"
-        if ce == "2":
-            return "2-fold"
-        if ce == "3":
-            return "3-fold"
-        if ce == "4":
-            return "4-fold"
-        if ce == "5":
-            return "5-fold"
-        if ce == "6":
-            return "6-fold"
-        if ce == "7":
-            return "7-fold"
-        if ce == "8":
-            return "8-fold"
-        if ce == "9":
-            return "9-fold"
-        if ce == "10":
-            return "10-fold"
-        if ce == "11":
-            return "11-fold"
-        if ce == "12":
-            return "12-fold"
-        if ce == "13":
-            return "13-fold"
-        if ce == "14":
-            return "14-fold"
-        if ce == "15":
-            return "15-fold"
-        if ce == "16":
-            return "16-fold"
-        if ce == "17":
-            return "17-fold"
-        if ce == "18":
-            return "18-fold"
-        if ce == "19":
-            return "19-fold"
-        if ce == "20":
-            return "20-fold"
-        if ce == "21":
-            return "21-fold"
-        if ce == "22":
-            return "22-fold"
-        if ce == "23":
-            return "23-fold"
-        if ce == "24":
-            return "24-fold"
-        if ce == "25":
-            return "25-fold"
-        if ce == "26":
-            return "26-fold"
-        if ce == "27":
-            return "27-fold"
-        if ce == "28":
-            return "28-fold"
-        if ce == "29":
-            return "29-fold"
-        if ce == "30":
-            return "30-fold"
-        return ce
-
-    def write_description(self):
-        """
-        prints the description of the COHPs to the screen
-
-        """
-        for textpart in self.text:
-            print(textpart)
+# Copyright (c) lobsterpy development team
+# Distributed under the terms of a BSD 3-Clause "New" or "Revised" License
+
+"""
+This module defines classes to describe the COHPs automatically
+"""
+
+from lobsterpy.plotting import PlainCohpPlotter
+
+
+class Description:
+    """
+    It will write a description text for all relevant bonds. It will analyse all relevant coordination environments in the system based on electronic structure theory.
+
+    """
+
+    def __init__(self, analysis_object):
+        """
+
+        Args:
+            analysis_object: Analysis object from lobsterpy.analysis
+        """
+
+        self.analysis_object = analysis_object
+        self.set_description()
+
+    def set_description(self):
+        """
+        This class will set the description of the structures correctly.
+        Important is that here the naming of the cations from the lobster files will be used
+        This means that the numbers will start at 1
+
+        Returns:
+
+        """
+        self.condensed_bonding_analysis = (
+            self.analysis_object.condensed_bonding_analysis
+        )
+        if self.analysis_object.whichbonds == "cation-anion":
+            relevant_cations = ", ".join(
+                [
+                    str(site.specie) + str(isite + 1)
+                    for isite, site in enumerate(self.analysis_object.structure)
+                    if isite in self.analysis_object.set_inequivalent_ions
+                ]
+            )
+            self.text = []
+            self.text.append(
+                "The compound "
+                + str(self.condensed_bonding_analysis["formula"])
+                + " has "
+                + str(self.condensed_bonding_analysis["number_of_considered_ions"])
+                + " symmetry-independent cation(s) with relevant cation-anion interactions: "
+                + str(relevant_cations)
+                + "."
+            )
+
+            for key, item in self.condensed_bonding_analysis["sites"].items():
+
+                # It has 3 Ta-N (mean ICOHP: -4.78 eV, antibonding interactions below EFermi),
+                bond_info = []
+                for type, properties in item["bonds"].items():
+                    if not properties["has_antibdg_states_below_Efermi"]:
+                        bond_info.append(
+                            str(properties["number_of_bonds"])
+                            + " "
+                            + item["ion"]
+                            + "-"
+                            + str(type)
+                            + " (mean ICOHP: "
+                            ""
+                            + properties["ICOHP_mean"]
+                            + " eV, no antibonding interaction below EFermi)"
+                        )
+                    else:
+                        bond_info.append(
+                            str(properties["number_of_bonds"])
+                            + " "
+                            + item["ion"]
+                            + "-"
+                            + str(type)
+                            + " (mean ICOHP: "
+                            ""
+                            + properties["ICOHP_mean"]
+                            + " eV, antibonding interaction below EFermi)"
+                        )
+
+                if len(bond_info) > 1:
+                    bonds = ",".join(bond_info[0:-1]) + ", and " + bond_info[-1]
+                else:
+                    bonds = bond_info[0]
+                if item["env"] == "O:6":
+                    self.text.append(
+                        str(item["ion"])
+                        + str(key + 1)
+                        + " has an "
+                        + str(self._coordination_environment_to_text(item["env"]))
+                        + " coordination environment. It has "
+                        + str(bonds)
+                        + " bonds."
+                    )
+                else:
+                    self.text.append(
+                        str(item["ion"])
+                        + str(key + 1)
+                        + " has a "
+                        + str(self._coordination_environment_to_text(item["env"]))
+                        + " coordination environment. It has "
+                        + str(bonds)
+                        + " bonds."
+                    )
+        elif self.analysis_object.whichbonds == "all":
+            relevant_ions = ", ".join(
+                [
+                    str(site.specie) + str(isite + 1)
+                    for isite, site in enumerate(self.analysis_object.structure)
+                    if isite in self.analysis_object.set_inequivalent_ions
+                ]
+            )
+            self.text = []
+            self.text.append(
+                "The compound "
+                + str(self.condensed_bonding_analysis["formula"])
+                + " has "
+                + str(self.condensed_bonding_analysis["number_of_considered_ions"])
+                + " symmetry-independent atoms(s) with relevant bonds: "
+                + str(relevant_ions)
+                + "."
+            )
+
+            for key, item in self.condensed_bonding_analysis["sites"].items():
+
+                # It has 3 Ta-N (mean ICOHP: -4.78 eV, antibonding interactions below EFermi),
+                bond_info = []
+                for type, properties in item["bonds"].items():
+                    if not properties["has_antibdg_states_below_Efermi"]:
+                        bond_info.append(
+                            str(properties["number_of_bonds"])
+                            + " "
+                            + item["ion"]
+                            + "-"
+                            + str(type)
+                            + " (mean ICOHP: "
+                            ""
+                            + properties["ICOHP_mean"]
+                            + " eV, no antibonding interaction below EFermi)"
+                        )
+                    else:
+                        bond_info.append(
+                            str(properties["number_of_bonds"])
+                            + " "
+                            + item["ion"]
+                            + "-"
+                            + str(type)
+                            + " (mean ICOHP: "
+                            ""
+                            + properties["ICOHP_mean"]
+                            + " eV, antibonding interaction below EFermi)"
+                        )
+
+                if len(bond_info) > 1:
+                    bonds = ",".join(bond_info[0:-1]) + ", and " + bond_info[-1]
+                else:
+                    bonds = bond_info[0]
+                if item["env"] == "O:6":
+                    self.text.append(
+                        str(item["ion"])
+                        + str(key + 1)
+                        + " has an "
+                        + str(self._coordination_environment_to_text(item["env"]))
+                        + " coordination environment. It has "
+                        + str(bonds)
+                        + " bonds."
+                    )
+                else:
+                    self.text.append(
+                        str(item["ion"])
+                        + str(key + 1)
+                        + " has a "
+                        + str(self._coordination_environment_to_text(item["env"]))
+                        + " coordination environment. It has "
+                        + str(bonds)
+                        + " bonds."
+                    )
+
+        if "madelung_energy" in self.analysis_object.condensed_bonding_analysis:
+            self.text.append(
+                "The Madelung energy of this crystal structure per unit cell is: "
+                + str(
+                    self.analysis_object.condensed_bonding_analysis["madelung_energy"]
+                )
+                + " eV."
+            )
+
+    def plot_cohps(
+        self,
+        save=False,
+        filename=None,
+        ylim=[-4, 2],
+        xlim=None,
+        integrated=False,
+        summed=True,
+    ):
+        """
+        Automatic plots of the most relevant COHP will be determined
+        Args:
+            save (bool): will save the plot to a file
+            filename (str):
+            ylim (list of float): energy scale that is shown in plot (eV)
+            xlim(list of float): energy range for COHPs in eV
+            integrated (bool): if True, integrated COHPs will be shown
+            summed (bool): both spin cannels will be summed
+
+        Returns:
+
+        """
+        set_cohps = self.analysis_object.set_cohps
+        if self.analysis_object.whichbonds == "cation-anion":
+            set_inequivalent_cations = self.analysis_object.set_inequivalent_ions
+        elif self.analysis_object.whichbonds == "all":
+            set_inequivalent_cations = self.analysis_object.set_inequivalent_ions
+        set_labels_cohps = self.analysis_object.set_labels_cohps
+        structure = self.analysis_object.structure
+
+        for ication, labels, cohps in zip(
+            set_inequivalent_cations, set_labels_cohps, set_cohps
+        ):
+
+            namecation = str(structure[ication].specie)
+
+            cp = PlainCohpPlotter()
+            for label, cohp in zip(labels, cohps):
+                if label is not None:
+                    cp.add_cohp(namecation + str(ication + 1) + ": " + label, cohp)
+            plot = cp.get_plot(integrated=integrated)
+            plot.ylim(ylim)
+            if xlim is not None:
+                plot.xlim(xlim)
+
+            if save:
+                plot.savefig(filename)
+            plot.show()
+
+    @staticmethod
+    def _coordination_environment_to_text(ce):
+        """
+        transfers a coordination environment str into a text description of the environment
+        Args:
+            ce (str): output from ChemEnv package (e.g., "O:6")
+
+        Returns:
+            text description of coordination environment
+        """
+
+        if ce == "S:1":
+            return "single (CN=1)"
+        if ce == "L:2":
+            return "linear (CN=2)"
+        if ce == "A:2":
+            return "angular (CN=2)"
+        if ce == "TL:3":
+            return "trigonal planar (CN=3)"
+        if ce == "TY:3":
+            return "triangular non-coplanar (CN=3)"
+        if ce == "TS:3":
+            return "t-shaped (CN=3)"
+        if ce == "T:4":
+            return "tetrahedral (CN=4)"
+        if ce == "S:4":
+            return "square planar (CN=4)"
+        if ce == "SY:4":
+            return "square non-coplanar (CN=4)"
+        if ce == "SS:4":
+            return "see-saw like (CN=4)"
+        if ce == "PP:5":
+            return "pentagonal (CN=5)"
+        if ce == "S:5":
+            return "square pyramidal (CN=5)"
+        if ce == "T:5":
+            return "trigonal bipyramidal (CN=5)"
+        if ce == "O:6":
+            return "octahedral (CN=6)"
+        if ce == "T:6":
+            return "trigonal prismatic (CN=6)"
+        if ce == "PP:6":
+            return "pentagonal pyramidal (CN=6)"
+        if ce == "PB:7":
+            return "pentagonal bipyramidal (CN=7)"
+        if ce == "ST:7":
+            return "square-face capped trigonal prismatic (CN=7)"
+        if ce == "ET:7":
+            return "end-trigonal-face capped trigonal prismatic (CN=7)"
+        if ce == "FO:7":
+            return "face-capped octahedron (CN=7)"
+        if ce == "C:8":
+            return "cubic (CN=8)"
+        if ce == "SA:8":
+            return "sqaure antiprismatic (CN=8)"
+        if ce == "SBT:8":
+            return "square-face bicapped trigonal prismatic (CN=8)"
+        if ce == "TBT:8":
+            return "triangular-face bicapped trigonal prismatic (CN=8)"
+        if ce == "DD:8":
+            return "dodecahedronal (with triangular faces) (CN=8)"
+        if ce == "DDPN:8":
+            return (
+                "dodecahedronal (with triangular faces - p2345 plane normalized) (CN=8)"
+            )
+        if ce == "HB:8":
+            return "hexagonal bipyramidal (CN=8)"
+        if ce == "BO_1:8":
+            return "bicapped octahedral (opposed cap faces) (CN=8)"
+        if ce == "BO_2:8":
+            return "bicapped octahedral (cap faces with one atom in common) (CN=8)"
+        if ce == "BO_3:8":
+            return "bicapped octahedral (cap faces with one edge in common) (CN=8)"
+        if ce == "TC:9":
+            return "triangular cupola (CN=9)"
+        if ce == "TT_1:9":
+            return "Tricapped triangular prismatic (three square - face caps) (CN=9)"
+        if ce == "TT_2:9":
+            return "Tricapped triangular prismatic (two square - face caps and one triangular - face cap) (CN=9)"
+        if ce == "TT_3:9":
+            return "Tricapped triangular prism (one square - face cap and two triangular - face caps) (CN=9)"
+        if ce == "HD:9":
+            return "Heptagonal dipyramidal (CN=9)"
+        if ce == "TI:9":
+            return "tridiminished icosohedral (CN=9)"
+        if ce == "SMA:9":
+            return "Square-face monocapped antiprism (CN=9)"
+        if ce == "SS:9":
+            return "Square-face capped square prismatic (CN=9)"
+        if ce == "TO_1:9":
+            return "Tricapped octahedral (all 3 cap faces share one atom) (CN=9)"
+        if ce == "TO_2:9":
+            return "Tricapped octahedral (cap faces are aligned) (CN=9)"
+        if ce == "TO_3:9":
+            return "Tricapped octahedron (all 3 cap faces are sharing one edge of a face) (CN=9)"
+        if ce == "PP:10":
+            return "Pentagonal prismatic (CN=10)"
+        if ce == "PA:10":
+            return "Pentagonal antiprismatic (CN=10)"
+        if ce == "SBSA:10":
+            return "Square-face bicapped square antiprismatic (CN=10)"
+        if ce == "MI:10":
+            return "Metabidiminished icosahedral (CN=10)"
+        if ce == "S:10":
+            return "sphenocoronal (CN=10)"
+        if ce == "H:10":
+            return "Hexadecahedral (CN=10)"
+        if ce == "BS_1:10":
+            return "Bicapped square prismatic (opposite faces) (CN=10)"
+        if ce == "BS_1:10":
+            return "Bicapped square prismatic (opposite faces) (CN=10)"
+        if ce == "BS_2:10":
+            return "Bicapped square prism(adjacent faces) (CN=10)"
+        if ce == "TBSA:10":
+            return "Trigonal-face bicapped square antiprismatic (CN=10)"
+        if ce == "PCPA:11":
+            return "Pentagonal - face capped pentagonal antiprismatic (CN=11)"
+        if ce == "H:11":
+            return "Hendecahedral (CN=11)"
+        if ce == "SH:11":
+            return "Sphenoid hendecahedral (CN=11)"
+        if ce == "CO:11":
+            return "Cs - octahedral (CN=11)"
+        if ce == "DI:11":
+            return "Diminished icosahedral (CN=12)"
+        if ce == "I:12":
+            return "Icosahedral (CN=12)"
+        if ce == "PBP: 12":
+            return "Pentagonal - face bicapped pentagonal prismatic (CN=12)"
+        if ce == "TT:12":
+            return "Truncated tetrahedral (CN=12)"
+        if ce == "C:12":
+            return "Cuboctahedral (CN=12)"
+        if ce == "AC:12":
+            return "Anticuboctahedral (CN=12)"
+        if ce == "SC:12":
+            return "Square cupola (CN=12)"
+        if ce == "S:12":
+            return "Sphenomegacorona (CN=12)"
+        if ce == "HP:12":
+            return "Hexagonal prismatic (CN=12)"
+        if ce == "HA:12":
+            return "Hexagonal antiprismatic (CN=12)"
+        if ce == "SH:13":
+            return "Square-face capped hexagonal prismatic (CN=13)"
+        if ce == "1":
+            return "1-fold"
+        if ce == "2":
+            return "2-fold"
+        if ce == "3":
+            return "3-fold"
+        if ce == "4":
+            return "4-fold"
+        if ce == "5":
+            return "5-fold"
+        if ce == "6":
+            return "6-fold"
+        if ce == "7":
+            return "7-fold"
+        if ce == "8":
+            return "8-fold"
+        if ce == "9":
+            return "9-fold"
+        if ce == "10":
+            return "10-fold"
+        if ce == "11":
+            return "11-fold"
+        if ce == "12":
+            return "12-fold"
+        if ce == "13":
+            return "13-fold"
+        if ce == "14":
+            return "14-fold"
+        if ce == "15":
+            return "15-fold"
+        if ce == "16":
+            return "16-fold"
+        if ce == "17":
+            return "17-fold"
+        if ce == "18":
+            return "18-fold"
+        if ce == "19":
+            return "19-fold"
+        if ce == "20":
+            return "20-fold"
+        if ce == "21":
+            return "21-fold"
+        if ce == "22":
+            return "22-fold"
+        if ce == "23":
+            return "23-fold"
+        if ce == "24":
+            return "24-fold"
+        if ce == "25":
+            return "25-fold"
+        if ce == "26":
+            return "26-fold"
+        if ce == "27":
+            return "27-fold"
+        if ce == "28":
+            return "28-fold"
+        if ce == "29":
+            return "29-fold"
+        if ce == "30":
+            return "30-fold"
+        return ce
+
+    def write_description(self):
+        """
+        prints the description of the COHPs to the screen
+
+        """
+        for textpart in self.text:
+            print(textpart)