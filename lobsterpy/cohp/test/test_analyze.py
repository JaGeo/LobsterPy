from __future__ import annotations

import unittest
from pathlib import Path

from lobsterpy.cohp.analyze import Analysis

CurrentDir = Path(__file__).absolute().parent
TestDir = CurrentDir / "../../"


class TestAnalyse(unittest.TestCase):
    def setUp(self):
        self.analyse_NaCl = Analysis(
            path_to_poscar=TestDir / "TestData/NaCl/POSCAR",
            path_to_cohpcar=TestDir / "TestData/NaCl/COHPCAR.lobster",
            path_to_icohplist=TestDir / "TestData/NaCl/ICOHPLIST.lobster",
            path_to_charge=TestDir / "TestData/NaCl/CHARGE.lobster",
            whichbonds="cation-anion",
            cutoff_icohp=0.1,
        )

        self.analyse_NaCl_comp_range = Analysis(
            path_to_poscar=TestDir / "TestData/NaCl_comp_range/POSCAR.gz",
            path_to_cohpcar=TestDir / "TestData/NaCl_comp_range/COHPCAR.lobster.gz",
            path_to_icohplist=TestDir / "TestData/NaCl_comp_range/ICOHPLIST.lobster.gz",
            path_to_charge=TestDir / "TestData/NaCl_comp_range/CHARGE.lobster.gz",
            whichbonds="cation-anion",
            cutoff_icohp=0.1,
        )

<<<<<<< HEAD
        self.analyse_NaCl_comp_range_orb = Analysis(
            path_to_poscar=TestDir / "TestData/NaCl_comp_range/POSCAR.gz",
            path_to_cohpcar=TestDir / "TestData/NaCl_comp_range/COHPCAR.lobster.gz",
            path_to_icohplist=TestDir / "TestData/NaCl_comp_range/ICOHPLIST.lobster.gz",
            path_to_charge=TestDir / "TestData/NaCl_comp_range/CHARGE.lobster.gz",
            whichbonds="cation-anion",
            cutoff_icohp=0.1,
            orbital_resolved=True,
=======
        self.analyse_NaCl_comp_range_cobi = Analysis(
            path_to_poscar=TestDir / "TestData/NaCl_comp_range/POSCAR.gz",
            path_to_cohpcar=TestDir / "TestData/NaCl_comp_range/COBICAR.lobster.gz",
            path_to_icohplist=TestDir / "TestData/NaCl_comp_range/ICOBILIST.lobster.gz",
            path_to_charge=TestDir / "TestData/NaCl_comp_range/CHARGE.lobster.gz",
            whichbonds="cation-anion",
            cutoff_icohp=0.1,
            noise_cutoff=0.001,
            are_cobis=True,
>>>>>>> 138f4f49
        )

        self.analyse_NaCl_nan = Analysis(
            path_to_poscar=TestDir / "TestData/NaCl/POSCAR",
            path_to_cohpcar=TestDir / "TestData/NaCl/COHPCAR.lobster",
            path_to_icohplist=TestDir / "TestData/NaCl/ICOHPLIST.lobster",
            path_to_charge=TestDir / "TestData/NaCl/CHARGE.lobster",
            whichbonds="cation-anion",
            cutoff_icohp=0.1,
            start=-4.0,
        )

        self.analyse_NaCl_valences = Analysis(
            path_to_poscar=TestDir / "TestData/NaCl/POSCAR",
            path_to_cohpcar=TestDir / "TestData/NaCl/COHPCAR.lobster",
            path_to_icohplist=TestDir / "TestData/NaCl/ICOHPLIST.lobster",
            path_to_charge=None,
            whichbonds="cation-anion",
            cutoff_icohp=0.1,
        )

        self.analyse_NaCl_madelung = Analysis(
            path_to_poscar=TestDir / "TestData/NaCl/POSCAR",
            path_to_cohpcar=TestDir / "TestData/NaCl/COHPCAR.lobster",
            path_to_icohplist=TestDir / "TestData/NaCl/ICOHPLIST.lobster",
            path_to_charge=TestDir / "TestData/NaCl/CHARGE.lobster",
            path_to_madelung=TestDir / "TestData/NaCl/MadelungEnergies.lobster",
            whichbonds="cation-anion",
            cutoff_icohp=0.1,
        )

        self.analyse_BaTiO3 = Analysis(
            path_to_poscar=TestDir / "TestData/BaTiO3/POSCAR",
            path_to_cohpcar=TestDir / "TestData/BaTiO3/COHPCAR.lobster",
            path_to_icohplist=TestDir / "TestData/BaTiO3/ICOHPLIST.lobster",
            path_to_charge=TestDir / "TestData/BaTiO3/CHARGE.lobster",
            whichbonds="cation-anion",
            cutoff_icohp=0.1,
        )

        self.analyse_BaTaO2N1 = Analysis(
            path_to_poscar=TestDir / "TestData/BaTaO2N1/POSCAR.gz",
            path_to_cohpcar=TestDir / "TestData/BaTaO2N1/COHPCAR.lobster.gz",
            path_to_icohplist=TestDir / "TestData/BaTaO2N1/ICOHPLIST.lobster.gz",
            path_to_charge=TestDir / "TestData/BaTaO2N1/CHARGE.lobster.gz",
            whichbonds="cation-anion",
            cutoff_icohp=0.1,
        )

        self.analyse_BaTiO3_differentcutoff = Analysis(
            path_to_poscar=TestDir / "TestData/BaTiO3/POSCAR",
            path_to_cohpcar=TestDir / "TestData/BaTiO3/COHPCAR.lobster",
            path_to_icohplist=TestDir / "TestData/BaTiO3/ICOHPLIST.lobster",
            path_to_charge=TestDir / "TestData/BaTiO3/CHARGE.lobster",
            whichbonds="cation-anion",
            cutoff_icohp=0.001,
        )

        self.analyse_NaCl_distorted = Analysis(
            path_to_poscar=TestDir / "TestData/NaCl_distorted/POSCAR",
            path_to_cohpcar=TestDir / "TestData/NaCl_distorted/COHPCAR.lobster",
            path_to_icohplist=TestDir / "TestData/NaCl_distorted/ICOHPLIST.lobster",
            path_to_charge=TestDir / "TestData/NaCl_distorted/CHARGE.lobster",
            whichbonds="cation-anion",
            cutoff_icohp=0.1,
        )

        self.analyse_NaCl_spin = Analysis(
            path_to_poscar=TestDir / "TestData/NaCl_spin/POSCAR",
            path_to_cohpcar=TestDir / "TestData/NaCl_spin/COHPCAR.lobster",
            path_to_icohplist=TestDir / "TestData/NaCl_spin/ICOHPLIST.lobster",
            path_to_charge=TestDir / "TestData/NaCl_spin/CHARGE.lobster",
            whichbonds="cation-anion",
            cutoff_icohp=0.1,
        )

        self.analyse_NaCl_all = Analysis(
            path_to_poscar=TestDir / "TestData/NaCl/POSCAR",
            path_to_cohpcar=TestDir / "TestData/NaCl/COHPCAR.lobster",
            path_to_icohplist=TestDir / "TestData/NaCl/ICOHPLIST.lobster",
            path_to_charge=TestDir / "TestData/NaCl/CHARGE.lobster",
            whichbonds="all",
            cutoff_icohp=0.1,
        )

        self.analyse_NaCl_madelung_all = Analysis(
            path_to_poscar=TestDir / "TestData/NaCl/POSCAR",
            path_to_cohpcar=TestDir / "TestData/NaCl/COHPCAR.lobster",
            path_to_icohplist=TestDir / "TestData/NaCl/ICOHPLIST.lobster",
            path_to_charge=TestDir / "TestData/NaCl/CHARGE.lobster",
            path_to_madelung=TestDir / "TestData/NaCl/MadelungEnergies.lobster",
            whichbonds="all",
            cutoff_icohp=0.1,
        )
        self.analyse_NaSi_madelung_all = Analysis(
            path_to_poscar=TestDir / "TestData/NaSi/POSCAR",
            path_to_cohpcar=TestDir / "TestData/NaSi/COHPCAR.lobster",
            path_to_icohplist=TestDir / "TestData/NaSi/ICOHPLIST.lobster",
            path_to_charge=TestDir / "TestData/NaSi/CHARGE.lobster",
            path_to_madelung=TestDir / "TestData/NaSi/MadelungEnergies.lobster",
            whichbonds="all",
            cutoff_icohp=0.1,
        )

        self.analyse_BaTaO2N1_cutoff = Analysis(
            path_to_poscar=TestDir / "TestData/BaTaO2N1/POSCAR.gz",
            path_to_cohpcar=TestDir / "TestData/BaTaO2N1/COHPCAR.lobster.gz",
            path_to_icohplist=TestDir / "TestData/BaTaO2N1/ICOHPLIST.lobster.gz",
            path_to_charge=TestDir / "TestData/BaTaO2N1/CHARGE.lobster.gz",
            whichbonds="all",
            cutoff_icohp=0.001,
        )

        self.analyse_NaSbF6 = Analysis(
            path_to_poscar=TestDir / "TestData/NaSbF6/POSCAR.gz",
            path_to_cohpcar=TestDir / "TestData/NaSbF6/COHPCAR.lobster.gz",
            path_to_icohplist=TestDir / "TestData/NaSbF6/ICOHPLIST.lobster.gz",
            path_to_charge=TestDir / "TestData/NaSbF6/CHARGE.lobster.gz",
            whichbonds="cation-anion",
            cutoff_icohp=0.1,
        )

        self.analyse_NaSbF6_anbd = Analysis(
            path_to_poscar=TestDir / "TestData/NaSbF6/POSCAR.gz",
            path_to_cohpcar=TestDir / "TestData/NaSbF6/COHPCAR.lobster.gz",
            path_to_icohplist=TestDir / "TestData/NaSbF6/ICOHPLIST.lobster.gz",
            path_to_charge=TestDir / "TestData/NaSbF6/CHARGE.lobster.gz",
            whichbonds="cation-anion",
            cutoff_icohp=0.1,
            start=-5.5,
        )

        self.analyse_CdF = Analysis(
            path_to_poscar=TestDir / "TestData/CdF/POSCAR",
            path_to_cohpcar=TestDir / "TestData/CdF/COHPCAR.lobster",
            path_to_icohplist=TestDir / "TestData/CdF/ICOHPLIST.lobster",
            path_to_charge=TestDir / "TestData/CdF/CHARGE.lobster",
            whichbonds="cation-anion",
            cutoff_icohp=0.1,
            start=-4.0,
        )

        self.analyse_CdF_comp_range = Analysis(
            path_to_poscar=TestDir / "TestData/CdF_comp_range/POSCAR.gz",
            path_to_cohpcar=TestDir / "TestData/CdF_comp_range/COHPCAR.lobster.gz",
            path_to_icohplist=TestDir / "TestData/CdF_comp_range/ICOHPLIST.lobster.gz",
            path_to_charge=TestDir / "TestData/CdF_comp_range/CHARGE.lobster.gz",
            whichbonds="cation-anion",
            cutoff_icohp=0.1,
        )

        self.analyse_CdF_comp_range_coop = Analysis(
            path_to_poscar=TestDir / "TestData/CdF_comp_range/POSCAR.gz",
            path_to_cohpcar=TestDir / "TestData/CdF_comp_range/COOPCAR.lobster.gz",
            path_to_icohplist=TestDir / "TestData/CdF_comp_range/ICOOPLIST.lobster.gz",
            path_to_charge=TestDir / "TestData/CdF_comp_range/CHARGE.lobster.gz",
            whichbonds="cation-anion",
            cutoff_icohp=0.1,
            noise_cutoff=0.001,
            are_coops=True,
        )

        self.analyse_K3Sb = Analysis(
            path_to_poscar=TestDir / "TestData/K3Sb/POSCAR.gz",
            path_to_cohpcar=TestDir / "TestData/K3Sb/COHPCAR.lobster.gz",
            path_to_icohplist=TestDir / "TestData/K3Sb/ICOHPLIST.lobster.gz",
            path_to_charge=TestDir / "TestData/K3Sb/CHARGE.lobster.gz",
            whichbonds="cation-anion",
            cutoff_icohp=0.1,
        )

        self.analyse_K3Sb_all = Analysis(
            path_to_poscar=TestDir / "TestData/K3Sb/POSCAR.gz",
            path_to_cohpcar=TestDir / "TestData/K3Sb/COHPCAR.lobster.gz",
            path_to_icohplist=TestDir / "TestData/K3Sb/ICOHPLIST.lobster.gz",
            path_to_charge=TestDir / "TestData/K3Sb/CHARGE.lobster.gz",
            whichbonds="all",
            cutoff_icohp=0.1,
        )

        self.analyse_K3Sb_all_cobi = Analysis(
            path_to_poscar=TestDir / "TestData/K3Sb/POSCAR.gz",
            path_to_cohpcar=TestDir / "TestData/K3Sb/COBICAR.lobster.gz",
            path_to_icohplist=TestDir / "TestData/K3Sb/ICOBILIST.lobster.gz",
            path_to_charge=TestDir / "TestData/K3Sb/CHARGE.lobster.gz",
            whichbonds="all",
            cutoff_icohp=0.1,
            noise_cutoff=0.001,
            are_cobis=True,
        )

        # different environment than O:6

    def test_exception(self):
        with self.assertRaises(ValueError):
            self.analyse_BaTaO2N1 = Analysis(
                path_to_poscar=TestDir / "TestData/BaTaO2N1/POSCAR.gz",
                path_to_cohpcar=TestDir / "TestData/BaTaO2N1/COHPCAR.lobster.gz",
                path_to_icohplist=TestDir / "TestData/BaTaO2N1/ICOHPLIST.lobster.gz",
                path_to_charge=TestDir / "TestData/BaTaO2N1/CHARGE.lobster.gz",
                whichbonds="cation-cation",
                cutoff_icohp=0.1,
            )
        with self.assertRaises(ValueError) as err:
            self.analyse_C = Analysis(
                path_to_poscar=TestDir / "TestData/C/POSCAR",
                path_to_cohpcar=TestDir / "TestData/C/COHPCAR.lobster",
                path_to_icohplist=TestDir / "TestData/C/ICOHPLIST.lobster",
                path_to_charge=TestDir / "TestData/C/CHARGE.lobster",
                whichbonds="cation-anion",
                cutoff_icohp=0.1,
            )
        self.assertEqual(
            err.exception.__str__(),
            "Consider switching to an analysis of all bonds and not only cation-anion bonds. It looks like no cations are detected.",
        )

    def test_all_attributes_NaCl_Mulliken(self):
        self.assertEqual(
            self.analyse_NaCl.condensed_bonding_analysis["formula"], "NaCl"
        )
        self.assertAlmostEqual(
            self.analyse_NaCl.condensed_bonding_analysis["max_considered_bond_length"],
            5.69169,
        )
        self.assertAlmostEqual(
            self.analyse_NaCl.condensed_bonding_analysis["number_of_considered_ions"], 1
        )
        self.assertEqual(
            self.analyse_NaCl.condensed_bonding_analysis["sites"][0]["env"], "O:6"
        )
        self.assertAlmostEqual(
            float(
                self.analyse_NaCl.condensed_bonding_analysis["sites"][0]["bonds"]["Cl"][
                    "ICOHP_mean"
                ]
            ),
            -0.57,
        )
        self.assertAlmostEqual(
            float(
                self.analyse_NaCl.condensed_bonding_analysis["sites"][0]["bonds"]["Cl"][
                    "ICOHP_sum"
                ]
            ),
            -3.39,
        )
        self.assertEqual(
            self.analyse_NaCl.condensed_bonding_analysis["sites"][0]["bonds"]["Cl"][
                "has_antibdg_states_below_Efermi"
            ],
            True,
        )
        self.assertEqual(
            self.analyse_NaCl.condensed_bonding_analysis["sites"][0]["bonds"]["Cl"][
                "number_of_bonds"
            ],
            6,
        )
        self.assertEqual(
            self.analyse_NaCl.condensed_bonding_analysis["sites"][0]["ion"], "Na"
        )
        self.assertAlmostEqual(
            self.analyse_NaCl.condensed_bonding_analysis["sites"][0]["charge"], 0.78
        )
        self.assertListEqual(
            self.analyse_NaCl.condensed_bonding_analysis["sites"][0]["relevant_bonds"],
            ["21", "23", "24", "27", "28", "30"],
        )
        self.assertEqual(
            self.analyse_NaCl.condensed_bonding_analysis["type_charges"], "Mulliken"
        )
        self.assertAlmostEqual(
            self.analyse_NaCl_madelung.condensed_bonding_analysis["madelung_energy"],
            -5.40,
        )

    def test_all_attributes_NaCl_valences(self):
        self.assertEqual(
            self.analyse_NaCl_valences.condensed_bonding_analysis["formula"], "NaCl"
        )
        self.assertAlmostEqual(
            self.analyse_NaCl_valences.condensed_bonding_analysis[
                "max_considered_bond_length"
            ],
            5.69169,
        )
        self.assertAlmostEqual(
            self.analyse_NaCl_valences.condensed_bonding_analysis[
                "number_of_considered_ions"
            ],
            1,
        )
        self.assertEqual(
            self.analyse_NaCl_valences.condensed_bonding_analysis["sites"][0]["env"],
            "O:6",
        )
        self.assertAlmostEqual(
            float(
                self.analyse_NaCl_valences.condensed_bonding_analysis["sites"][0][
                    "bonds"
                ]["Cl"]["ICOHP_mean"]
            ),
            -0.57,
        )
        self.assertAlmostEqual(
            float(
                self.analyse_NaCl_valences.condensed_bonding_analysis["sites"][0][
                    "bonds"
                ]["Cl"]["ICOHP_sum"]
            ),
            -3.39,
        )
        self.assertEqual(
            self.analyse_NaCl_valences.condensed_bonding_analysis["sites"][0]["bonds"][
                "Cl"
            ]["has_antibdg_states_below_Efermi"],
            True,
        )
        self.assertEqual(
            self.analyse_NaCl_valences.condensed_bonding_analysis["sites"][0]["bonds"][
                "Cl"
            ]["number_of_bonds"],
            6,
        )
        self.assertEqual(
            self.analyse_NaCl_valences.condensed_bonding_analysis["sites"][0]["ion"],
            "Na",
        )
        self.assertAlmostEqual(
            self.analyse_NaCl_valences.condensed_bonding_analysis["sites"][0]["charge"],
            1,
        )
        self.assertListEqual(
            self.analyse_NaCl_valences.condensed_bonding_analysis["sites"][0][
                "relevant_bonds"
            ],
            ["21", "23", "24", "27", "28", "30"],
        )
        self.assertEqual(
            self.analyse_NaCl_valences.condensed_bonding_analysis["type_charges"],
            "Valences",
        )

    def test_all_attributes_BaTiO3(self):
        self.assertEqual(
            self.analyse_BaTiO3.condensed_bonding_analysis["formula"], "BaTiO3"
        )
        self.assertAlmostEqual(
            self.analyse_BaTiO3.condensed_bonding_analysis[
                "max_considered_bond_length"
            ],
            5.94882,
        )
        self.assertAlmostEqual(
            self.analyse_BaTiO3.condensed_bonding_analysis["number_of_considered_ions"],
            1,
        )
        self.assertEqual(
            self.analyse_BaTiO3.condensed_bonding_analysis["sites"][1]["env"], "O:6"
        )
        self.assertAlmostEqual(
            float(
                self.analyse_BaTiO3.condensed_bonding_analysis["sites"][1]["bonds"][
                    "O"
                ]["ICOHP_sum"]
            ),
            -21.24,
        )
        self.assertEqual(
            self.analyse_BaTiO3.condensed_bonding_analysis["sites"][1]["bonds"]["O"][
                "has_antibdg_states_below_Efermi"
            ],
            True,
        )
        self.assertEqual(
            self.analyse_BaTiO3.condensed_bonding_analysis["sites"][1]["bonds"]["O"][
                "number_of_bonds"
            ],
            6,
        )
        self.assertEqual(
            self.analyse_BaTiO3.condensed_bonding_analysis["sites"][1]["ion"], "Ti"
        )
        self.assertAlmostEqual(
            self.analyse_BaTiO3.condensed_bonding_analysis["sites"][1]["charge"], 0.96
        )
        self.assertListEqual(
            self.analyse_BaTiO3.condensed_bonding_analysis["sites"][1][
                "relevant_bonds"
            ],
            ["87", "88", "98", "101", "109", "114"],
        )
        self.assertEqual(
            self.analyse_BaTiO3.condensed_bonding_analysis["type_charges"], "Mulliken"
        )

    def test_all_attributes_NaCl_all(self):
        self.assertEqual(
            self.analyse_NaCl_all.condensed_bonding_analysis["formula"], "NaCl"
        )
        self.assertEqual(
            self.analyse_NaCl_all.condensed_bonding_analysis["formula"], "NaCl"
        )
        self.assertAlmostEqual(
            self.analyse_NaCl_all.condensed_bonding_analysis[
                "max_considered_bond_length"
            ],
            5.69169,
        )
        self.assertAlmostEqual(
            self.analyse_NaCl_all.condensed_bonding_analysis[
                "number_of_considered_ions"
            ],
            2,
        )
        self.assertEqual(
            self.analyse_NaCl_all.condensed_bonding_analysis["sites"][0]["env"], "O:6"
        )
        self.assertEqual(
            self.analyse_NaCl_all.condensed_bonding_analysis["sites"][1]["env"], "O:6"
        )
        self.assertAlmostEqual(
            float(
                self.analyse_NaCl_all.condensed_bonding_analysis["sites"][0]["bonds"][
                    "Cl"
                ]["ICOHP_mean"]
            ),
            -0.57,
        )
        self.assertAlmostEqual(
            float(
                self.analyse_NaCl_all.condensed_bonding_analysis["sites"][0]["bonds"][
                    "Cl"
                ]["ICOHP_sum"]
            ),
            -3.39,
        )
        self.assertEqual(
            self.analyse_NaCl_all.condensed_bonding_analysis["sites"][0]["bonds"]["Cl"][
                "has_antibdg_states_below_Efermi"
            ],
            True,
        )
        self.assertEqual(
            self.analyse_NaCl_all.condensed_bonding_analysis["sites"][0]["bonds"]["Cl"][
                "number_of_bonds"
            ],
            6,
        )
        self.assertEqual(
            self.analyse_NaCl_all.condensed_bonding_analysis["sites"][0]["ion"], "Na"
        )
        self.assertAlmostEqual(
            self.analyse_NaCl_all.condensed_bonding_analysis["sites"][0]["charge"], 0.78
        )
        self.assertListEqual(
            self.analyse_NaCl_all.condensed_bonding_analysis["sites"][0][
                "relevant_bonds"
            ],
            ["21", "23", "24", "27", "28", "30"],
        )
        self.assertEqual(
            self.analyse_NaCl_all.condensed_bonding_analysis["type_charges"], "Mulliken"
        )

<<<<<<< HEAD
    def test_all_attributes_NaCl_comp_range_orbital(self):
        self.assertAlmostEqual(
            self.analyse_NaCl_comp_range_orb.condensed_bonding_analysis[
=======
    def test_all_attributes_analyse_NaCl_comp_range_cobi(self):
        self.assertEqual(
            self.analyse_NaCl_comp_range_cobi.condensed_bonding_analysis["formula"],
            "NaCl",
        )
        self.assertEqual(
            self.analyse_NaCl_comp_range_cobi.condensed_bonding_analysis["formula"],
            "NaCl",
        )
        self.assertAlmostEqual(
            self.analyse_NaCl_comp_range_cobi.condensed_bonding_analysis[
                "max_considered_bond_length"
            ],
            5.69169,
        )
        self.assertAlmostEqual(
            self.analyse_NaCl_comp_range_cobi.condensed_bonding_analysis[
>>>>>>> 138f4f49
                "number_of_considered_ions"
            ],
            1,
        )
        self.assertEqual(
<<<<<<< HEAD
            self.analyse_NaCl_comp_range_orb.condensed_bonding_analysis["sites"][0][
=======
            self.analyse_NaCl_comp_range_cobi.condensed_bonding_analysis["sites"][0][
>>>>>>> 138f4f49
                "env"
            ],
            "O:6",
        )
        self.assertAlmostEqual(
            float(
<<<<<<< HEAD
                self.analyse_NaCl_comp_range_orb.condensed_bonding_analysis["sites"][0][
                    "bonds"
                ]["Cl"]["orbital_data"]["3s-3s"]["ICOHP_mean"]
            ),
            -0.32,
        )
        self.assertAlmostEqual(
            float(
                self.analyse_NaCl_comp_range_orb.condensed_bonding_analysis["sites"][0][
                    "bonds"
                ]["Cl"]["orbital_data"]["3s-3s"]["bonding"]["integral"]
            ),
            2.18,
        )
        self.assertAlmostEqual(
            float(
                self.analyse_NaCl_comp_range_orb.condensed_bonding_analysis["sites"][0][
                    "bonds"
                ]["Cl"]["orbital_data"]["3s-3s"]["antibonding"]["integral"]
            ),
            0.23,
        )
        self.assertAlmostEqual(
            float(
                self.analyse_NaCl_comp_range_orb.condensed_bonding_analysis["sites"][0][
                    "bonds"
                ]["Cl"]["orbital_data"]["3px-3s"]["ICOHP_sum"]
            ),
            -0.48,
        )
        self.assertAlmostEqual(
            float(
                self.analyse_NaCl_comp_range_orb.condensed_bonding_analysis["sites"][0][
                    "bonds"
                ]["Cl"]["orbital_data"]["3py-3s"]["orb_contribution_mean_perc"]
            ),
            0.4264,
        )
        self.assertListEqual(
            self.analyse_NaCl_comp_range_orb.condensed_bonding_analysis["sites"][0][
                "bonds"
            ]["Cl"]["orbital_data"]["3pz-3s"]["relevant_bonds"],
            ["24", "27"],
        )
        self.assertEqual(
            float(
                self.analyse_NaCl_comp_range_orb.condensed_bonding_analysis["sites"][0][
                    "bonds"
                ]["Cl"]["orbital_data"]["3pz-3s"]["bonding"]["perc"]
            ),
            1.0,
        )
        self.assertEqual(
            float(
                self.analyse_NaCl_comp_range_orb.condensed_bonding_analysis["sites"][0][
                    "bonds"
                ]["Cl"]["orbital_data"]["3pz-3s"]["antibonding"]["perc"]
            ),
            0.0,
=======
                self.analyse_NaCl_comp_range_cobi.condensed_bonding_analysis["sites"][
                    0
                ]["bonds"]["Cl"]["ICOBI_mean"]
            ),
            0.08,
        )
        self.assertAlmostEqual(
            float(
                self.analyse_NaCl_comp_range_cobi.condensed_bonding_analysis["sites"][
                    0
                ]["bonds"]["Cl"]["ICOBI_sum"]
            ),
            0.51,
        )
        self.assertEqual(
            self.analyse_NaCl_comp_range_cobi.condensed_bonding_analysis["sites"][0][
                "bonds"
            ]["Cl"]["has_antibdg_states_below_Efermi"],
            True,
        )
        self.assertEqual(
            self.analyse_NaCl_comp_range_cobi.condensed_bonding_analysis["sites"][0][
                "bonds"
            ]["Cl"]["number_of_bonds"],
            6,
        )
        self.assertEqual(
            self.analyse_NaCl_comp_range_cobi.condensed_bonding_analysis["sites"][0][
                "ion"
            ],
            "Na",
        )
        self.assertAlmostEqual(
            self.analyse_NaCl_comp_range_cobi.condensed_bonding_analysis["sites"][0][
                "charge"
            ],
            0.78,
        )
        self.assertListEqual(
            self.analyse_NaCl_comp_range_cobi.condensed_bonding_analysis["sites"][0][
                "relevant_bonds"
            ],
            ["21", "23", "24", "27", "28", "30"],
        )
        self.assertEqual(
            self.analyse_NaCl_comp_range_cobi.condensed_bonding_analysis[
                "type_charges"
            ],
            "Mulliken",
>>>>>>> 138f4f49
        )

    def test_final_dicts(self):
        self.assertAlmostEqual(
            self.analyse_NaSi_madelung_all.final_dict_bonds["Na-Si"]["ICOHP_mean"],
            -0.44833333333,
        )
        self.assertDictEqual(self.analyse_NaCl.final_dict_ions["Na"], {"O:6": 1})
        self.assertEqual(
            self.analyse_NaCl.final_dict_bonds["Cl-Na"]["has_antbdg"], True
        )
        self.assertAlmostEqual(
            self.analyse_NaCl.final_dict_bonds["Cl-Na"]["ICOHP_mean"],
            -0.565000000000000,
        )

        self.assertDictEqual(self.analyse_BaTiO3.final_dict_ions["Ti"], {"O:6": 1})
        self.assertEqual(
            self.analyse_BaTiO3.final_dict_bonds["O-Ti"]["has_antbdg"], True
        )
        self.assertAlmostEqual(
            self.analyse_BaTiO3.final_dict_bonds["O-Ti"]["ICOHP_mean"],
            -3.5399999999999996,
        )

        self.assertDictEqual(
            self.analyse_NaCl_distorted.final_dict_ions, {"Na": {"O:6": 4}}
        )
        self.assertEqual(
            self.analyse_NaCl_distorted.final_dict_bonds["Cl-Na"]["has_antbdg"], True
        )
        self.assertAlmostEqual(
            self.analyse_NaCl_distorted.final_dict_bonds["Cl-Na"]["ICOHP_mean"],
            -0.5658333333333334,
        )
        self.assertEqual(
            self.analyse_NaCl_spin.final_dict_bonds["Cl-Na"]["has_antbdg"], True
        )
        self.assertAlmostEqual(
            self.analyse_NaCl_spin.final_dict_bonds["Cl-Na"]["ICOHP_mean"],
            -0.5650000000000001,
        )
        self.assertDictEqual(self.analyse_NaCl_spin.final_dict_ions, {"Na": {"O:6": 1}})
        self.assertAlmostEqual(
            self.analyse_NaCl_all.final_dict_bonds["Cl-Na"]["ICOHP_mean"],
            -0.5650000000000001,
        )
        self.assertDictEqual(
            self.analyse_NaCl_all.final_dict_ions, {"Na": {"O:6": 1}, "Cl": {"O:6": 1}}
        )

    def test_all_attributes_NaSbF6(self):
        self.assertEqual(
            self.analyse_NaSbF6.condensed_bonding_analysis["formula"], "NaSbF6"
        )
        self.assertAlmostEqual(
            self.analyse_NaSbF6.condensed_bonding_analysis[
                "max_considered_bond_length"
            ],
            5.98893,
        )
        self.assertAlmostEqual(
            self.analyse_NaSbF6.condensed_bonding_analysis["number_of_considered_ions"],
            2,
        )
        self.assertEqual(
            self.analyse_NaSbF6.condensed_bonding_analysis["sites"][0]["env"], "O:6"
        )
        self.assertAlmostEqual(
            float(
                self.analyse_NaSbF6.condensed_bonding_analysis["sites"][0]["bonds"][
                    "F"
                ]["ICOHP_sum"]
            ),
            -3.65,
        )
        self.assertEqual(
            self.analyse_NaSbF6.condensed_bonding_analysis["sites"][0]["bonds"]["F"][
                "has_antibdg_states_below_Efermi"
            ],
            True,
        )
        self.assertEqual(
            self.analyse_NaSbF6.condensed_bonding_analysis["sites"][0]["bonds"]["F"][
                "number_of_bonds"
            ],
            6,
        )
        self.assertEqual(
            self.analyse_NaSbF6.condensed_bonding_analysis["sites"][0]["bonds"]["F"][
                "bonding"
            ]["integral"],
            3.77,
        )
        self.assertEqual(
            self.analyse_NaSbF6.condensed_bonding_analysis["sites"][0]["bonds"]["F"][
                "bonding"
            ]["perc"],
            0.95929,
        )
        self.assertEqual(
            self.analyse_NaSbF6.condensed_bonding_analysis["sites"][0]["bonds"]["F"][
                "antibonding"
            ]["perc"],
            0.04071,
        )
        self.assertEqual(
            self.analyse_NaSbF6.condensed_bonding_analysis["sites"][0]["bonds"]["F"][
                "antibonding"
            ]["integral"],
            0.16,
        )
        self.assertAlmostEqual(
            abs(
                float(
                    self.analyse_NaSbF6.condensed_bonding_analysis["sites"][0]["bonds"][
                        "F"
                    ]["ICOHP_sum"]
                )
            ),
            (
                round(
                    self.analyse_NaSbF6.condensed_bonding_analysis["sites"][0]["bonds"][
                        "F"
                    ]["bonding"]["integral"]
                    - self.analyse_NaSbF6.condensed_bonding_analysis["sites"][0][
                        "bonds"
                    ]["F"]["antibonding"]["integral"],
                    2,
                )
            ),
            delta=0.10,
        )
        self.assertEqual(
            self.analyse_NaSbF6.condensed_bonding_analysis["sites"][0]["ion"], "Na"
        )
        self.assertAlmostEqual(
            self.analyse_NaSbF6.condensed_bonding_analysis["sites"][0]["charge"], 0.91
        )
        self.assertListEqual(
            self.analyse_NaSbF6.condensed_bonding_analysis["sites"][0][
                "relevant_bonds"
            ],
            ["21", "25", "31", "34", "43", "47"],
        )
        self.assertEqual(
            self.analyse_NaSbF6.condensed_bonding_analysis["sites"][1]["env"], "O:6"
        )
        self.assertAlmostEqual(
            float(
                self.analyse_NaSbF6.condensed_bonding_analysis["sites"][1]["bonds"][
                    "F"
                ]["ICOHP_sum"]
            ),
            -32.71,
        )
        self.assertEqual(
            self.analyse_NaSbF6.condensed_bonding_analysis["sites"][1]["bonds"]["F"][
                "has_antibdg_states_below_Efermi"
            ],
            False,
        )
        self.assertEqual(
            self.analyse_NaSbF6.condensed_bonding_analysis["sites"][1]["bonds"]["F"][
                "number_of_bonds"
            ],
            6,
        )
        self.assertAlmostEqual(
            self.analyse_NaSbF6.condensed_bonding_analysis["sites"][1]["bonds"]["F"][
                "bonding"
            ]["perc"],
            1.0,
        )
        self.assertEqual(
            self.analyse_NaSbF6.condensed_bonding_analysis["sites"][1]["bonds"]["F"][
                "antibonding"
            ]["perc"],
            0.0,
        )
        self.assertAlmostEqual(
            abs(
                float(
                    self.analyse_NaSbF6.condensed_bonding_analysis["sites"][1]["bonds"][
                        "F"
                    ]["ICOHP_sum"]
                )
            ),
            (
                round(
                    self.analyse_NaSbF6.condensed_bonding_analysis["sites"][1]["bonds"][
                        "F"
                    ]["bonding"]["integral"]
                    - self.analyse_NaSbF6.condensed_bonding_analysis["sites"][1][
                        "bonds"
                    ]["F"]["antibonding"]["integral"],
                    2,
                )
            ),
            delta=0.10,
        )
        self.assertEqual(
            self.analyse_NaSbF6.condensed_bonding_analysis["sites"][1]["ion"], "Sb"
        )
        self.assertAlmostEqual(
            self.analyse_NaSbF6.condensed_bonding_analysis["sites"][1]["charge"], 2.91
        )
        self.assertListEqual(
            self.analyse_NaSbF6.condensed_bonding_analysis["sites"][1][
                "relevant_bonds"
            ],
            ["63", "69", "73", "80", "81", "87"],
        )
        self.assertEqual(
            self.analyse_NaSbF6.condensed_bonding_analysis["type_charges"], "Mulliken"
        )

    def test_all_attributes_NaSbF6_anbd(self):
        self.assertEqual(
            self.analyse_NaSbF6_anbd.condensed_bonding_analysis["formula"], "NaSbF6"
        )
        self.assertAlmostEqual(
            self.analyse_NaSbF6_anbd.condensed_bonding_analysis[
                "max_considered_bond_length"
            ],
            5.98893,
        )
        self.assertAlmostEqual(
            self.analyse_NaSbF6_anbd.condensed_bonding_analysis[
                "number_of_considered_ions"
            ],
            2,
        )
        self.assertEqual(
            self.analyse_NaSbF6_anbd.condensed_bonding_analysis["sites"][0]["env"],
            "O:6",
        )
        self.assertAlmostEqual(
            float(
                self.analyse_NaSbF6_anbd.condensed_bonding_analysis["sites"][0][
                    "bonds"
                ]["F"]["ICOHP_sum"]
            ),
            -3.65,
        )
        self.assertEqual(
            self.analyse_NaSbF6_anbd.condensed_bonding_analysis["sites"][0]["bonds"][
                "F"
            ]["has_antibdg_states_below_Efermi"],
            True,
        )
        self.assertEqual(
            self.analyse_NaSbF6_anbd.condensed_bonding_analysis["sites"][0]["bonds"][
                "F"
            ]["number_of_bonds"],
            6,
        )
        self.assertAlmostEqual(
            self.analyse_NaSbF6_anbd.condensed_bonding_analysis["sites"][0]["bonds"][
                "F"
            ]["bonding"]["perc"],
            0.0,
        )
        self.assertEqual(
            self.analyse_NaSbF6_anbd.condensed_bonding_analysis["sites"][0]["bonds"][
                "F"
            ]["antibonding"]["perc"],
            0.0,
        )
        self.assertEqual(
            self.analyse_NaSbF6_anbd.condensed_bonding_analysis["sites"][0]["ion"], "Na"
        )
        self.assertAlmostEqual(
            self.analyse_NaSbF6_anbd.condensed_bonding_analysis["sites"][0]["charge"],
            0.91,
        )
        self.assertListEqual(
            self.analyse_NaSbF6_anbd.condensed_bonding_analysis["sites"][0][
                "relevant_bonds"
            ],
            ["21", "25", "31", "34", "43", "47"],
        )
        self.assertEqual(
            self.analyse_NaSbF6_anbd.condensed_bonding_analysis["sites"][1]["env"],
            "O:6",
        )
        self.assertAlmostEqual(
            float(
                self.analyse_NaSbF6_anbd.condensed_bonding_analysis["sites"][1][
                    "bonds"
                ]["F"]["ICOHP_sum"]
            ),
            -32.71,
        )
        self.assertEqual(
            self.analyse_NaSbF6_anbd.condensed_bonding_analysis["sites"][1]["bonds"][
                "F"
            ]["has_antibdg_states_below_Efermi"],
            False,
        )
        self.assertEqual(
            self.analyse_NaSbF6_anbd.condensed_bonding_analysis["sites"][1]["bonds"][
                "F"
            ]["number_of_bonds"],
            6,
        )
        self.assertAlmostEqual(
            self.analyse_NaSbF6_anbd.condensed_bonding_analysis["sites"][1]["bonds"][
                "F"
            ]["bonding"]["perc"],
            1.0,
        )
        self.assertEqual(
            self.analyse_NaSbF6_anbd.condensed_bonding_analysis["sites"][1]["bonds"][
                "F"
            ]["antibonding"]["perc"],
            0.0,
        )
        self.assertEqual(
            self.analyse_NaSbF6_anbd.condensed_bonding_analysis["sites"][1]["ion"], "Sb"
        )
        self.assertAlmostEqual(
            self.analyse_NaSbF6_anbd.condensed_bonding_analysis["sites"][1]["charge"],
            2.91,
        )
        self.assertListEqual(
            self.analyse_NaSbF6_anbd.condensed_bonding_analysis["sites"][1][
                "relevant_bonds"
            ],
            ["63", "69", "73", "80", "81", "87"],
        )
        self.assertEqual(
            self.analyse_NaSbF6_anbd.condensed_bonding_analysis["type_charges"],
            "Mulliken",
        )

    def test_all_attributes_CdF(self):
        self.assertEqual(self.analyse_CdF.condensed_bonding_analysis["formula"], "CdF2")
        self.assertAlmostEqual(
            self.analyse_CdF.condensed_bonding_analysis["max_considered_bond_length"],
            5.99501,
        )
        self.assertAlmostEqual(
            self.analyse_CdF.condensed_bonding_analysis["number_of_considered_ions"],
            1,
        )
        self.assertEqual(
            self.analyse_CdF.condensed_bonding_analysis["sites"][0]["env"], "C:8"
        )
        self.assertAlmostEqual(
            float(
                self.analyse_CdF.condensed_bonding_analysis["sites"][0]["bonds"]["F"][
                    "ICOHP_sum"
                ]
            ),
            -4.96,
        )
        self.assertEqual(
            self.analyse_CdF.condensed_bonding_analysis["sites"][0]["bonds"]["F"][
                "has_antibdg_states_below_Efermi"
            ],
            True,
        )
        self.assertEqual(
            self.analyse_CdF.condensed_bonding_analysis["sites"][0]["bonds"]["F"][
                "number_of_bonds"
            ],
            8,
        )
        self.assertAlmostEqual(
            self.analyse_CdF.condensed_bonding_analysis["sites"][0]["bonds"]["F"][
                "bonding"
            ]["perc"],
            0.0,
        )
        self.assertEqual(
            self.analyse_CdF.condensed_bonding_analysis["sites"][0]["bonds"]["F"][
                "antibonding"
            ]["perc"],
            1.0,
        )
        self.assertEqual(
            self.analyse_CdF.condensed_bonding_analysis["sites"][0]["ion"], "Cd"
        )
        self.assertAlmostEqual(
            self.analyse_CdF.condensed_bonding_analysis["sites"][0]["charge"], 1.57
        )
        self.assertListEqual(
            self.analyse_CdF.condensed_bonding_analysis["sites"][0]["relevant_bonds"],
            ["25", "32", "35", "36", "57", "58", "61", "68"],
        )
        self.assertEqual(
            self.analyse_CdF.condensed_bonding_analysis["type_charges"], "Mulliken"
        )

    def test_all_attributes_CdF_comp_range_coop(self):
        self.assertEqual(
            self.analyse_CdF_comp_range_coop.condensed_bonding_analysis["formula"],
            "CdF2",
        )
        self.assertAlmostEqual(
            self.analyse_CdF_comp_range_coop.condensed_bonding_analysis[
                "max_considered_bond_length"
            ],
            5.98538,
        )
        self.assertAlmostEqual(
            self.analyse_CdF_comp_range_coop.condensed_bonding_analysis[
                "number_of_considered_ions"
            ],
            1,
        )
        self.assertEqual(
            self.analyse_CdF_comp_range_coop.condensed_bonding_analysis["sites"][0][
                "env"
            ],
            "C:8",
        )
        self.assertAlmostEqual(
            float(
                self.analyse_CdF_comp_range_coop.condensed_bonding_analysis["sites"][0][
                    "bonds"
                ]["F"]["ICOOP_sum"]
            ),
            0.12,
        )
        self.assertEqual(
            self.analyse_CdF_comp_range_coop.condensed_bonding_analysis["sites"][0][
                "bonds"
            ]["F"]["has_antibdg_states_below_Efermi"],
            True,
        )
        self.assertEqual(
            self.analyse_CdF_comp_range_coop.condensed_bonding_analysis["sites"][0][
                "bonds"
            ]["F"]["number_of_bonds"],
            8,
        )
        self.assertAlmostEqual(
            self.analyse_CdF_comp_range_coop.condensed_bonding_analysis["sites"][0][
                "bonds"
            ]["F"]["bonding"]["perc"],
            0.59016,
        )
        self.assertEqual(
            self.analyse_CdF_comp_range_coop.condensed_bonding_analysis["sites"][0][
                "bonds"
            ]["F"]["antibonding"]["perc"],
            0.40984,
        )
        self.assertEqual(
            self.analyse_CdF_comp_range_coop.condensed_bonding_analysis["sites"][0][
                "ion"
            ],
            "Cd",
        )
        self.assertAlmostEqual(
            self.analyse_CdF_comp_range_coop.condensed_bonding_analysis["sites"][0][
                "charge"
            ],
            1.57,
        )
        self.assertListEqual(
            self.analyse_CdF_comp_range_coop.condensed_bonding_analysis["sites"][0][
                "relevant_bonds"
            ],
            ["29", "30", "33", "40", "53", "60", "63", "64"],
        )
        self.assertEqual(
            self.analyse_CdF_comp_range_coop.condensed_bonding_analysis["type_charges"],
            "Mulliken",
        )

    def test_all_attributes_K3Sb(self):
        self.assertEqual(
            self.analyse_K3Sb.condensed_bonding_analysis["formula"], "K3Sb"
        )
        self.assertAlmostEqual(
            self.analyse_K3Sb.condensed_bonding_analysis["max_considered_bond_length"],
            4.28164,
        )
        self.assertAlmostEqual(
            self.analyse_K3Sb.condensed_bonding_analysis["number_of_considered_ions"],
            2,
        )
        self.assertEqual(
            self.analyse_K3Sb.condensed_bonding_analysis["sites"][0]["env"], "6"
        )
        self.assertAlmostEqual(
            float(
                self.analyse_K3Sb.condensed_bonding_analysis["sites"][0]["bonds"]["Sb"][
                    "ICOHP_sum"
                ]
            ),
            -0.84,
        )
        self.assertEqual(
            self.analyse_K3Sb.condensed_bonding_analysis["sites"][0]["bonds"]["Sb"][
                "has_antibdg_states_below_Efermi"
            ],
            True,
        )
        self.assertEqual(
            self.analyse_K3Sb.condensed_bonding_analysis["sites"][0]["bonds"]["Sb"][
                "number_of_bonds"
            ],
            6,
        )
        self.assertEqual(
            self.analyse_K3Sb.condensed_bonding_analysis["sites"][0]["ion"], "K"
        )
        self.assertAlmostEqual(
            self.analyse_K3Sb.condensed_bonding_analysis["sites"][0]["charge"], 0.68
        )
        self.assertListEqual(
            self.analyse_K3Sb.condensed_bonding_analysis["sites"][0]["relevant_bonds"],
            ["9", "10", "11", "12", "13", "14"],
        )

        self.assertEqual(
            self.analyse_K3Sb.condensed_bonding_analysis["sites"][1]["env"], "4"
        )
        self.assertAlmostEqual(
            float(
                self.analyse_K3Sb.condensed_bonding_analysis["sites"][1]["bonds"]["Sb"][
                    "ICOHP_sum"
                ]
            ),
            -1.45,
        )
        self.assertEqual(
            self.analyse_K3Sb.condensed_bonding_analysis["sites"][1]["bonds"]["Sb"][
                "has_antibdg_states_below_Efermi"
            ],
            True,
        )
        self.assertEqual(
            self.analyse_K3Sb.condensed_bonding_analysis["sites"][1]["bonds"]["Sb"][
                "number_of_bonds"
            ],
            4,
        )
        self.assertEqual(
            self.analyse_K3Sb.condensed_bonding_analysis["sites"][1]["ion"], "K"
        )
        self.assertAlmostEqual(
            self.analyse_K3Sb.condensed_bonding_analysis["sites"][1]["charge"], 0.52
        )
        self.assertListEqual(
            self.analyse_K3Sb.condensed_bonding_analysis["sites"][1]["relevant_bonds"],
            ["21", "22", "23", "24"],
        )

        self.assertEqual(
            self.analyse_K3Sb.condensed_bonding_analysis["type_charges"], "Mulliken"
        )

    def test_all_attributes_K3Sb_all(self):
        self.assertEqual(
            self.analyse_K3Sb_all.condensed_bonding_analysis["formula"], "K3Sb"
        )
        self.assertAlmostEqual(
            self.analyse_K3Sb_all.condensed_bonding_analysis[
                "max_considered_bond_length"
            ],
            4.28164,
        )
        self.assertAlmostEqual(
            self.analyse_K3Sb_all.condensed_bonding_analysis[
                "number_of_considered_ions"
            ],
            3,
        )
        self.assertEqual(
            self.analyse_K3Sb_all.condensed_bonding_analysis["sites"][0]["env"], "14"
        )
        self.assertAlmostEqual(
            float(
                self.analyse_K3Sb_all.condensed_bonding_analysis["sites"][0]["bonds"][
                    "K"
                ]["ICOHP_sum"]
            ),
            -2.97,
        )
        self.assertEqual(
            self.analyse_K3Sb_all.condensed_bonding_analysis["sites"][0]["bonds"]["K"][
                "has_antibdg_states_below_Efermi"
            ],
            True,
        )
        self.assertEqual(
            self.analyse_K3Sb_all.condensed_bonding_analysis["sites"][0]["bonds"]["K"][
                "number_of_bonds"
            ],
            8,
        )
        self.assertAlmostEqual(
            float(
                self.analyse_K3Sb_all.condensed_bonding_analysis["sites"][0]["bonds"][
                    "Sb"
                ]["ICOHP_sum"]
            ),
            -0.84,
        )
        self.assertEqual(
            self.analyse_K3Sb_all.condensed_bonding_analysis["sites"][0]["bonds"]["Sb"][
                "has_antibdg_states_below_Efermi"
            ],
            True,
        )
        self.assertEqual(
            self.analyse_K3Sb_all.condensed_bonding_analysis["sites"][0]["bonds"]["Sb"][
                "number_of_bonds"
            ],
            6,
        )
        self.assertEqual(
            self.analyse_K3Sb_all.condensed_bonding_analysis["sites"][0]["ion"], "K"
        )
        self.assertAlmostEqual(
            self.analyse_K3Sb_all.condensed_bonding_analysis["sites"][0]["charge"], 0.68
        )
        self.assertListEqual(
            self.analyse_K3Sb_all.condensed_bonding_analysis["sites"][0][
                "relevant_bonds"
            ],
            ["1", "2", "3", "4", "5", "6", "7", "8", "9", "10", "11", "12", "13", "14"],
        )

        self.assertEqual(
            self.analyse_K3Sb_all.condensed_bonding_analysis["sites"][1]["env"], "14"
        )
        self.assertAlmostEqual(
            float(
                self.analyse_K3Sb_all.condensed_bonding_analysis["sites"][1]["bonds"][
                    "Sb"
                ]["ICOHP_sum"]
            ),
            -1.45,
        )
        self.assertEqual(
            self.analyse_K3Sb_all.condensed_bonding_analysis["sites"][1]["bonds"]["Sb"][
                "has_antibdg_states_below_Efermi"
            ],
            True,
        )
        self.assertEqual(
            self.analyse_K3Sb_all.condensed_bonding_analysis["sites"][1]["bonds"]["K"][
                "number_of_bonds"
            ],
            10,
        )
        self.assertAlmostEqual(
            float(
                self.analyse_K3Sb_all.condensed_bonding_analysis["sites"][1]["bonds"][
                    "K"
                ]["ICOHP_sum"]
            ),
            -2.15,
        )
        self.assertEqual(
            self.analyse_K3Sb_all.condensed_bonding_analysis["sites"][1]["bonds"]["K"][
                "has_antibdg_states_below_Efermi"
            ],
            True,
        )
        self.assertEqual(
            self.analyse_K3Sb_all.condensed_bonding_analysis["sites"][1]["bonds"]["K"][
                "number_of_bonds"
            ],
            10,
        )
        self.assertEqual(
            self.analyse_K3Sb_all.condensed_bonding_analysis["sites"][1]["ion"], "K"
        )
        self.assertAlmostEqual(
            self.analyse_K3Sb_all.condensed_bonding_analysis["sites"][1]["charge"], 0.52
        )
        self.assertListEqual(
            self.analyse_K3Sb_all.condensed_bonding_analysis["sites"][1][
                "relevant_bonds"
            ],
            [
                "1",
                "2",
                "3",
                "4",
                "15",
                "16",
                "17",
                "18",
                "19",
                "20",
                "21",
                "22",
                "23",
                "24",
            ],
        )

        self.assertEqual(
            self.analyse_K3Sb_all.condensed_bonding_analysis["type_charges"], "Mulliken"
        )

        self.assertEqual(
            self.analyse_K3Sb_all.condensed_bonding_analysis["sites"][3]["env"], "14"
        )
        self.assertAlmostEqual(
            float(
                self.analyse_K3Sb_all.condensed_bonding_analysis["sites"][3]["bonds"][
                    "K"
                ]["ICOHP_sum"]
            ),
            -3.74,
        )
        self.assertEqual(
            self.analyse_K3Sb_all.condensed_bonding_analysis["sites"][3]["bonds"]["K"][
                "has_antibdg_states_below_Efermi"
            ],
            True,
        )
        self.assertEqual(
            self.analyse_K3Sb_all.condensed_bonding_analysis["sites"][3]["bonds"]["K"][
                "number_of_bonds"
            ],
            14,
        )
        self.assertEqual(
            self.analyse_K3Sb_all.condensed_bonding_analysis["sites"][3]["ion"], "Sb"
        )
        self.assertAlmostEqual(
            self.analyse_K3Sb_all.condensed_bonding_analysis["sites"][3]["charge"],
            -1.73,
        )
        self.assertListEqual(
            self.analyse_K3Sb_all.condensed_bonding_analysis["sites"][3][
                "relevant_bonds"
            ],
            [
                "9",
                "10",
                "11",
                "12",
                "13",
                "14",
                "21",
                "22",
                "23",
                "24",
                "25",
                "26",
                "27",
                "28",
            ],
        )

    def test_all_attributes_K3Sb_all_cobi(self):
        self.assertEqual(
            self.analyse_K3Sb_all_cobi.condensed_bonding_analysis["formula"], "K3Sb"
        )
        self.assertAlmostEqual(
            self.analyse_K3Sb_all_cobi.condensed_bonding_analysis[
                "max_considered_bond_length"
            ],
            4.28164,
        )
        self.assertAlmostEqual(
            self.analyse_K3Sb_all_cobi.condensed_bonding_analysis[
                "number_of_considered_ions"
            ],
            3,
        )
        self.assertEqual(
            self.analyse_K3Sb_all_cobi.condensed_bonding_analysis["sites"][0]["env"],
            "14",
        )
        self.assertAlmostEqual(
            float(
                self.analyse_K3Sb_all_cobi.condensed_bonding_analysis["sites"][0][
                    "bonds"
                ]["K"]["ICOBI_sum"]
            ),
            0.26,
        )
        self.assertEqual(
            self.analyse_K3Sb_all_cobi.condensed_bonding_analysis["sites"][0]["bonds"][
                "K"
            ]["has_antibdg_states_below_Efermi"],
            True,
        )
        self.assertEqual(
            self.analyse_K3Sb_all_cobi.condensed_bonding_analysis["sites"][0]["bonds"][
                "K"
            ]["number_of_bonds"],
            8,
        )
        self.assertAlmostEqual(
            float(
                self.analyse_K3Sb_all_cobi.condensed_bonding_analysis["sites"][0][
                    "bonds"
                ]["Sb"]["ICOBI_sum"]
            ),
            0.41,
        )
        self.assertEqual(
            self.analyse_K3Sb_all_cobi.condensed_bonding_analysis["sites"][0]["bonds"][
                "Sb"
            ]["has_antibdg_states_below_Efermi"],
            True,
        )
        self.assertEqual(
            self.analyse_K3Sb_all_cobi.condensed_bonding_analysis["sites"][0]["bonds"][
                "Sb"
            ]["number_of_bonds"],
            6,
        )
        self.assertEqual(
            self.analyse_K3Sb_all_cobi.condensed_bonding_analysis["sites"][0]["ion"],
            "K",
        )
        self.assertAlmostEqual(
            self.analyse_K3Sb_all_cobi.condensed_bonding_analysis["sites"][0]["charge"],
            0.68,
        )
        self.assertListEqual(
            self.analyse_K3Sb_all_cobi.condensed_bonding_analysis["sites"][0][
                "relevant_bonds"
            ],
            ["1", "2", "3", "4", "5", "6", "7", "8", "9", "10", "11", "12", "13", "14"],
        )

        self.assertEqual(
            self.analyse_K3Sb_all_cobi.condensed_bonding_analysis["sites"][1]["env"],
            "8",
        )
        self.assertAlmostEqual(
            float(
                self.analyse_K3Sb_all_cobi.condensed_bonding_analysis["sites"][1][
                    "bonds"
                ]["Sb"]["ICOBI_sum"]
            ),
            0.54,
        )
        self.assertEqual(
            self.analyse_K3Sb_all_cobi.condensed_bonding_analysis["sites"][1]["bonds"][
                "Sb"
            ]["has_antibdg_states_below_Efermi"],
            True,
        )
        self.assertEqual(
            self.analyse_K3Sb_all_cobi.condensed_bonding_analysis["sites"][1]["bonds"][
                "K"
            ]["number_of_bonds"],
            4,
        )
        self.assertAlmostEqual(
            float(
                self.analyse_K3Sb_all_cobi.condensed_bonding_analysis["sites"][1][
                    "bonds"
                ]["K"]["ICOBI_sum"]
            ),
            0.13,
        )
        self.assertEqual(
            self.analyse_K3Sb_all_cobi.condensed_bonding_analysis["sites"][1]["bonds"][
                "K"
            ]["has_antibdg_states_below_Efermi"],
            True,
        )
        self.assertEqual(
            self.analyse_K3Sb_all_cobi.condensed_bonding_analysis["sites"][1]["bonds"][
                "K"
            ]["number_of_bonds"],
            4,
        )
        self.assertEqual(
            self.analyse_K3Sb_all_cobi.condensed_bonding_analysis["sites"][1]["ion"],
            "K",
        )
        self.assertAlmostEqual(
            self.analyse_K3Sb_all_cobi.condensed_bonding_analysis["sites"][1]["charge"],
            0.52,
        )
        self.assertListEqual(
            self.analyse_K3Sb_all_cobi.condensed_bonding_analysis["sites"][1][
                "relevant_bonds"
            ],
            [
                "1",
                "2",
                "3",
                "4",
                "21",
                "22",
                "23",
                "24",
            ],
        )

        self.assertEqual(
            self.analyse_K3Sb_all_cobi.condensed_bonding_analysis["type_charges"],
            "Mulliken",
        )

        self.assertEqual(
            self.analyse_K3Sb_all_cobi.condensed_bonding_analysis["sites"][3]["env"],
            "14",
        )
        self.assertAlmostEqual(
            float(
                self.analyse_K3Sb_all_cobi.condensed_bonding_analysis["sites"][3][
                    "bonds"
                ]["K"]["ICOBI_sum"]
            ),
            1.48,
        )
        self.assertEqual(
            self.analyse_K3Sb_all_cobi.condensed_bonding_analysis["sites"][3]["bonds"][
                "K"
            ]["has_antibdg_states_below_Efermi"],
            True,
        )
        self.assertEqual(
            self.analyse_K3Sb_all_cobi.condensed_bonding_analysis["sites"][3]["bonds"][
                "K"
            ]["number_of_bonds"],
            14,
        )
        self.assertEqual(
            self.analyse_K3Sb_all_cobi.condensed_bonding_analysis["sites"][3]["ion"],
            "Sb",
        )
        self.assertAlmostEqual(
            self.analyse_K3Sb_all_cobi.condensed_bonding_analysis["sites"][3]["charge"],
            -1.73,
        )
        self.assertListEqual(
            self.analyse_K3Sb_all_cobi.condensed_bonding_analysis["sites"][3][
                "relevant_bonds"
            ],
            [
                "9",
                "10",
                "11",
                "12",
                "13",
                "14",
                "21",
                "22",
                "23",
                "24",
                "25",
                "26",
                "27",
                "28",
            ],
        )

    def test_all_attributes_NaCl_nan(self):
        self.assertEqual(
            self.analyse_NaCl_nan.condensed_bonding_analysis["formula"], "NaCl"
        )
        self.assertAlmostEqual(
            self.analyse_NaCl_nan.condensed_bonding_analysis[
                "max_considered_bond_length"
            ],
            5.69169,
        )
        self.assertAlmostEqual(
            self.analyse_NaCl_nan.condensed_bonding_analysis[
                "number_of_considered_ions"
            ],
            1,
        )
        self.assertEqual(
            self.analyse_NaCl_nan.condensed_bonding_analysis["sites"][0]["env"], "O:6"
        )
        self.assertAlmostEqual(
            float(
                self.analyse_NaCl_nan.condensed_bonding_analysis["sites"][0]["bonds"][
                    "Cl"
                ]["ICOHP_sum"]
            ),
            -3.39,
        )
        self.assertEqual(
            self.analyse_NaCl_nan.condensed_bonding_analysis["sites"][0]["bonds"]["Cl"][
                "has_antibdg_states_below_Efermi"
            ],
            True,
        )
        self.assertEqual(
            self.analyse_NaCl_nan.condensed_bonding_analysis["sites"][0]["bonds"]["Cl"][
                "number_of_bonds"
            ],
            6,
        )
        self.assertAlmostEqual(
            self.analyse_NaCl_nan.condensed_bonding_analysis["sites"][0]["bonds"]["Cl"][
                "bonding"
            ]["perc"],
            0.0,
        )
        self.assertEqual(
            self.analyse_NaCl_nan.condensed_bonding_analysis["sites"][0]["bonds"]["Cl"][
                "antibonding"
            ]["perc"],
            0.0,
        )
        self.assertEqual(
            self.analyse_NaCl_nan.condensed_bonding_analysis["sites"][0]["ion"], "Na"
        )
        self.assertAlmostEqual(
            self.analyse_NaCl_nan.condensed_bonding_analysis["sites"][0]["charge"], 0.78
        )
        self.assertListEqual(
            self.analyse_NaCl_nan.condensed_bonding_analysis["sites"][0][
                "relevant_bonds"
            ],
            ["21", "23", "24", "27", "28", "30"],
        )
        self.assertEqual(
            self.analyse_NaCl_nan.condensed_bonding_analysis["type_charges"], "Mulliken"
        )

    def test_ICOHP_sum_NaCl(self):
        self.assertAlmostEqual(
            abs(
                float(
                    self.analyse_NaCl_comp_range.condensed_bonding_analysis["sites"][0][
                        "bonds"
                    ]["Cl"]["ICOHP_sum"]
                )
            ),
            (
                round(
                    self.analyse_NaCl_comp_range.condensed_bonding_analysis["sites"][0][
                        "bonds"
                    ]["Cl"]["bonding"]["integral"]
                    - self.analyse_NaCl_comp_range.condensed_bonding_analysis["sites"][
                        0
                    ]["bonds"]["Cl"]["antibonding"]["integral"],
                    2,
                )
            ),
            delta=0.10,
        )

    def test_ICOHP_sum_CdF(self):
        self.assertAlmostEqual(
            abs(
                float(
                    self.analyse_CdF_comp_range.condensed_bonding_analysis["sites"][0][
                        "bonds"
                    ]["F"]["ICOHP_sum"]
                )
            ),
            (
                round(
                    self.analyse_CdF_comp_range.condensed_bonding_analysis["sites"][0][
                        "bonds"
                    ]["F"]["bonding"]["integral"]
                    - self.analyse_CdF_comp_range.condensed_bonding_analysis["sites"][
                        0
                    ]["bonds"]["F"]["antibonding"]["integral"],
                    2,
                )
            ),
            delta=0.10,
        )


if __name__ == "__main__":
    unittest.main()<|MERGE_RESOLUTION|>--- conflicted
+++ resolved
@@ -29,7 +29,6 @@
             cutoff_icohp=0.1,
         )
 
-<<<<<<< HEAD
         self.analyse_NaCl_comp_range_orb = Analysis(
             path_to_poscar=TestDir / "TestData/NaCl_comp_range/POSCAR.gz",
             path_to_cohpcar=TestDir / "TestData/NaCl_comp_range/COHPCAR.lobster.gz",
@@ -38,7 +37,7 @@
             whichbonds="cation-anion",
             cutoff_icohp=0.1,
             orbital_resolved=True,
-=======
+        )
         self.analyse_NaCl_comp_range_cobi = Analysis(
             path_to_poscar=TestDir / "TestData/NaCl_comp_range/POSCAR.gz",
             path_to_cohpcar=TestDir / "TestData/NaCl_comp_range/COBICAR.lobster.gz",
@@ -48,7 +47,6 @@
             cutoff_icohp=0.1,
             noise_cutoff=0.001,
             are_cobis=True,
->>>>>>> 138f4f49
         )
 
         self.analyse_NaCl_nan = Analysis(
@@ -515,46 +513,15 @@
             self.analyse_NaCl_all.condensed_bonding_analysis["type_charges"], "Mulliken"
         )
 
-<<<<<<< HEAD
+
     def test_all_attributes_NaCl_comp_range_orbital(self):
         self.assertAlmostEqual(
             self.analyse_NaCl_comp_range_orb.condensed_bonding_analysis[
-=======
-    def test_all_attributes_analyse_NaCl_comp_range_cobi(self):
-        self.assertEqual(
-            self.analyse_NaCl_comp_range_cobi.condensed_bonding_analysis["formula"],
-            "NaCl",
-        )
-        self.assertEqual(
-            self.analyse_NaCl_comp_range_cobi.condensed_bonding_analysis["formula"],
-            "NaCl",
-        )
-        self.assertAlmostEqual(
-            self.analyse_NaCl_comp_range_cobi.condensed_bonding_analysis[
-                "max_considered_bond_length"
-            ],
-            5.69169,
-        )
-        self.assertAlmostEqual(
-            self.analyse_NaCl_comp_range_cobi.condensed_bonding_analysis[
->>>>>>> 138f4f49
-                "number_of_considered_ions"
+                              "number_of_considered_ions"
             ],
             1,
         )
         self.assertEqual(
-<<<<<<< HEAD
-            self.analyse_NaCl_comp_range_orb.condensed_bonding_analysis["sites"][0][
-=======
-            self.analyse_NaCl_comp_range_cobi.condensed_bonding_analysis["sites"][0][
->>>>>>> 138f4f49
-                "env"
-            ],
-            "O:6",
-        )
-        self.assertAlmostEqual(
-            float(
-<<<<<<< HEAD
                 self.analyse_NaCl_comp_range_orb.condensed_bonding_analysis["sites"][0][
                     "bonds"
                 ]["Cl"]["orbital_data"]["3s-3s"]["ICOHP_mean"]
@@ -614,7 +581,37 @@
                 ]["Cl"]["orbital_data"]["3pz-3s"]["antibonding"]["perc"]
             ),
             0.0,
-=======
+        )
+        
+    def test_all_attributes_analyse_NaCl_comp_range_cobi(self):
+        self.assertEqual(
+            self.analyse_NaCl_comp_range_cobi.condensed_bonding_analysis["formula"],
+            "NaCl",
+        )
+        self.assertEqual(
+            self.analyse_NaCl_comp_range_cobi.condensed_bonding_analysis["formula"],
+            "NaCl",
+        )
+        self.assertAlmostEqual(
+            self.analyse_NaCl_comp_range_cobi.condensed_bonding_analysis[
+                "max_considered_bond_length"
+            ],
+            5.69169,
+        )
+        self.assertAlmostEqual(
+            self.analyse_NaCl_comp_range_cobi.condensed_bonding_analysis[
+                "number_of_considered_ions"
+            ],
+            1,
+        )
+        self.assertEqual(
+            self.analyse_NaCl_comp_range_cobi.condensed_bonding_analysis["sites"][0][
+                "env"
+            ],
+            "O:6",
+        )
+        self.assertAlmostEqual(
+            float(
                 self.analyse_NaCl_comp_range_cobi.condensed_bonding_analysis["sites"][
                     0
                 ]["bonds"]["Cl"]["ICOBI_mean"]
@@ -664,7 +661,6 @@
                 "type_charges"
             ],
             "Mulliken",
->>>>>>> 138f4f49
         )
 
     def test_final_dicts(self):
