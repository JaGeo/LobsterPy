# Copyright (c) lobsterpy development team
# Distributed under the terms of a BSD 3-Clause "New" or "Revised" License

"""This module defines classes to featurize Lobster data ready to be used for ML studies."""

from __future__ import annotations

import gzip
import json
import warnings
from collections import namedtuple
from pathlib import Path

import numpy as np
import numpy.typing as npt
import pandas as pd
from monty.os.path import zpath
from mendeleev import element
from pymatgen.core.structure import Structure
from pymatgen.electronic_structure.cohp import CompleteCohp
from pymatgen.electronic_structure.core import Spin
from pymatgen.io.lobster import Charge, Icohplist, MadelungEnergies
from scipy.integrate import trapezoid
<<<<<<< HEAD
from scipy.signal import hilbert
=======

>>>>>>> dab33cee
from lobsterpy.cohp.analyze import Analysis

warnings.filterwarnings("ignore")


class FeaturizeLobsterpy:
    """
    Class to featurize lobsterpy data.

    Args:
        path_to_lobster_calc: path to parent directory containing lobster calc outputs
        path_to_json: path to lobster lightweight json
        bonds: "all" or "cation-anion" bonds
        orbital_resolved: bool indicating whether LobsterPy analysis is performed orbital wise
    Attributes:
        get_df: returns a pandas dataframe with relevant icohp statistical data as columns from
        lobsterpy automatic bonding analysis

    """

    def __init__(
        self,
<<<<<<< HEAD
        path_to_lobster_calc: str | None = None,
        path_to_json: str | None = None,
        orbital_resolved: bool = False,
=======
        path_to_lobster_calc: str | Path | None = None,
        path_to_json: str | Path | None = None,
>>>>>>> dab33cee
        bonds: str = "all",
    ):
        """
        Extract features from Lobster calculations.

        Args:
            path_to_lobster_calc: path to parent directory containing lobster calc outputs
            path_to_json: path to lobster lightweight json
            bonds: "all" or "cation-anion" bonds

        """
        self.path_to_json = path_to_json
        self.path_to_lobster_calc = path_to_lobster_calc
        self.orbital_resolved = orbital_resolved
        self.bonds = bonds

    def get_df(self, ids: str | None = None) -> pd.DataFrame:
        """
        Featurize LobsterPy condensed bonding analysis data.

        Returns:
            Returns a pandas dataframe with lobsterpy icohp statistics

        """
        if self.path_to_json and not self.path_to_lobster_calc:
            # read the lightweight lobster json files using read_lobster_lightweight_json method
            data = FeaturizeLobsterpy.read_lobster_lightweight_json(
                path_to_json=self.path_to_json
            )
            if not ids:
                ids = Path(self.path_to_json).name.split(".")[0]

        elif self.path_to_lobster_calc and not self.path_to_json:
            # get lobsterpy condensed bonding analysis data using get_lobsterpy_cba_dict method
            data = FeaturizeLobsterpy.get_lobsterpy_cba_dict(
                path_to_lobster_calc=self.path_to_lobster_calc,
                bonds=self.bonds,
                orbital_resolved=self.orbital_resolved,
            )

            if not ids:
                ids = Path(self.path_to_lobster_calc).name

        else:
            raise ValueError(
                "Please provide either path to lightweight lobster jsons or path to lobster calc"
            )
        # define a pandas dataframe
        df = pd.DataFrame(index=[ids])

        icohp_mean = []
        icohp_sum = []
        icohp_mean_orb_bndg = []
        icohp_sum_orb_bndg = []
        icohp_mean_orb_antibndg = []
        icohp_sum_orb_antibndg = []
        bond_orb = []
        antibond_orb = []
        bond = []
        antibond = []

        # extract lobsterpy icohp related data for bond type specified

        # Results will differ for "all" and "cation-anion" mode.

        # In "all" bonds mode, the bonds will come up twice, also
        # cation-cation, anion-anion bonds will also be considered

        if self.bonds == "all":
            bond_type = "all_bonds"
        elif self.bonds == "cation-anion":
            bond_type = "cation_anion_bonds"

        if (
            not data[bond_type]["lobsterpy_data"]
            or not data[bond_type]["lobsterpy_data"]["sites"]
        ):
            raise Exception(
                f"No {self.bonds} bonds detected for {ids} structure. "
                "Please switch to `all` bonds mode"
            )

<<<<<<< HEAD
        for k, v in data[bond_type]["lobsterpy_data"]["sites"].items():
            if v["bonds"]:
                for k1, v1 in v["bonds"].items():
                    icohp_mean.append(float(v1["ICOHP_mean"]))
                    icohp_sum.append(float(v1["ICOHP_sum"]))
                    bond.append(v1["bonding"]["perc"])
                    antibond.append(v1["antibonding"]["perc"])
                    if self.orbital_resolved:
                        if v1["orbital_data"]["orbital_summary_stats"]:
                            if (
                                "max_bonding_contribution"
                                in v1["orbital_data"]["orbital_summary_stats"]
                            ):
                                # if v1["orbital_data"]["orbital_summary_stats"][
                                #     "max_bonding_contribution"
                                # ]:
                                for orb_pair in v1["orbital_data"][
                                    "orbital_summary_stats"
                                ]["max_bonding_contribution"]:
                                    icohp_mean_orb_bndg.append(
                                        v1["orbital_data"][orb_pair]["ICOHP_mean"]
                                    )
                                    icohp_sum_orb_bndg.append(
                                        v1["orbital_data"][orb_pair]["ICOHP_sum"]
                                    )
                                    bond_orb.append(
                                        v1["orbital_data"][orb_pair][
                                            "orb_contribution_perc_bonding"
                                        ]
                                    )
                            if (
                                "max_antibonding_contribution"
                                in v1["orbital_data"]["orbital_summary_stats"]
                            ):
                                # if v1["orbital_data"]["orbital_summary_stats"][
                                #     "max_antibonding_contribution"
                                # ]:
                                for orb_pair in v1["orbital_data"][
                                    "orbital_summary_stats"
                                ]["max_antibonding_contribution"]:
                                    icohp_mean_orb_antibndg.append(
                                        v1["orbital_data"][orb_pair]["ICOHP_mean"]
                                    )
                                    icohp_sum_orb_antibndg.append(
                                        v1["orbital_data"][orb_pair]["ICOHP_sum"]
                                    )
                                    antibond_orb.append(
                                        v1["orbital_data"][orb_pair][
                                            "orb_contribution_perc_antibonding"
                                        ]
                                    )
=======
        for site_data in data[bond_type]["lobsterpy_data"]["sites"].values():
            if site_data["bonds"]:
                for bond_data in site_data["bonds"].values():
                    icohp_mean.append(float(bond_data["ICOHP_mean"]))
                    icohp_sum.append(float(bond_data["ICOHP_sum"]))
                    bond.append(bond_data["bonding"]["perc"])
                    antibond.append(bond_data["antibonding"]["perc"])
>>>>>>> dab33cee

        # add ICOHP stats data (mean, min, max, standard deviation) as columns to the dataframe

        df.loc[ids, "Icohp_mean_avg"] = (
            0 if len(icohp_mean) == 0 else np.mean(icohp_mean)
        )
        df.loc[ids, "Icohp_mean_max"] = (
            0 if len(icohp_mean) == 0 else np.max(icohp_mean)
        )
        df.loc[ids, "Icohp_mean_min"] = (
            0 if len(icohp_mean) == 0 else np.min(icohp_mean)
        )
        df.loc[ids, "Icohp_mean_std"] = (
            0 if len(icohp_mean) == 0 else np.std(icohp_mean)
        )

        df.loc[ids, "Icohp_sum_avg"] = 0 if len(icohp_sum) == 0 else np.mean(icohp_sum)
        df.loc[ids, "Icohp_sum_max"] = 0 if len(icohp_sum) == 0 else np.max(icohp_sum)
        df.loc[ids, "Icohp_sum_min"] = 0 if len(icohp_sum) == 0 else np.min(icohp_sum)
        df.loc[ids, "Icohp_sum_std"] = 0 if len(icohp_sum) == 0 else np.std(icohp_sum)

        df.loc[ids, "bonding_perc_avg"] = 0 if len(bond) == 0 else np.mean(bond)
        df.loc[ids, "bonding_perc_max"] = 0 if len(bond) == 0 else np.max(bond)
        df.loc[ids, "bonding_perc_min"] = 0 if len(bond) == 0 else np.min(bond)
        df.loc[ids, "bonding_perc_std"] = 0 if len(bond) == 0 else np.std(bond)

        df.loc[ids, "antibonding_perc_avg"] = (
            0 if len(antibond) == 0 else np.mean(antibond)
        )
        df.loc[ids, "antibonding_perc_min"] = (
            0 if len(antibond) == 0 else np.min(antibond)
        )
        df.loc[ids, "antibonding_perc_max"] = (
            0 if len(antibond) == 0 else np.max(antibond)
        )
        df.loc[ids, "antibonding_perc_std"] = (
            0 if len(antibond) == 0 else np.std(antibond)
        )

        if self.orbital_resolved:
            # bonding orbital
            df.loc[ids, "Icohp_bndg_orb_mean_avg"] = (
                0 if len(icohp_mean_orb_bndg) == 0 else np.mean(icohp_mean_orb_bndg)
            )
            df.loc[ids, "Icohp_bndg_orb_mean_max"] = (
                0 if len(icohp_mean_orb_bndg) == 0 else np.max(icohp_mean_orb_bndg)
            )
            df.loc[ids, "Icohp_bndg_orb_mean_min"] = (
                0 if len(icohp_mean_orb_bndg) == 0 else np.min(icohp_mean_orb_bndg)
            )
            df.loc[ids, "Icohp_bndg_orb_mean_std"] = (
                0 if len(icohp_mean_orb_bndg) == 0 else np.std(icohp_mean_orb_bndg)
            )

            df.loc[ids, "Icohp_bndg_orb_sum_avg"] = (
                0 if len(icohp_sum_orb_bndg) == 0 else np.mean(icohp_sum_orb_bndg)
            )
            df.loc[ids, "Icohp_bndg_orb_sum_max"] = (
                0 if len(icohp_sum_orb_bndg) == 0 else np.max(icohp_sum_orb_bndg)
            )
            df.loc[ids, "Icohp_bndg_orb_sum_min"] = (
                0 if len(icohp_sum_orb_bndg) == 0 else np.min(icohp_sum_orb_bndg)
            )
            df.loc[ids, "Icohp_bndg_orb_sum_std"] = (
                0 if len(icohp_sum_orb_bndg) == 0 else np.std(icohp_sum_orb_bndg)
            )

            df.loc[ids, "bonding_orb_perc_avg"] = (
                0 if len(bond_orb) == 0 else np.mean(bond_orb)
            )
            df.loc[ids, "bonding_orb_perc_max"] = (
                0 if len(bond_orb) == 0 else np.max(bond_orb)
            )
            df.loc[ids, "bonding_orb_perc_min"] = (
                0 if len(bond_orb) == 0 else np.min(bond_orb)
            )
            df.loc[ids, "bonding_orb_perc_std"] = (
                0 if len(bond_orb) == 0 else np.std(bond_orb)
            )

            # anti-bonding orbital
            df.loc[ids, "Icohp_antibndg_orb_mean_avg"] = (
                0
                if len(icohp_mean_orb_antibndg) == 0
                else np.mean(icohp_mean_orb_antibndg)
            )
            df.loc[ids, "Icohp_antibndg_orb_mean_max"] = (
                0
                if len(icohp_mean_orb_antibndg) == 0
                else np.max(icohp_mean_orb_antibndg)
            )
            df.loc[ids, "Icohp_antibndg_orb_mean_min"] = (
                0
                if len(icohp_mean_orb_antibndg) == 0
                else np.min(icohp_mean_orb_antibndg)
            )
            df.loc[ids, "Icohp_antibndg_orb_mean_std"] = (
                0
                if len(icohp_mean_orb_antibndg) == 0
                else np.std(icohp_mean_orb_antibndg)
            )

            df.loc[ids, "Icohp_antibndg_orb_sum_avg"] = (
                0
                if len(icohp_sum_orb_antibndg) == 0
                else np.mean(icohp_sum_orb_antibndg)
            )
            df.loc[ids, "Icohp_antibndg_orb_sum_max"] = (
                0
                if len(icohp_sum_orb_antibndg) == 0
                else np.max(icohp_sum_orb_antibndg)
            )
            df.loc[ids, "Icohp_antibndg_orb_sum_min"] = (
                0
                if len(icohp_sum_orb_antibndg) == 0
                else np.min(icohp_sum_orb_antibndg)
            )
            df.loc[ids, "Icohp_antibndg_orb_sum_std"] = (
                0
                if len(icohp_sum_orb_antibndg) == 0
                else np.std(icohp_sum_orb_antibndg)
            )

            df.loc[ids, "antibonding_orb_perc_avg"] = (
                0 if len(antibond_orb) == 0 else np.mean(antibond_orb)
            )
            df.loc[ids, "antibonding_orb_perc_max"] = (
                0 if len(antibond_orb) == 0 else np.max(antibond_orb)
            )
            df.loc[ids, "antibonding_orb_perc_min"] = (
                0 if len(antibond_orb) == 0 else np.min(antibond_orb)
            )
            df.loc[ids, "antibonding_orb_perc_std"] = (
                0 if len(antibond_orb) == 0 else np.std(antibond_orb)
            )

        # add madelung energies for the structure
        df.loc[ids, "Madelung_Mull"] = data["madelung_energies"]["Mulliken"]
        df.loc[ids, "Madelung_Loew"] = data["madelung_energies"]["Loewdin"]

        return df

    @staticmethod
    def read_lobster_lightweight_json(path_to_json: str | Path) -> dict:
        """
        Read the lightweight JSON.gz files and return a Python dictionary object.

        Args:
            path_to_json: path to lobsterpy lightweight json file

        Returns:
            Returns a dictionary with lobster summarized bonding analysis data

        """
        with gzip.open(str(path_to_json), "rb") as f:
            data = json.loads(f.read().decode("utf-8"))

        lobster_data = {}
        for item in data:
            lobster_data.update(item)

        return lobster_data

    @staticmethod
<<<<<<< HEAD
    def get_lobsterpy_cba_dict(
        path_to_lobster_calc: str, bonds: str, orbital_resolved: bool
    ) -> dict:
=======
    def get_lobsterpy_cba_dict(path_to_lobster_calc: str | Path, bonds: str) -> dict:
>>>>>>> dab33cee
        """
        Generate a Python dictionary object using the Analysis class with condensed bonding analysis data.

        Args:
            path_to_lobster_calc: path to lobsterpy lightweight json file
            bonds: "all" or "cation-anion" bonds
            orbital_resolved:  bool indicating whether analysis is performed orbital wise

        Returns:
            Returns a dictionary with lobster summarized bonding analysis data

        """
        dir_name = Path(str(path_to_lobster_calc))

        # check if files are compressed (.gz) and update file paths
        req_files_lobsterpy = {
            "structure_path": "POSCAR",
            "cohpcar_path": "COHPCAR.lobster",
            "icohplist_path": "ICOHPLIST.lobster",
            "charge_path": "CHARGE.lobster",
        }

        for file, default_value in req_files_lobsterpy.items():
            file_path = dir_name / default_value
            req_files_lobsterpy[file] = file_path  # type: ignore
            if not file_path.exists():
                gz_file_path = Path(zpath(file_path))
                if gz_file_path.exists():
                    req_files_lobsterpy[file] = gz_file_path  # type: ignore
                else:
                    raise Exception(
                        "Path provided for Lobster calc directory seems incorrect."
                        "It does not contain COHPCAR.lobster, ICOHPLIST.lobster, POSCAR and "
                        "CHARGE.lobster files needed for automatic analysis using LobsterPy"
                    )

        cohpcar_path = req_files_lobsterpy.get("cohpcar_path")
        charge_path = req_files_lobsterpy.get("charge_path")
        structure_path = req_files_lobsterpy.get("structure_path")
        icohplist_path = req_files_lobsterpy.get("icohplist_path")

        which_bonds = bonds.replace("-", "_")
        bond_type = f"{which_bonds}_bonds"

        try:
            analyse = Analysis(
                path_to_poscar=str(structure_path),
                path_to_icohplist=str(icohplist_path),
                path_to_cohpcar=str(cohpcar_path),
                path_to_charge=str(charge_path),
                summed_spins=False,  # we will always use spin polarization here
                cutoff_icohp=0.10,
                which_bonds=which_bonds,
                orbital_resolved=orbital_resolved,
            )

            data = {bond_type: {"lobsterpy_data": analyse.condensed_bonding_analysis}}
        except ValueError:
            data = {bond_type: {"lobsterpy_data": {}}}

        madelung_energies_path = dir_name / "MadelungEnergies.lobster"
        # check if .gz file exists and update Madelung Energies path
        if not madelung_energies_path.exists():
            gz_file_path = Path(zpath(madelung_energies_path))
            if gz_file_path.exists():
                madelung_energies_path = gz_file_path

        if madelung_energies_path.exists():
            madelung_obj = MadelungEnergies(filename=str(madelung_energies_path))

            madelung_energies = {
                "Mulliken": madelung_obj.madelungenergies_Mulliken,
                "Loewdin": madelung_obj.madelungenergies_Loewdin,
                "Ewald_splitting": madelung_obj.ewald_splitting,
            }
            data["madelung_energies"] = madelung_energies

        else:
            warnings.warn(
                "MadelungEnergies.lobster file not found in Lobster calc directory provided"
                " Will set Madelung Energies for crystal structure values to NaN"
            )
            madelung_energies = {
                "Mulliken": np.nan,
                "Loewdin": np.nan,
                "Ewald_splitting": np.nan,
            }

            data["madelung_energies"] = madelung_energies

        return data


coxx_fingerprint = namedtuple(
    "coxx_fingerprint", "energies coxx fp_type spin_type n_bins bin_width"
)


class FeaturizeCOXX:
    """
    Class to featurize COHPCAR, COBICAR or COOPCAR data.

    Args:
        path_to_coxxcar: path to COXXCAR.lobster (e.g., "COXXCAR.lobster")
        path_to_icoxxlist : path to ICOXXLIST.lobster (e.g., "ICOXXLIST.lobster")
        path_to_structure : path to structure file (e.g., "POSCAR")
        feature_type: set the feature type for moment features and fingerprints.
        Possible options are "bonding", "antibonding" or "overall"
        are_cobis : bool indicating if file contains COBI/ICOBI data
        are_coops : bool indicating if file contains COOP/ICOOP data
        e_range : range of energy relative to fermi for which moment features needs to be computed

    Attributes:
        get_df: pandas dataframe
        get_coxx_fingerprint_df: pandas dataframe

    """

    def __init__(
        self,
        path_to_coxxcar: str | Path,
        path_to_icoxxlist: str | Path,
        path_to_structure: str | Path,
        feature_type: str,
        e_range: list[float] = [-10.0, 0.0],
        are_cobis: bool = False,
        are_coops: bool = False,
    ):
        """
        Featurize COHPCAR, COBICAR or COOPCAR data.

        Args:
            path_to_coxxcar: path to COXXCAR.lobster (e.g., "COXXCAR.lobster")
            path_to_icoxxlist : path to ICOXXLIST.lobster (e.g., "ICOXXLIST.lobster")
            path_to_structure : path to structure file (e.g., "POSCAR")
            feature_type: set the feature type for moment features and fingerprints.
            Possible options are "bonding", "antibonding" or "overall"
            are_cobis : bool indicating if file contains COBI/ICOBI data
            are_coops : bool indicating if file contains COOP/ICOOP data
            e_range : range of energy relative to fermi for which moment features needs to be computed

        """
        self.path_to_coxxcar = path_to_coxxcar
        self.path_to_icoxxlist = path_to_icoxxlist
        self.path_to_structure = path_to_structure
        self.feature_type = feature_type
        self.e_range = e_range
        self.are_cobis = are_cobis
        self.are_coops = are_coops
        self.icoxxlist = Icohplist(
            filename=self.path_to_icoxxlist,
            are_cobis=self.are_cobis,
            are_coops=self.are_coops,
        )
        self.completecoxx = CompleteCohp.from_file(
            fmt="LOBSTER",
            filename=self.path_to_coxxcar,
            structure_file=self.path_to_structure,
            are_cobis=self.are_cobis,
            are_coops=self.are_coops,
        )

    def get_coxx_fingerprint_df(
        self,
        ids: str | None = None,
<<<<<<< HEAD
        label_list: List[str] | None = None,
        orbital: str | None = None,
=======
        label_list: list[str] | None = None,
>>>>>>> dab33cee
        per_bond: bool = True,
        spin_type: str = "summed",
        binning: bool = True,
        n_bins: int = 56,
        normalize: bool = True,
    ) -> pd.DataFrame:
        """
        Generate a COXX fingerprints dataframe.

        Args:
            ids: sets index of pandas dataframe
            spin_type: Specify spin type. Can accept '{summed/up/down}'
            (default is summed)
            binning: If true coxxs will be binned
            n_bins: Number of bins to be used in the fingerprint (default is 256)
            normalize: If true, normalizes the area under fp to equal to 1 (default is True)
<<<<<<< HEAD
            label_list: Specify bond lables as a list for which cohp fingerprints are needed
            orbital: Orbital for which fingerprint needs is to be computed. Cannot be used independently.
            Always a needs label_list.
=======
            label_list: Specify bond labels as a list for which cohp fingerprints are needed
>>>>>>> dab33cee
            per_bond: Will scale cohp values by number of bonds i.e. length of label_list arg
            (Only affects when label_list is not None)


        Raises:
            Exception: If spin_type is not one of the accepted values {summed/up/down}.
            ValueError: If feature_type is not one of the accepted values {bonding/antibonding/overall}.

        Returns:
            A pandas dataframe with the COXX fingerprint
            of format (energies, coxx, fp_type, spin_type, n_bins, bin_width)

        """
        coxxcar_obj = self.completecoxx

        energies = coxxcar_obj.energies - coxxcar_obj.efermi

        min_e = self.e_range[0]
        max_e = self.e_range[-1]

        if max_e is None:
            max_e = np.max(energies)

        if min_e is None:
            min_e = np.min(energies)

        if label_list is not None:
            divisor = len(label_list) if per_bond else 1
        if label_list is not None and orbital is None:
            coxxcar_obj = coxxcar_obj.get_summed_cohp_by_label_list(
                label_list, divisor=divisor
            ).get_cohp()
        elif label_list and orbital:
            coxxcar_obj = coxxcar_obj.get_summed_cohp_by_label_and_orbital_list(
                label_list=label_list,
                orbital_list=[orbital] * len(label_list),
                divisor=divisor,
            ).get_cohp()
        else:
            coxxcar_obj = coxxcar_obj.get_cohp()

        if spin_type == "up":
            coxx_all = coxxcar_obj[Spin.up]
        elif spin_type == "down":
            if Spin.down in coxxcar_obj:
                coxx_all = coxxcar_obj[Spin.down]
            else:
                raise ValueError(
                    "LOBSTER calculation is non-spin polarized. Please switch spin_type to `up`"
                )
        elif spin_type == "summed":
            if Spin.down in coxxcar_obj:
                coxx_all = coxxcar_obj[Spin.up] + coxxcar_obj[Spin.down]
            else:
                coxx_all = coxxcar_obj[Spin.up]
        else:
            raise Exception(
                "Check the spin_type argument.Possible options are summed/up/down"
            )

        coxx_dict = {}
        tol = 1e-6
        if not self.are_cobis and not self.are_coops:
            coxx_dict["bonding"] = np.array(
                [scohp if scohp <= tol else 0 for scohp in coxx_all]
            )
            coxx_dict["antibonding"] = np.array(
                [scohp if scohp >= tol else 0 for scohp in coxx_all]
            )
        else:
            coxx_dict["antibonding"] = np.array(
                [scohp if scohp <= tol else 0 for scohp in coxx_all]
            )
            coxx_dict["bonding"] = np.array(
                [scohp if scohp >= tol else 0 for scohp in coxx_all]
            )

        coxx_dict["overall"] = coxx_all

        try:
            if ids:
                df = pd.DataFrame(index=[ids], columns=["COXX_FP"])
            else:
                ids = Path(self.path_to_coxxcar).parent.name
                df = pd.DataFrame(index=[ids], columns=["COXX_FP"])

            coxxs = coxx_dict[self.feature_type]
            if len(energies) < n_bins:
                inds = np.where((energies >= min_e - tol) & (energies <= max_e + tol))
                fp = coxx_fingerprint(
                    energies[inds],
                    coxxs[inds],
                    self.feature_type,
                    spin_type,
                    len(energies),
                    np.diff(energies)[0],
                )

                df.at[ids, "COXX_FP"] = fp  # noqa: PD008

                return df

            if binning:
                ener_bounds = np.linspace(min_e, max_e, n_bins + 1)
                ener = ener_bounds[:-1] + (ener_bounds[1] - ener_bounds[0]) / 2.0
                bin_width = np.diff(ener)[0]
            else:
                ener_bounds = np.array(energies)
                ener = np.append(energies, [energies[-1] + np.abs(energies[-1]) / 10])
                n_bins = len(energies)
                bin_width = np.diff(energies)[0]

            coxx_rebin = np.zeros(ener.shape)

            for ii, e1, e2 in zip(range(len(ener)), ener_bounds[0:-1], ener_bounds[1:]):
                inds = np.where((energies >= e1) & (energies < e2))
                coxx_rebin[ii] = np.sum(coxxs[inds])
            if normalize:  # scale DOS bins to make area under histogram equal 1
                area = np.sum([abs(coxx) * bin_width for coxx in coxx_rebin])
                coxx_rebin_sc = coxx_rebin / area
            else:
                coxx_rebin_sc = coxx_rebin

            fp = coxx_fingerprint(
                np.array([ener]),
                coxx_rebin_sc,
                self.feature_type,
                spin_type,
                n_bins,
                bin_width,
            )

            df.at[ids, "COXX_FP"] = fp  # noqa: PD008

            return df

        except KeyError:
            raise ValueError(
                "Please recheck fp_type requested argument.Possible options are bonding/antibonding/overall"
            )

    def _calculate_wicoxx_ein(self) -> tuple[float, float, float, float]:
        r"""
        Calculate weighted ICOXX (xx ==hp,op,bi) and EIN of crystal structure based on work by Nelson et al.

        More details can be found here: https://doi.org/10.1016/B978-0-12-823144-9.00120-5

        \\[\bar{COHP}(E) = \\sum_{i} \\left( w_{i} \\cdot COHP_{i}(E) \right)\\]

        where:
        - \\(w_{i} = \frac{ICOHP_{i}}{ICOHP_{\text{total}}}\\)

        \\[EIN = \frac{{ICOHP_{\text{{total}}}}}{{\\overline{ICOHP}}} \\cdot \frac{2}{{N_{\text{{Atoms}}}}}\\]

        where:
        - \\(\\overline{ICOHP}\\) represents the average ICOHP value.
        - \\(ICOHP_{\text{{total}}}\\) is the total ICOHP value.
        - \\(N_{\text{{Atoms}}}\\) is the number of atoms in the system.

        Returns:
            Percent bonding, Percent anti-bonding, weighted icoxx, effective interaction number

        """
        list_labels = list(self.icoxxlist.icohplist.keys())
        # Compute sum of icohps
        icoxx_total = self.icoxxlist.icohpcollection.get_summed_icohp_by_label_list(
            list_labels
        )

        summed_weighted_coxx = []

        for lab in list_labels:
            for cohp in self.completecoxx.get_cohp_by_label(
                f"{lab}", summed_spin_channels=True
            ).cohp.values():
                coxx = cohp
            icoxx = self.icoxxlist.icohpcollection.get_icohp_by_label(
                lab, summed_spin_channels=True
            )
            weight = (
                icoxx / icoxx_total
            )  # calculate the weights based on icohp contri to total icohp of the structure
            weighted_coxx = weight * coxx
            summed_weighted_coxx.append(weighted_coxx)

        summed = np.sum(summed_weighted_coxx, axis=0)
        # below fermi
        indices = self.completecoxx.energies <= self.completecoxx.efermi
        en_bf = self.completecoxx.energies[indices]
        coxx_bf = summed[indices]

        w_icoxx = trapezoid(coxx_bf, en_bf)

        ein = (icoxx_total / w_icoxx) * (
            2 / self.completecoxx.structure.num_sites
        )  # calc effective interaction number

        # percent bonding-anitbonding
        tol = 1e-6
        if not self.icoxxlist.are_cobis and not self.icoxxlist.are_coops:
            bonding_indices = coxx_bf <= tol
            antibonding_indices = coxx_bf >= tol
            bnd = abs(trapezoid(en_bf[bonding_indices], coxx_bf[bonding_indices]))
            antibnd = abs(
                trapezoid(en_bf[antibonding_indices], coxx_bf[antibonding_indices])
            )
            per_bnd = (bnd / (bnd + antibnd)) * 100
            per_antibnd = (antibnd / (bnd + antibnd)) * 100

        elif self.icoxxlist.are_cobis or self.icoxxlist.are_coops:
            bonding_indices = coxx_bf >= tol
            antibonding_indices = coxx_bf <= tol
            bnd = abs(trapezoid(coxx_bf[bonding_indices], en_bf[bonding_indices]))
            antibnd = abs(
                trapezoid(coxx_bf[antibonding_indices], en_bf[antibonding_indices])
            )
            per_bnd = (bnd / (bnd + antibnd)) * 100
            per_antibnd = (antibnd / (bnd + antibnd)) * 100

        return per_bnd, per_antibnd, w_icoxx, ein

    @staticmethod
    def _calc_moment_features(
<<<<<<< HEAD
        complete_coxx_obj: CompleteCohp,
        feature_type: str,
        e_range: List[float],
        label_list: List[str] | None = None,
        orbital: str | None = None,
        per_bond=True,
    ) -> Tuple[float, float, float, float, float]:
        """
        Wrapper method to calculate band center,width, skewness, and kurtosis of the COXX
=======
        self, label_list: list[str] | None = None, per_bond=True
    ) -> tuple[float, float, float, float]:
        """
        Calculate band center,width, skewness, and kurtosis of the COXX.
>>>>>>> dab33cee

        Args:
            complete_coxx_obj: CompleteCohp object
            feature_type: feature type for moment features calculation
            e_range: range of energy relative to fermi for which moment features needs to be computed
            label_list: List of bond labels
<<<<<<< HEAD
            orbital: orbital for which moment features need to be calculated. Cannot be used independently.
            Always needs a label_list.
            per_bond: Will scale cohp values by number of bonds i.e. length of label_list arg
=======
            per_bond: Will scale cohp values by number of bonds i.e .length of label_list arg
>>>>>>> dab33cee
            (Only affects when label_list is not None)

        Returns:
            coxx center,width, skewness, and kurtosis in eV
        """
        if label_list is not None:
            divisor = len(label_list) if per_bond else 1

        if label_list and orbital is None:
            coxxcar = complete_coxx_obj.get_summed_cohp_by_label_list(
                label_list, divisor=divisor
            ).get_cohp()
        elif label_list and orbital:
            coxxcar = complete_coxx_obj.get_summed_cohp_by_label_and_orbital_list(
                label_list=label_list,
                orbital_list=[orbital] * len(label_list),
                divisor=divisor,
            )
        else:
            coxxcar = complete_coxx_obj.get_cohp()

<<<<<<< HEAD
        if Spin.down in coxxcar:
            coxx_all = coxxcar[Spin.up] + coxxcar[Spin.down]
        else:
            coxx_all = coxxcar[Spin.up]

        energies = complete_coxx_obj.energies - complete_coxx_obj.efermi
=======
        coxx_all = (
            coxxcar[Spin.up] + coxxcar[Spin.down]
            if Spin.down in coxxcar
            else coxxcar[Spin.up]
        )
        energies = self.completecoxx.energies - self.completecoxx.efermi
>>>>>>> dab33cee

        coxx_dict = {}
        tol = 1e-6
        if not complete_coxx_obj.are_cobis and not complete_coxx_obj.are_coops:
            coxx_dict["bonding"] = np.array(
                [scohp if scohp <= tol else 0 for scohp in coxx_all]
            )
            coxx_dict["antibonding"] = np.array(
                [scohp if scohp >= tol else 0 for scohp in coxx_all]
            )
            coxx_dict["overall"] = coxx_all
        else:
            coxx_dict["antibonding"] = np.array(
                [scohp if scohp <= tol else 0 for scohp in coxx_all]
            )
            coxx_dict["bonding"] = np.array(
                [scohp if scohp >= tol else 0 for scohp in coxx_all]
            )
            coxx_dict["overall"] = coxx_all

        try:
            coxx_center = FeaturizeCOXX.get_coxx_center(
                coxx=coxx_dict[feature_type],
                energies=energies,
                e_range=e_range,
            )
            coxx_width = np.sqrt(
                FeaturizeCOXX.get_n_moment(
                    n=2,
                    coxx=coxx_dict[feature_type],
                    energies=energies,
                    e_range=e_range,
                )
            )
            coxx_skew = FeaturizeCOXX.get_n_moment(
                n=3,
                coxx=coxx_dict[feature_type],
                energies=energies,
                e_range=e_range,
            ) / FeaturizeCOXX.get_n_moment(
                n=2,
                coxx=coxx_dict[feature_type],
                energies=energies,
                e_range=e_range,
            ) ** (
                3 / 2
            )

            coxx_kurt = (
                FeaturizeCOXX.get_n_moment(
                    n=4,
                    coxx=coxx_dict[feature_type],
                    energies=energies,
                    e_range=e_range,
                )
                / FeaturizeCOXX.get_n_moment(
                    n=2,
                    coxx=coxx_dict[feature_type],
                    energies=energies,
                    e_range=e_range,
                )
                ** 2
            )
            coxx_edge = FeaturizeCOXX.get_cohp_edge(
                coxx=coxx_dict[feature_type], energies=energies, e_range=e_range
            )
        except KeyError:
            raise ValueError(
                "Please recheck fp_type requested argument.Possible options are bonding/antibonding/overall"
            )

        return coxx_center, coxx_width, coxx_skew, coxx_kurt, coxx_edge

    @staticmethod
    def get_coxx_center(
        coxx: npt.NDArray[np.floating],
        energies: npt.NDArray[np.floating],
        e_range: list[float],
    ) -> float:
        """
<<<<<<< HEAD
        Get the bandwidth, defined as the first moment of the COXX
=======
        Get the bandwidth, defined as the first moment of the COXX.

>>>>>>> dab33cee
        Args:
            coxx: COXX array
            energies: energies corresponding  COXX
            e_range: range of energy to compute coxx center

        Returns:
            coxx center in eV
        """
<<<<<<< HEAD
        coxx_center = FeaturizeCOXX.get_n_moment(
            n=1, coxx=coxx, energies=energies, e_range=e_range, center=False
        )

        return coxx_center

    @staticmethod
    def get_n_moment(
=======
        return self._get_n_moment(
            n=1, coxx=coxx, energies=energies, e_range=e_range, center=False
        )

    def _get_n_moment(
        self,
>>>>>>> dab33cee
        n: float,
        coxx: npt.NDArray[np.floating],
        energies: npt.NDArray[np.floating],
        e_range: list[float] | None,
        center: bool = True,
    ) -> float:
        """
        Get the nth moment of COXX.

        Args:
            n: The order for the moment
            coxx: COXX array
            energies: energies array
            e_range: range of energy to compute nth moment
            center: Take moments with respect to the COXX center
            e_range: range of energy to compute nth moment

        Returns:
            COXX nth moment in eV
        """
        if e_range:
            min_e = e_range[0]
            max_e = e_range[1]
            if min_e is None:
                min_e = min(energies)
            if max_e is None:
                max_e = max(energies)
        else:
            min_e = min(energies)
            max_e = max(energies)

        tol = 1e-6

        mask = (energies >= min_e - tol) & (energies <= max_e + tol)

        coxx = coxx[mask]
        energies = energies[mask]

        if center:
            coxx_center = FeaturizeCOXX.get_coxx_center(
                coxx=coxx, energies=energies, e_range=[min_e, max_e]
            )
            p = energies - coxx_center
        else:
            p = energies

        return np.trapz(p**n * coxx, x=energies) / np.trapz(coxx, x=energies)

    @staticmethod
    def get_cohp_edge(
        coxx: npt.NDArray[np.floating],
        energies: npt.NDArray[np.floating],
        e_range: list[float] | None,
    ):
        """
        Get the highest peak position of hilbert transformed COXX

        Args:
            coxx: COXX array
            energies: energies array
            e_range: range of energy to coxx edge (max peak position)

        Returns:
            COXX edge (max peak position) in eV
        """
        if e_range:
            min_e = e_range[0]
            max_e = e_range[1]
            if min_e is None:
                min_e = min(energies)
            if max_e is None:
                max_e = max(energies)
        else:
            min_e = min(energies)
            max_e = max(energies)

        tol = 1e-6

        mask = (energies >= min_e - tol) & (energies <= max_e + tol)

        coxx = coxx[mask]
        energies = energies[mask]

        coxx_transformed = np.imag(hilbert(coxx))

        return energies[np.argmax(coxx_transformed)]

    def get_summarized_coxx_df(
        self,
        ids: str | None = None,
        label_list: list[str] | None = None,
        per_bond=True,
    ) -> pd.DataFrame:
        """
        Get a pandas dataframe with COXX features.

        Features consist of weighted ICOXX, effective interaction number and
        moment features of COXX in the selected energy range.

        Returns:
            Returns a pandas dataframe with cohp/cobi/coop related features as per input file

        """
        if ids:
            df = pd.DataFrame(index=[ids])
        else:
            ids = Path(self.path_to_coxxcar).parent.name
            df = pd.DataFrame(index=[ids])

        (
            per_bnd_xx,
            per_antibnd_xx,
            w_icoxx,
            ein_xx,
        ) = self._calculate_wicoxx_ein()

        if self.are_cobis:
            type_pop = "COBI"
        elif self.are_coops:
            type_pop = "COOP"
        else:
            type_pop = "COHP"

        # if self.are_coops:
        cc, cw, cs, ck, ce = FeaturizeCOXX._calc_moment_features(
            complete_coxx_obj=self.completecoxx,
            label_list=label_list,
            per_bond=per_bond,
            feature_type=self.feature_type,
            e_range=self.e_range,
            orbital=None,
        )
        df.loc[ids, f"bnd_wI{type_pop}"] = per_bnd_xx
        df.loc[ids, f"antibnd_wI{type_pop}"] = per_antibnd_xx
        df.loc[ids, f"w_I{type_pop}"] = w_icoxx
        df.loc[ids, f"EIN_I{type_pop}"] = ein_xx
        df.loc[ids, f"center_{type_pop}"] = cc
        df.loc[ids, f"width_{type_pop}"] = cw
        df.loc[ids, f"skewness_{type_pop}"] = cs
        df.loc[ids, f"kurtosis_{type_pop}"] = ck
        df.loc[ids, f"edge_{type_pop}"] = ce

        return df


class FeaturizeCharges:
    """
    Class to compute ionicity from CHARGE.lobster data.

    Args:
        path_to_structure: path to POSCAR
        path_to_charge : path to CHARGE.lobster (e.g., "CHARGE.lobster")
        charge_type : set charge type used for computing ionicity. Possible options are "Mulliken" or "Loewdin"

    Attributes:
        get_df: pandas dataframe

    """

    def __init__(
        self,
        path_to_structure: str | Path,
        path_to_charge: str | Path,
        charge_type: str,
    ):
        """
        Compute the Ionicity of the structure from CHARGE.lobster data.

        Args:
            path_to_structure: path to POSCAR
            path_to_charge : path to CHARGE.lobster (e.g., "CHARGE.lobster")
            charge_type : set charge type used for computing ionicity. Possible options are "Mulliken" or "Loewdin"

        """
        self.path_to_structure = path_to_structure
        self.path_to_charge = path_to_charge
        self.charge_type = charge_type

    def _calc_ionicity(self) -> float:
        r"""
        Calculate ionicity of the crystal structure based on quantum chemical charges.

        \\[I_{\text{{Charges}}} = \frac{1}{{N_{\text{{Atoms}}}}}\\sum_{i=1}^{N_{\text{{Atoms}}} }
        \\left(\frac{q_i}{v_{\text{{eff}},i}}\right)\\]

        Returns:
            Ionicity of the structure

        """
        chargeobj = Charge(filename=self.path_to_charge)
        structure = Structure.from_file(self.path_to_structure)

        if self.charge_type.lower() not in ["mulliken", "loewdin"]:
            raise ValueError(
                "Please check the requested charge_type. "
                "Possible options are `Mulliken` or `Loewdin`"
            )

        ch_veff = []
        tol = 1e-6
        for i, j in enumerate(getattr(chargeobj, self.charge_type.capitalize())):
            if (
                j > tol
                and not structure.species[i].is_transition_metal
                and (
                    not structure.species[i].is_actinoid
                    and not structure.species[i].is_lanthanoid
                )
            ):
                valence_elec = element(structure.species[i].value)
                val = j / (valence_elec.nvalence() - 0)
                ch_veff.append(val)

            elif (
                j < tol
                and not structure.species[i].is_transition_metal
                and (
                    not structure.species[i].is_actinoid
                    and not structure.species[i].is_lanthanoid
                )
            ):
                valence_elec = element(structure.species[i].value)
                val = j / (valence_elec.nvalence() - 8)
                ch_veff.append(val)

            elif j > tol and (
                structure.species[i].is_transition_metal
                or structure.species[i].is_actinoid
                or structure.species[i].is_lanthanoid
            ):
                val = j / (structure.species[i].max_oxidation_state - 0)
                ch_veff.append(val)

            elif j < tol and (
                structure.species[i].is_transition_metal
                or structure.species[i].is_actinoid
                or structure.species[i].is_lanthanoid
            ):
                val = j / (structure.species[i].min_oxidation_state - 8)
                ch_veff.append(val)

        return sum(ch_veff) / structure.num_sites

    def get_df(self, ids: str | None = None) -> pd.DataFrame:
        """
        Return a pandas dataframe with computed ionicity as columns.

        Returns:
            Returns a pandas dataframe with ionicity

        """
        if ids:
            df = pd.DataFrame(index=[ids])
        else:
            ids = Path(self.path_to_charge).parent.name
            df = pd.DataFrame(index=[ids])

        if self.charge_type.lower() == "mulliken":
            df.loc[ids, "Ionicity_Mull"] = self._calc_ionicity()
        else:
            df.loc[ids, "Ionicity_Loew"] = self._calc_ionicity()

        return df<|MERGE_RESOLUTION|>--- conflicted
+++ resolved
@@ -14,18 +14,15 @@
 import numpy as np
 import numpy.typing as npt
 import pandas as pd
+from mendeleev import element
 from monty.os.path import zpath
-from mendeleev import element
 from pymatgen.core.structure import Structure
 from pymatgen.electronic_structure.cohp import CompleteCohp
 from pymatgen.electronic_structure.core import Spin
 from pymatgen.io.lobster import Charge, Icohplist, MadelungEnergies
 from scipy.integrate import trapezoid
-<<<<<<< HEAD
 from scipy.signal import hilbert
-=======
-
->>>>>>> dab33cee
+
 from lobsterpy.cohp.analyze import Analysis
 
 warnings.filterwarnings("ignore")
@@ -48,14 +45,9 @@
 
     def __init__(
         self,
-<<<<<<< HEAD
-        path_to_lobster_calc: str | None = None,
-        path_to_json: str | None = None,
-        orbital_resolved: bool = False,
-=======
         path_to_lobster_calc: str | Path | None = None,
         path_to_json: str | Path | None = None,
->>>>>>> dab33cee
+        orbital_resolved: bool = False,
         bonds: str = "all",
     ):
         """
@@ -64,6 +56,7 @@
         Args:
             path_to_lobster_calc: path to parent directory containing lobster calc outputs
             path_to_json: path to lobster lightweight json
+            orbital_resolved: bool indicating whether LobsterPy analysis is performed orbital wise
             bonds: "all" or "cation-anion" bonds
 
         """
@@ -138,59 +131,6 @@
                 "Please switch to `all` bonds mode"
             )
 
-<<<<<<< HEAD
-        for k, v in data[bond_type]["lobsterpy_data"]["sites"].items():
-            if v["bonds"]:
-                for k1, v1 in v["bonds"].items():
-                    icohp_mean.append(float(v1["ICOHP_mean"]))
-                    icohp_sum.append(float(v1["ICOHP_sum"]))
-                    bond.append(v1["bonding"]["perc"])
-                    antibond.append(v1["antibonding"]["perc"])
-                    if self.orbital_resolved:
-                        if v1["orbital_data"]["orbital_summary_stats"]:
-                            if (
-                                "max_bonding_contribution"
-                                in v1["orbital_data"]["orbital_summary_stats"]
-                            ):
-                                # if v1["orbital_data"]["orbital_summary_stats"][
-                                #     "max_bonding_contribution"
-                                # ]:
-                                for orb_pair in v1["orbital_data"][
-                                    "orbital_summary_stats"
-                                ]["max_bonding_contribution"]:
-                                    icohp_mean_orb_bndg.append(
-                                        v1["orbital_data"][orb_pair]["ICOHP_mean"]
-                                    )
-                                    icohp_sum_orb_bndg.append(
-                                        v1["orbital_data"][orb_pair]["ICOHP_sum"]
-                                    )
-                                    bond_orb.append(
-                                        v1["orbital_data"][orb_pair][
-                                            "orb_contribution_perc_bonding"
-                                        ]
-                                    )
-                            if (
-                                "max_antibonding_contribution"
-                                in v1["orbital_data"]["orbital_summary_stats"]
-                            ):
-                                # if v1["orbital_data"]["orbital_summary_stats"][
-                                #     "max_antibonding_contribution"
-                                # ]:
-                                for orb_pair in v1["orbital_data"][
-                                    "orbital_summary_stats"
-                                ]["max_antibonding_contribution"]:
-                                    icohp_mean_orb_antibndg.append(
-                                        v1["orbital_data"][orb_pair]["ICOHP_mean"]
-                                    )
-                                    icohp_sum_orb_antibndg.append(
-                                        v1["orbital_data"][orb_pair]["ICOHP_sum"]
-                                    )
-                                    antibond_orb.append(
-                                        v1["orbital_data"][orb_pair][
-                                            "orb_contribution_perc_antibonding"
-                                        ]
-                                    )
-=======
         for site_data in data[bond_type]["lobsterpy_data"]["sites"].values():
             if site_data["bonds"]:
                 for bond_data in site_data["bonds"].values():
@@ -198,7 +138,45 @@
                     icohp_sum.append(float(bond_data["ICOHP_sum"]))
                     bond.append(bond_data["bonding"]["perc"])
                     antibond.append(bond_data["antibonding"]["perc"])
->>>>>>> dab33cee
+                    if self.orbital_resolved:
+                        if (
+                            bond_data["orbital_data"]["orbital_summary_stats"]
+                            and "max_bonding_contribution"
+                            in bond_data["orbital_data"]["orbital_summary_stats"]
+                        ):
+                            for orb_pair in bond_data["orbital_data"][
+                                "orbital_summary_stats"
+                            ]["max_bonding_contribution"]:
+                                icohp_mean_orb_bndg.append(
+                                    bond_data["orbital_data"][orb_pair]["ICOHP_mean"]
+                                )
+                                icohp_sum_orb_bndg.append(
+                                    bond_data["orbital_data"][orb_pair]["ICOHP_sum"]
+                                )
+                                bond_orb.append(
+                                    bond_data["orbital_data"][orb_pair][
+                                        "orb_contribution_perc_bonding"
+                                    ]
+                                )
+                        if (
+                            bond_data["orbital_data"]["orbital_summary_stats"]
+                            and "max_antibonding_contribution"
+                            in bond_data["orbital_data"]["orbital_summary_stats"]
+                        ):
+                            for orb_pair in bond_data["orbital_data"][
+                                "orbital_summary_stats"
+                            ]["max_antibonding_contribution"]:
+                                icohp_mean_orb_antibndg.append(
+                                    bond_data["orbital_data"][orb_pair]["ICOHP_mean"]
+                                )
+                                icohp_sum_orb_antibndg.append(
+                                    bond_data["orbital_data"][orb_pair]["ICOHP_sum"]
+                                )
+                                antibond_orb.append(
+                                    bond_data["orbital_data"][orb_pair][
+                                        "orb_contribution_perc_antibonding"
+                                    ]
+                                )
 
         # add ICOHP stats data (mean, min, max, standard deviation) as columns to the dataframe
 
@@ -363,13 +341,9 @@
         return lobster_data
 
     @staticmethod
-<<<<<<< HEAD
     def get_lobsterpy_cba_dict(
-        path_to_lobster_calc: str, bonds: str, orbital_resolved: bool
+        path_to_lobster_calc: str | Path, bonds: str, orbital_resolved: bool
     ) -> dict:
-=======
-    def get_lobsterpy_cba_dict(path_to_lobster_calc: str | Path, bonds: str) -> dict:
->>>>>>> dab33cee
         """
         Generate a Python dictionary object using the Analysis class with condensed bonding analysis data.
 
@@ -535,12 +509,8 @@
     def get_coxx_fingerprint_df(
         self,
         ids: str | None = None,
-<<<<<<< HEAD
-        label_list: List[str] | None = None,
+        label_list: list[str] | None = None,
         orbital: str | None = None,
-=======
-        label_list: list[str] | None = None,
->>>>>>> dab33cee
         per_bond: bool = True,
         spin_type: str = "summed",
         binning: bool = True,
@@ -557,16 +527,11 @@
             binning: If true coxxs will be binned
             n_bins: Number of bins to be used in the fingerprint (default is 256)
             normalize: If true, normalizes the area under fp to equal to 1 (default is True)
-<<<<<<< HEAD
-            label_list: Specify bond lables as a list for which cohp fingerprints are needed
+            label_list: Specify bond labels as a list for which cohp fingerprints are needed
             orbital: Orbital for which fingerprint needs is to be computed. Cannot be used independently.
             Always a needs label_list.
-=======
-            label_list: Specify bond labels as a list for which cohp fingerprints are needed
->>>>>>> dab33cee
             per_bond: Will scale cohp values by number of bonds i.e. length of label_list arg
             (Only affects when label_list is not None)
-
 
         Raises:
             Exception: If spin_type is not one of the accepted values {summed/up/down}.
@@ -787,35 +752,24 @@
 
     @staticmethod
     def _calc_moment_features(
-<<<<<<< HEAD
         complete_coxx_obj: CompleteCohp,
         feature_type: str,
-        e_range: List[float],
-        label_list: List[str] | None = None,
+        e_range: list[float],
+        label_list: list[str] | None = None,
         orbital: str | None = None,
         per_bond=True,
-    ) -> Tuple[float, float, float, float, float]:
-        """
-        Wrapper method to calculate band center,width, skewness, and kurtosis of the COXX
-=======
-        self, label_list: list[str] | None = None, per_bond=True
-    ) -> tuple[float, float, float, float]:
+    ) -> tuple[float, float, float, float, float]:
         """
         Calculate band center,width, skewness, and kurtosis of the COXX.
->>>>>>> dab33cee
 
         Args:
             complete_coxx_obj: CompleteCohp object
             feature_type: feature type for moment features calculation
             e_range: range of energy relative to fermi for which moment features needs to be computed
             label_list: List of bond labels
-<<<<<<< HEAD
             orbital: orbital for which moment features need to be calculated. Cannot be used independently.
             Always needs a label_list.
             per_bond: Will scale cohp values by number of bonds i.e. length of label_list arg
-=======
-            per_bond: Will scale cohp values by number of bonds i.e .length of label_list arg
->>>>>>> dab33cee
             (Only affects when label_list is not None)
 
         Returns:
@@ -837,21 +791,21 @@
         else:
             coxxcar = complete_coxx_obj.get_cohp()
 
-<<<<<<< HEAD
-        if Spin.down in coxxcar:
-            coxx_all = coxxcar[Spin.up] + coxxcar[Spin.down]
-        else:
-            coxx_all = coxxcar[Spin.up]
-
-        energies = complete_coxx_obj.energies - complete_coxx_obj.efermi
-=======
+        # <<<<<<< HEAD
+        #         if Spin.down in coxxcar:
+        #             coxx_all = coxxcar[Spin.up] + coxxcar[Spin.down]
+        #         else:
+        #             coxx_all = coxxcar[Spin.up]
+        #
+        #         energies = complete_coxx_obj.energies - complete_coxx_obj.efermi
+        # =======
         coxx_all = (
             coxxcar[Spin.up] + coxxcar[Spin.down]
             if Spin.down in coxxcar
             else coxxcar[Spin.up]
         )
-        energies = self.completecoxx.energies - self.completecoxx.efermi
->>>>>>> dab33cee
+        energies = complete_coxx_obj.energies - complete_coxx_obj.efermi
+        # >>>>>>> master
 
         coxx_dict = {}
         tol = 1e-6
@@ -932,12 +886,8 @@
         e_range: list[float],
     ) -> float:
         """
-<<<<<<< HEAD
-        Get the bandwidth, defined as the first moment of the COXX
-=======
         Get the bandwidth, defined as the first moment of the COXX.
 
->>>>>>> dab33cee
         Args:
             coxx: COXX array
             energies: energies corresponding  COXX
@@ -946,23 +896,15 @@
         Returns:
             coxx center in eV
         """
-<<<<<<< HEAD
-        coxx_center = FeaturizeCOXX.get_n_moment(
+        # coxx_center = FeaturizeCOXX.get_n_moment(
+        #     n=1, coxx=coxx, energies=energies, e_range=e_range, center=False
+        # )
+        return FeaturizeCOXX.get_n_moment(
             n=1, coxx=coxx, energies=energies, e_range=e_range, center=False
         )
-
-        return coxx_center
 
     @staticmethod
     def get_n_moment(
-=======
-        return self._get_n_moment(
-            n=1, coxx=coxx, energies=energies, e_range=e_range, center=False
-        )
-
-    def _get_n_moment(
-        self,
->>>>>>> dab33cee
         n: float,
         coxx: npt.NDArray[np.floating],
         energies: npt.NDArray[np.floating],
@@ -1018,7 +960,7 @@
         e_range: list[float] | None,
     ):
         """
-        Get the highest peak position of hilbert transformed COXX
+        Get the highest peak position of hilbert transformed COXX.
 
         Args:
             coxx: COXX array
