# Copyright (c) lobsterpy development team
# Distributed under the terms of a BSD 3-Clause "New" or "Revised" License

"""This module defines classes to analyze the COHPs automatically."""

from __future__ import annotations

import warnings
from collections import Counter
from itertools import combinations_with_replacement, permutations
from pathlib import Path

import numpy as np
from pymatgen.analysis.bond_valence import BVAnalyzer
from pymatgen.core.structure import Structure
from pymatgen.electronic_structure.cohp import CompleteCohp
from pymatgen.electronic_structure.core import Spin
from pymatgen.electronic_structure.dos import CompleteDos, LobsterCompleteDos
from pymatgen.io.lobster import (
    Bandoverlaps,
    Charge,
    Doscar,
    Icohplist,
    Lobsterin,
    Lobsterout,
    MadelungEnergies,
)
from pymatgen.io.lobster.lobsterenv import LobsterNeighbors
from pymatgen.io.vasp.outputs import Vasprun
from pymatgen.symmetry.analyzer import SpacegroupAnalyzer

POSCAR_WARNING = (
    "Falling back to POSCAR, translations between individual atoms may differ from LOBSTER outputs. "
    "Please note that translations in the LOBSTER outputs are consistent with CONTCAR "
    "(also with POSCAR.lobster.vasp or POSCAR.vasp : written by LOBSTER >=v5)."
)


class Analysis:
    """
    Class to automatically analyze COHP/COOP/COBI  populations from Lobster.

    :param are_cobis: bool indicating if file contains COBI/ICOBI data
    :param are_coops: bool indicating if file contains COOP/ICOOP data
    :param cutoff_icohp: Cutoff in percentage for evaluating neighbors based on ICOHP values.
        cutoff_icohp*max_icohp limits the number of considered neighbours for evaluating environments.
    :param path_to_cohpcar: path to `COHPCAR.lobster` or `COBICAR.lobster` or `COOPCAR.lobster` .
    :param path_to_charge: path to `CHARGE.lobster`.
    :param path_to_icohplist: path to `ICOHPLIST.lobster` or `ICOBILIST.lobster` or `ICOOPLIST.lobster`.
    :param path_to_poscar: path to structure (e.g., `CONTCAR` (preferred), `POSCAR` or `POSCAR.lobster`)
    :param path_to_madelung: path to `MadelungEnergies.lobster`.
    :param charge_obj: pymatgen lobster.io.charge object
    :param completecohp_obj: pymatgen.electronic_structure.cohp.CompleteCohp object
    :param icohplist_obj: pymatgen lobster.io.Icohplist object
    :param madelung_obj: pymatgen lobster.io.MadelungEnergies object
    :param noise_cutoff: Sets the lower limit tolerance for ICOHPs or ICOOPs or ICOBIs considered
        in analysis.
    :param orbital_cutoff: Sets the minimum percentage for the orbital contribution considered to be
        relevant in orbital resolved analysis. (Affects only when orbital_resolved argument is set to True)
        Set it to 0 to get results of all orbitals in the detected relevant bonds. Default is to 0.05 i.e.
        only analyzes if orbital contribution is 5 % or more.
    :param orbital_resolved: bool indicating whether orbital wise analysis is performed
    :param type_charge: If no path_to_charge is given, Valences will be used. Otherwise, Mulliken charges.
            Löwdin charges cannot be selected at the moment.
    :param which_bonds: Selects kinds of bonds that are analyzed. `cation-anion` is the default.
        Alternatively, `all` bonds can also be selected. Support to other kinds of bonds will be
        added soon.
    :param summed_spins: if True, COHP `Spin.up` and `Spin.down` populations will be summed
    :param start: sets the lower limit of energy for evaluation of bonding and antibonding
        percentages below efermi. Defaults to None (i.e., all populations below efermi are included)

    Attributes:
        - condensed_bonding_analysis: dict including a summary of the most important bonding properties
        - final_dict_bonds: dict including information on ICOHPs per bond type
        - final_dict_ions: dict including information on environments of cations
        - chemenv: pymatgen.io.lobster.lobsterenv.LobsterNeighbors object
        - lse: LightStructureEnvironment from pymatgen
        - anion_types: Set of Element objects from pymatgen
        - list_equivalent_sites: list of site indices of sites that indicate which sites are equivalent
            e.g., [0 1 2 2 2] where site 0, 1, 2 indicate sites that are independent from each other
        - seq_cohps: list of cohps
        - seq_coord_ions: list of co-ordination environment strings for each cation
        - seq_equivalent_sites: seq of inequivalent sites
        - seq_ineq_ions: seq of inequivalent cations/sites in the structure
        - seq_infos_bonds (list): information on cation anion bonds (lists
            of pymatgen.io.lobster.lobsterenv.ICOHPNeighborsInfo)
        - spg: space group information
        - structure: Structure object

    """

    def __init__(
        self,
        path_to_poscar: str | Path | None,
        path_to_icohplist: str | Path | None,
        path_to_cohpcar: str | Path | None,
        path_to_charge: str | Path | None = None,
        path_to_madelung: str | Path | None = None,
        icohplist_obj: Icohplist | None = None,
        completecohp_obj: CompleteCohp | None = None,
        charge_obj: Charge | None = None,
        madelung_obj: MadelungEnergies | None = None,
        are_cobis: bool = False,
        are_coops: bool = False,
        cutoff_icohp: float = 0.1,
        noise_cutoff: float = 0.1,
        orbital_cutoff: float = 0.05,
        orbital_resolved: bool = False,
        start: float | None = None,
        summed_spins: bool = True,
        type_charge: str | None = None,
        which_bonds: str = "cation-anion",
    ):
        """
        Initialize automatic bonding analysis.

        :param are_cobis: bool indicating if file contains COBI/ICOBI data
        :param are_coops: bool indicating if file contains COOP/ICOOP data
        :param cutoff_icohp: Cutoff in percentage for evaluating neighbors based on ICOHP values.
            cutoff_icohp*max_icohp limits the number of considered neighbours for evaluating environments.
        :param path_to_cohpcar: path to `COHPCAR.lobster` or `COBICAR.lobster` or `COOPCAR.lobster` .
        :param path_to_charge: path to `CHARGE.lobster`.
        :param path_to_icohplist: path to `ICOHPLIST.lobster` or `ICOBILIST.lobster` or `ICOOPLIST.lobster`.
        :param path_to_poscar: path to structure (e.g., `CONTCAR` (preferred), `POSCAR.lobster` or `POSCAR`)
        :param path_to_madelung: path to `MadelungEnergies.lobster`.
        :param charge_obj: pymatgen lobster.io.charge object (Optional)
        :param completecohp_obj: pymatgen.electronic_structure.cohp.CompleteCohp object
        :param icohplist_obj: pymatgen lobster.io.Icohplist object
        :param madelung_obj: pymatgen lobster.io.MadelungEnergies object
        :param noise_cutoff: Sets the lower limit tolerance for ICOHPs or ICOOPs or ICOBIs considered
            in analysis.
        :param orbital_cutoff: Sets the minimum percentage for the orbital contribution considered to be
            relevant in orbital resolved analysis. (Affects only when orbital_resolved argument is set to True)
            Set it to 0 to get results of all orbitals in the detected relevant bonds. Default is to 0.05 i.e.
            only analyzes if orbital contribution is 5 % or more.
        :param orbital_resolved: bool indicating whether orbital wise analysis is performed
        :param type_charge: If no path_to_charge is given, Valences will be used. Otherwise, Mulliken charges.
                Löwdin charges cannot be selected at the moment.
        :param which_bonds: Selects kinds of bonds that are analyzed. `cation-anion` is the default.
            Alternatively, `all` bonds can also be selected. Support to other kinds of bonds will be
            added soon.
        :param summed_spins: if True, COHP `Spin.up` and `Spin.down` populations will be summed
        :param start: sets the lower limit of energy for evaluation of bonding and antibonding
            percentages below efermi. Defaults to None (i.e., all populations below efermi are included)

        """
        if (path_to_poscar and str(path_to_poscar).endswith("POSCAR")) or (
            path_to_poscar and str(path_to_poscar).endswith("POSCAR.gz")
        ):
            warnings.warn(POSCAR_WARNING)
        self.start = start
        self.completecohp_obj = completecohp_obj
        self.icohplist_obj = icohplist_obj
        # checks to ensure LobsterEnv inputs are not duplicated in case users provide both path and obj
        if self.completecohp_obj is not None and self.icohplist_obj is not None:
            self.path_to_poscar = None
            self.path_to_cohpcar = None
            self.path_to_icohplist = None
        else:
            self.path_to_poscar = path_to_poscar
            self.path_to_icohplist = path_to_icohplist
            self.path_to_cohpcar = path_to_cohpcar
        self.which_bonds = which_bonds
        self.cutoff_icohp = cutoff_icohp
        self.orbital_cutoff = orbital_cutoff
        self.path_to_charge = path_to_charge
        self.charge_obj = charge_obj
        self.path_to_madelung = path_to_madelung
        self.madelung_obj = madelung_obj
        self.are_cobis = are_cobis
        self.are_coops = are_coops
        self.noise_cutoff = noise_cutoff
        self.setup_env()
        self.get_information_all_bonds(summed_spins=summed_spins)
        self.orbital_resolved = orbital_resolved

        # This determines how cations and anions
        if path_to_charge is None and charge_obj is None:
            self.type_charge = "Valences"
        else:
            if type_charge is None:
                self.type_charge = "Mulliken"
            elif type_charge == "Mulliken":
                self.type_charge = "Mulliken"
            elif type_charge == "Löwdin":
                raise ValueError("Only Mulliken charges can be used here at the moment. Implementation will follow.")
            else:
                self.type_charge = "Valences"
                print("type_charge cannot be read! Please use Mulliken/Löwdin. Now, we will use valences")

        self.set_condensed_bonding_analysis()
        self.set_summary_dicts()
        self.path_to_madelung = path_to_madelung

    def setup_env(self):
        """
        Set up the light structure environments based on COHPs using this method.

        Returns:
            None

        """
        self.structure = (
            Structure.from_file(self.path_to_poscar) if self.path_to_poscar else self.completecohp_obj.structure
        )
        sga = SpacegroupAnalyzer(structure=self.structure)
        symmetry_dataset = sga.get_symmetry_dataset()
        equivalent_sites = symmetry_dataset["equivalent_atoms"]
        self.list_equivalent_sites = equivalent_sites
        self.seq_equivalent_sites = list(set(equivalent_sites))
        self.spg = symmetry_dataset["international"]

        if self.which_bonds == "cation-anion":
            try:
                self.chemenv = LobsterNeighbors(
                    filename_icohp=self.path_to_icohplist,
                    obj_icohp=self.icohplist_obj,
                    structure=self.structure,
                    additional_condition=1,
                    perc_strength_icohp=self.cutoff_icohp,
                    filename_charge=self.path_to_charge,
                    obj_charge=self.charge_obj,
                    valences=None,
                    valences_from_charges=True,
                    adapt_extremum_to_add_cond=True,
                    are_cobis=self.are_cobis,
                    are_coops=self.are_coops,
                    noise_cutoff=self.noise_cutoff,
                )
            except ValueError as err:
                if (
                    str(err) == "min() arg is an empty sequence"
                    or str(err) == "All valences are equal to 0, additional_conditions 1, 3, 5 and 6 will not work"
                ):
                    raise ValueError(
                        "Consider switching to an analysis of all bonds and not only cation-anion bonds."
                        " It looks like no cations are detected."
                    )
                raise err
        elif self.which_bonds == "all":
            # raise ValueError("only cation anion bonds implemented so far")
            self.chemenv = LobsterNeighbors(
                filename_icohp=self.path_to_icohplist,
                obj_icohp=self.icohplist_obj,
                structure=self.structure,
                additional_condition=0,
                perc_strength_icohp=self.cutoff_icohp,
                filename_charge=self.path_to_charge,
                obj_charge=self.charge_obj,
                valences_from_charges=True,
                adapt_extremum_to_add_cond=True,
                are_cobis=self.are_cobis,
                are_coops=self.are_coops,
                noise_cutoff=self.noise_cutoff,
            )

        else:
            raise ValueError("only cation anion and all bonds implemented so far")

        # determine cations and anions
        try:
            if self.which_bonds == "cation-anion":
                self.lse = self.chemenv.get_light_structure_environment(only_cation_environments=True)
            elif self.which_bonds == "all":
                self.lse = self.chemenv.get_light_structure_environment(only_cation_environments=False)
        except ValueError:

            class Lse:
                """Test class when error was raised."""

                def __init__(self, chemenv, valences=None):
                    """
                    Test class when error was raised.

                    :param chemenv: LobsterNeighbors object
                    :param valences: list of valences

                    """
                    if valences is None:
                        self.coordination_environments = []
                        for coord in chemenv:
                            if len(coord) > 0:
                                self.coordination_environments.append([{"ce_symbol": str(len(coord))}])
                            else:
                                self.coordination_environments.append([{"ce_symbol": None}])
                    else:
                        self.coordination_environments = []

                        for val, coord in zip(valences, chemenv):
                            if val >= 0.0 and len(coord) > 0:
                                self.coordination_environments.append([{"ce_symbol": str(len(coord))}])
                            else:
                                self.coordination_environments.append([{"ce_symbol": None}])

            if self.which_bonds == "all":
                self.lse = Lse(self.chemenv.list_coords)
            elif self.which_bonds == "cation-anion":
                # make a new list
                self.lse = Lse(self.chemenv.list_coords, self.chemenv.valences)

    def get_information_all_bonds(self, summed_spins: bool = True):
        """
        Gather all information on the bonds within the compound with this method.

        Returns:
            None

        """
        if self.which_bonds == "cation-anion":
            # this will only analyze cation anion bonds which simplifies the analysis
            self.seq_ineq_ions = []
            self.seq_coord_ions = []
            self.seq_infos_bonds = []
            self.seq_labels_cohps = []
            self.seq_cohps = []
            # only_bonds_to

            self.anion_types = self.chemenv.anion_types
            for ice, ce in enumerate(self.lse.coordination_environments):
                # only look at inequivalent sites (use of symmetry to speed everything up!)!
                # only look at those cations that have cation-anion bonds
                if ice in self.seq_equivalent_sites and ce[0]["ce_symbol"] is not None:
                    self.seq_ineq_ions.append(ice)

                    self.seq_coord_ions.append(ce[0]["ce_symbol"])
                    self.seq_infos_bonds.append(self.chemenv.get_info_icohps_to_neighbors([ice]))

                    aniontype_labels = []
                    aniontype_cohps = []

                    # go through all anions in the structure!
                    for anion in self.anion_types:
                        # get labels and summed cohp objects
                        labels, summedcohps = self.chemenv.get_info_cohps_to_neighbors(
                            path_to_cohpcar=self.path_to_cohpcar,
                            obj_cohpcar=self.completecohp_obj,
                            isites=[ice],
                            summed_spin_channels=summed_spins,
                            per_bond=False,
                            only_bonds_to=[str(anion)],
                        )

                        aniontype_labels.append(labels)
                        aniontype_cohps.append(summedcohps)

                    self.seq_labels_cohps.append(aniontype_labels)
                    self.seq_cohps.append(aniontype_cohps)

        elif self.which_bonds == "all":
            # this will only analyze all bonds

            self.seq_ineq_ions = []
            self.seq_coord_ions = []
            self.seq_infos_bonds = []
            self.seq_labels_cohps = []
            self.seq_cohps = []
            # only_bonds_to
            self.elements = self.structure.composition.elements
            # self.anion_types = self.chemenv.get_anion_types()
            for ice, ce in enumerate(self.lse.coordination_environments):
                # only look at inequivalent sites (use of symmetry to speed everything up!)!
                # only look at those cations that have cation-anion bonds
                if ice in self.seq_equivalent_sites and ce[0]["ce_symbol"] is not None:
                    self.seq_ineq_ions.append(ice)
                    self.seq_coord_ions.append(ce[0]["ce_symbol"])
                    self.seq_infos_bonds.append(self.chemenv.get_info_icohps_to_neighbors([ice]))

                    type_labels = []
                    type_cohps = []

                    for element in self.elements:
                        # get labels and summed cohp objects
                        labels, summedcohps = self.chemenv.get_info_cohps_to_neighbors(
                            path_to_cohpcar=self.path_to_cohpcar,
                            obj_cohpcar=self.completecohp_obj,
                            isites=[ice],
                            onlycation_isites=False,
                            summed_spin_channels=summed_spins,
                            per_bond=False,
                            only_bonds_to=[str(element)],
                        )

                        type_labels.append(labels)
                        type_cohps.append(summedcohps)

                    self.seq_labels_cohps.append(type_labels)
                    self.seq_cohps.append(type_cohps)

    def get_site_bond_resolved_labels(self):
        """
        Return relevant bond labels for each symmetrically independent site.

        Returns:
            dict with bond labels for each site, e.g.
            {'Na1: Na-Cl': ['21', '23', '24', '27', '28', '30']}

        """
        bonds = [[] for _ in range(len(self.seq_infos_bonds))]  # type: ignore
        labels = [[] for _ in range(len(self.seq_infos_bonds))]  # type: ignore
        for inx, bond_info in enumerate(self.seq_infos_bonds):
            for ixx, val in enumerate(bond_info.atoms):
                label_srt = sorted(val.copy())
                bonds[inx].append(
                    self.structure.sites[bond_info.central_isites[0]].species_string
                    + str(bond_info.central_isites[0] + 1)
                    + ": "
                    + label_srt[0].strip("0123456789")
                    + "-"
                    + label_srt[1].strip("0123456789")
                )
                labels[inx].append(bond_info.labels[ixx])

        label_data = {}
        for index, atom_pairs in enumerate(bonds):
            searched_atom_pairs = set(atom_pairs)
            for search_item in searched_atom_pairs:
                indices = [i for i, pair in enumerate(atom_pairs) if pair == search_item]
                filtered_bond_label_list = [labels[index][i] for i in indices]
                label_data.update({search_item: filtered_bond_label_list})

        return label_data

    def _get_orbital_resolved_data(
        self,
        nameion: str,
        iion: int,
        labels: list[str],
        bond_resolved_labels: dict[str, list[str]],
        type_pop: str,
    ):
        """
        Retrieve orbital-wise analysis data.

        :param nameion: name of symmetrically relevant cation or anion
        :param iion: index of symmetrically relevant cation or anion
        :param labels: list of bond label names
        :param bond_resolved_labels: dict of bond labels from ICOHPLIST resolved for each bond
        :param type_pop: population type analyzed. e.g. COHP or COOP or COBI

        Returns:
            dict consisting of relevant orbitals (contribution > 5 % to overall ICOHP or ICOBI or ICOOP),
            bonding and antibonding percentages with bond label names as keys.
        """
        orb_resolved_bond_info = {}
        for label in labels:
            if label is not None:
                bond_resolved_label_key = nameion + str(iion + 1) + ":" + label.split("x")[-1]
                bond_labels = bond_resolved_labels[bond_resolved_label_key]
                orb_combinations = self._get_orb_combinations()
                grouped_orb_pairs = self._group_orb_pairs(bond_label=bond_labels[0], orb_combinations=orb_combinations)
                # available_orbitals = list(self.chemenv.completecohp.orb_res_cohp[bond_labels[0]].keys())
                # initialize empty list to store orb paris for bonding,
                # antibonding integrals and  percentages
                bndg_orb_pair_list = []
                bndg_orb_integral_list = []
                bndg_orb_perc_list = []
                bndg_orb_icohp_list = []
                antibndg_orb_integral_list = []
                antibndg_orb_perc_list = []
                antibndg_orb_pair_list = []
                antibndg_orb_icohp_list = []

                # get total summed cohps using label list
                cohp_summed = self.chemenv.completecohp.get_summed_cohp_by_label_list(label_list=bond_labels)
                if type_pop.lower() == "cohp":
                    (
                        antibndg_tot,
                        per_anti_tot,
                        bndg_tot,
                        per_bndg_tot,
                    ) = self._integrate_antbdstates_below_efermi(cohp=cohp_summed, start=self.start)
                else:
                    (
                        bndg_tot,
                        per_bndg_tot,
                        antibndg_tot,
                        per_anti_tot,
                    ) = self._integrate_antbdstates_below_efermi(cohp=cohp_summed, start=self.start)

                orb_bonding_dict_data = {}  # type: ignore
                # For each orbital collect the contributions of summed bonding
                # and antibonding interactions separately
                for orb in grouped_orb_pairs:
                    mapped_bond_labels = self._get_bond_orb_label_mapped_list(
                        bond_labels=bond_labels, orb_pair=grouped_orb_pairs, root_orb_pair=orb
                    )
                    # for orb in available_orbitals:
                    cohp_summed_orb = self.chemenv.completecohp.get_summed_cohp_by_label_and_orbital_list(
                        label_list=mapped_bond_labels, orbital_list=grouped_orb_pairs[orb] * len(bond_labels)
                    )

                    if type_pop.lower() == "cohp":
                        (
                            antibndg_orb,
                            per_anti_orb,
                            bndg_orb,
                            per_bndg_orb,
                        ) = self._integrate_antbdstates_below_efermi(cohp=cohp_summed_orb, start=self.start)
                    else:
                        (
                            bndg_orb,
                            per_bndg_orb,
                            antibndg_orb,
                            per_anti_orb,
                        ) = self._integrate_antbdstates_below_efermi(cohp=cohp_summed_orb, start=self.start)

                    # replace nan values with zero (tackle numerical integration issues)
                    bndg_orb = bndg_orb if not np.isnan(bndg_orb) else 0
                    per_bndg_orb = per_bndg_orb if not np.isnan(per_bndg_orb) else 0
                    bndg_tot = bndg_tot if not np.isnan(bndg_tot) else 0
                    per_bndg_tot = per_bndg_tot if not np.isnan(per_bndg_tot) else 0
                    # skip collecting orb contributions if no summed bonding contribution exists
                    if bndg_tot > 0:
                        orb_icohps_bndg = []
                        for bond_label in bond_labels:
                            for sub_orb in grouped_orb_pairs[orb]:
                                orb_icohp_bn = self.chemenv.Icohpcollection.get_icohp_by_label(
                                    label=bond_label, orbitals=sub_orb
                                )
                                orb_icohps_bndg.append(orb_icohp_bn)
                        bndg_orb_pair_list.append(orb)
                        bndg_orb_icohp_list.append(orb_icohps_bndg)
                        bndg_orb_integral_list.append(bndg_orb)
                        bndg_orb_perc_list.append(per_bndg_orb)

                    # replace nan values with zero (tackle numerical integration issues)
                    antibndg_orb = antibndg_orb if not np.isnan(antibndg_orb) else 0
                    per_anti_orb = per_anti_orb if not np.isnan(per_anti_orb) else 0
                    antibndg_tot = antibndg_tot if not np.isnan(antibndg_tot) else 0
                    per_anti_tot = per_anti_tot if not np.isnan(per_anti_tot) else 0
                    # skip collecting orb contributions if no summed antibonding contribution exists
                    if antibndg_tot > 0:
                        orb_icohps_anti = []
                        for bond_label in bond_labels:
                            for sub_orb in grouped_orb_pairs[orb]:
                                orb_icohp_an = self.chemenv.Icohpcollection.get_icohp_by_label(
                                    label=bond_label, orbitals=sub_orb
                                )
                                orb_icohps_anti.append(orb_icohp_an)

                        antibndg_orb_pair_list.append(orb)
                        antibndg_orb_icohp_list.append(orb_icohps_anti)
                        antibndg_orb_integral_list.append(antibndg_orb)
                        antibndg_orb_perc_list.append(per_anti_orb)

                # Populate the dictionary with relevant orbitals for bonding interactions
                for inx, bndg_orb_pair in enumerate(bndg_orb_pair_list):
                    bndg_contri_perc = round(bndg_orb_integral_list[inx] / sum(bndg_orb_integral_list), 2)
                    # filter out very small bonding interactions (<self.orbital_cutoff)
                    if bndg_contri_perc > self.orbital_cutoff:
                        if bndg_orb_pair in orb_bonding_dict_data:
                            orb_bonding_dict_data[bndg_orb_pair].update(
                                {
                                    "orb_contribution_perc_bonding": bndg_contri_perc,
                                    "bonding": {
                                        "integral": bndg_orb_integral_list[inx],
                                        "perc": bndg_orb_perc_list[inx],
                                    },
                                }
                            )
                        else:
                            orb_bonding_dict_data[bndg_orb_pair] = {
                                f"I{type_pop}_mean": round(np.mean(bndg_orb_icohp_list[inx]), 4),
                                f"I{type_pop}_sum": round(np.sum(bndg_orb_icohp_list[inx]), 4),
                                "orb_contribution_perc_bonding": round(
                                    bndg_orb_integral_list[inx] / sum(bndg_orb_integral_list),
                                    2,
                                ),
                                "bonding": {
                                    "integral": bndg_orb_integral_list[inx],
                                    "perc": bndg_orb_perc_list[inx],
                                },
                                "relevant_sub_orbitals": grouped_orb_pairs[bndg_orb_pair],
                            }

                # Populate the dictionary with relevant orbitals for antibonding interactions
                for inx, antibndg_orb_pair in enumerate(antibndg_orb_pair_list):
                    antibndg_contri_perc = round(
                        antibndg_orb_integral_list[inx] / sum(antibndg_orb_integral_list),
                        2,
                    )
                    # filter out very small antibonding interactions (<self.orbital_cutoff)
                    if antibndg_contri_perc > self.orbital_cutoff:
                        if antibndg_orb_pair in orb_bonding_dict_data:
                            orb_bonding_dict_data[antibndg_orb_pair].update(
                                {
                                    "orb_contribution_perc_antibonding": round(
                                        antibndg_orb_integral_list[inx] / sum(antibndg_orb_integral_list),
                                        2,
                                    ),
                                    "antibonding": {
                                        "integral": antibndg_orb_integral_list[inx],
                                        "perc": antibndg_orb_perc_list[inx],
                                    },
                                }
                            )
                        else:
                            orb_bonding_dict_data[antibndg_orb_pair] = {
                                f"I{type_pop}_mean": round(np.mean(antibndg_orb_icohp_list[inx]), 4),
                                f"I{type_pop}_sum": round(np.sum(antibndg_orb_icohp_list[inx]), 4),
                                "orb_contribution_perc_antibonding": round(
                                    antibndg_orb_integral_list[inx] / sum(antibndg_orb_integral_list),
                                    2,
                                ),
                                "antibonding": {
                                    "integral": antibndg_orb_integral_list[inx],
                                    "perc": antibndg_orb_perc_list[inx],
                                },
                                "relevant_sub_orbitals": grouped_orb_pairs[antibndg_orb_pair],
                            }

                orb_bonding_dict_data["relevant_bonds"] = bond_labels  # type: ignore

                orb_resolved_bond_info[bond_resolved_label_key] = orb_bonding_dict_data

        return orb_resolved_bond_info

    def _get_bond_resolved_data_stats(self, orb_resolved_bond_data: dict):
        """
        Retrieve the maximum bonding and anti-bonding orbital contributions.

        :param orb_resolved_bond_data: A dictionary with orbital names as keys and corresponding bonding data

        Returns:
            dict with orbital data stats the site for relevant orbitals, e.g.
            {'orbital_summary_stats': {'max_bonding_contribution': {'3p-3p': 0.41},
            'max_antibonding_contribution': {'3s-3p': 0.39}}}

        """
        # get max orbital bonding and contribution for the site
        orb_pairs_bndg = []
        orb_pairs_antibndg = []
        orb_contri_bndg = []
        orb_contri_antibndg = []
        orbital_summary_stats = {"orbital_summary_stats": {}}  # type: ignore
        if orb_resolved_bond_data:
            for orb_pair, data in orb_resolved_bond_data.items():
                if "orb_contribution_perc_bonding" in data:
                    orb_pairs_bndg.append(orb_pair)
                    orb_contri_bndg.append(data["orb_contribution_perc_bonding"])

                if "orb_contribution_perc_antibonding" in data:
                    orb_pairs_antibndg.append(orb_pair)
                    orb_contri_antibndg.append(data["orb_contribution_perc_antibonding"])

            if orb_contri_bndg:
                max_orb_contri_bndg = max(orb_contri_bndg)
                max_orb_contri_bndg_inxs = [
                    inx for inx, orb_contri in enumerate(orb_contri_bndg) if orb_contri == max_orb_contri_bndg
                ]
                max_orb_contri_bndg_dict = {}
                for inx in max_orb_contri_bndg_inxs:
                    max_orb_contri_bndg_dict[orb_pairs_bndg[inx]] = orb_contri_bndg[inx]
                orbital_summary_stats["orbital_summary_stats"]["max_bonding_contribution"] = max_orb_contri_bndg_dict
            if orb_contri_antibndg:
                max_orb_contri_antibndg = max(orb_contri_antibndg)
                max_antibndg_contri_inxs = [
                    inx
                    for inx, orb_anti_per in enumerate(orb_contri_antibndg)
                    if orb_anti_per == max_orb_contri_antibndg
                ]
                max_antibndg_contri_dict = {}
                for inx in max_antibndg_contri_inxs:
                    max_antibndg_contri_dict[orb_pairs_antibndg[inx]] = orb_contri_antibndg[inx]
                orbital_summary_stats["orbital_summary_stats"]["max_antibonding_contribution"] = (
                    max_antibndg_contri_dict
                )

        return orbital_summary_stats

    def get_site_orbital_resolved_labels(self):
        """
        Return relevant orbitals and bond labels for each symmetrically independent site.

        Returns:
            dict with bond labels for each site for relevant orbitals, e.g.
            {'Na1: Na-Cl': {'3p-3s': {'bond_labels': ['21', '23', '24', '27', '28', '30'],
            'relevant_sub_orbitals': ['3py-3s', '3pz-3s', '3px-3s']}}
        """
        site_bond_labels = self.get_site_bond_resolved_labels()
        orb_plot_data = {atom_pair: {} for atom_pair in site_bond_labels}
        if self.orbital_resolved:
            for site_index, cba_data in self.condensed_bonding_analysis["sites"].items():
                for atom in cba_data["bonds"]:
                    for orb_pair in cba_data["bonds"][atom]["orbital_data"]:
                        if orb_pair not in ("orbital_summary_stats", "relevant_bonds"):
                            atom_pair = [cba_data["ion"], atom]
                            atom_pair.sort()
                            key = (
                                self.structure.sites[site_index].species_string
                                + str(site_index + 1)
                                + ": "
                                + "-".join(atom_pair)
                            )
                            label_list = site_bond_labels[key]
                            relevant_sub_orbitals = cba_data["bonds"][atom]["orbital_data"][orb_pair][
                                "relevant_sub_orbitals"
                            ]
                            orb_plot_data[key].update(
                                {orb_pair: {"bond_labels": label_list, "relevant_sub_orbitals": relevant_sub_orbitals}}
                            )
        else:
            print("Please set orbital_resolved to True when instantiating Analysis object, to get this data")

        return orb_plot_data

    @staticmethod
    def _get_strenghts_for_each_bond(pairs: list[list[str]], strengths: list[float], nameion: str | None = None):
        """
        Return a dictionary of bond strengths.

        :param pairs: list of list including labels for the atoms, e.g., [['O3', 'Cu1'], ['O3', 'Cu1']]
        :param strengths: list that gives the icohp strengths as a float, [-1.86287, -1.86288]
        :param nameion: string including the name of the cation in the list, e.g Cu1

        Returns:
            dict including inormation on icohps for each bond type, e.g.
            {'Yb-Sb': [-1.59769, -2.14723, -1.7925, -1.60773, -1.80149, -2.14335]}


        """
        dict_strenghts = {}  # type: ignore

        for pair, strength in zip(pairs, strengths):
            if nameion is not None:
                new = [
                    LobsterNeighbors._split_string(pair[0])[0],
                    LobsterNeighbors._split_string(pair[1])[0],
                ]
                new = Analysis._sort_name(new, nameion)
                string_here = new[0] + "-" + new[1]
            else:
                new = sorted(
                    [
                        LobsterNeighbors._split_string(pair[0])[0],
                        LobsterNeighbors._split_string(pair[1])[0],
                    ]
                )
                string_here = new[0] + "-" + new[1]

            if string_here not in dict_strenghts:
                dict_strenghts[string_here] = []
            dict_strenghts[string_here].append(strength)
        return dict_strenghts

    @staticmethod
    def _sort_name(pair: list[str], nameion: str | None = None):
        """
        Place the cation first in a list of name strings.

        :param pair: ["O","Cu"]
        :param nameion: "Cu"

        Returns:
            will return list of str, e.g. ["Cu", "O"]

        """
        if nameion is not None:
            new = []
            if pair[0] == nameion:
                new.append(pair[0])
                new.append(pair[1])

            elif pair[1] == nameion:
                new.append(pair[1])
                new.append(pair[0])

        return new

    @staticmethod
    def _sort_orbital_atom_pair(
        atom_pair: list[str],
        label: str,
        complete_cohp: CompleteCohp,
        orb_pair: str,
    ):
        """
        Place the cation first in a list of name strings and add the associated orbital name alongside the atom name.

        :param atom_pair: list of atom pair with cation first eg., ["Cl","Na"]
        :param label: LOBSTER relevant bond label eg ., "3"
        :param complete_cohp: pymatgen CompleteCohp object
        :param orb_pair: relevant orbital pair eg., "2p-3s"

        Returns:
            will return list of str, e.g. ["Na(2p)", "Cl(3s)"]

        """
        orb_atom = {}  # type: ignore
        orb_pair_list = orb_pair.split("-")
        # get orbital associated to the atom and store in a dict
        for _inx, (site, site_orb) in enumerate(zip(complete_cohp.bonds[label]["sites"], orb_pair_list)):
            if site.species_string in orb_atom:  # check necessary for bonds between same atoms
                orb_atom[site.species_string].append(site_orb)
            else:
                orb_atom[site.species_string] = [site_orb]

        orb_atom_list = []
        # add orbital name next to atom_pair
        for inx, atom in enumerate(atom_pair):
            # check to ensure getting 2nd orbital if bond is between same atomic species
            if inx == 1 and len(orb_atom.get(atom)) > 1:  # type: ignore
                atom_with_orb_name = f"{atom}({orb_atom.get(atom)[1]})"  # type: ignore
            else:
                atom_with_orb_name = f"{atom}({orb_atom.get(atom)[0]})"  # type: ignore
            orb_atom_list.append(atom_with_orb_name)

        return orb_atom_list

    def _get_antibdg_states(self, cohps, labels: list[str], nameion: str | None = None, limit=0.01):
        """
        Return a dictionary containing information on anti-bonding states.

        e.g., similar to: {'Cu-O': True, 'Cu-F': True}

        :param cohps: list of pymatgen.electronic_structure.cohp.Cohp objects
        :param labels: ['2 x Cu-O', '4 x Cu-F']
        :param nameion: string of the cation name, e.g. "Cu"
        :param limit: limit to detect antibonding states

        Returns:
            dict including in formation on whether antibonding interactions exist,
            e.g., {'Cu-O': True, 'Cu-F': True}


        """
        dict_antibd = {}
        for label, cohp in zip(labels, cohps):
            if label is not None:
                if nameion is not None:
                    new = label.split(" ")[2].split("-")
                    sorted_new = self._sort_name(new, nameion)
                    new_label = sorted_new[0] + "-" + sorted_new[1]
                else:
                    new = label.split(" ")[2].split("-")
                    sorted_new = sorted(new.copy())
                    new_label = sorted_new[0] + "-" + sorted_new[1]

                antbd = cohp.has_antibnd_states_below_efermi(limit=limit)
                if Spin.down in antbd:
                    dict_antibd[new_label] = antbd[Spin.up] or antbd[Spin.down]
                else:
                    dict_antibd[new_label] = antbd[Spin.up]

        return dict_antibd

    def _integrate_antbdstates_below_efermi_for_set_cohps(self, labels: list[str], cohps, nameion: str):
        """
        Return a dictionary containing information on antibonding states.

        .. warning:: NEEDS MORE TESTS

        It is important to note that only the energy range that has been computed can be considered
        (i.e., this might not be all)

        e.g. output: {'Cu-O': {'integral': 4.24374775705, 'perc': 5.7437713186999995},
        'Cu-F': {'integral': 3.07098300965, 'perc': 4.25800841445}}

        :param cohps: list of pymatgen.electronic_structure.cohp.Cohp objects
        :param labels: ['2 x Cu-O', '4 x Cu-F']
        :param nameion: string of the cation name, e.g. "Cu"

        Returns:
            dict including in formation on whether antibonding interactions exist,
            e.g., {'Cu-O': {'integral': 4.24374775705, 'perc': 5.7437713186999995},
            'Cu-F': {'integral': 3.07098300965, 'perc': 4.25800841445}}}
        """
        dict_bd_antibd = {}
        for label, cohp in zip(labels, cohps):
            if label is not None:
                new = label.split(" ")[2].split("-")
                sorted_new = self._sort_name(new, nameion)
                new_label = sorted_new[0] + "-" + sorted_new[1]
                if not self.are_cobis and not self.are_coops:
                    (
                        integral,
                        perc,
                        integral2,
                        perc2,
                    ) = self._integrate_antbdstates_below_efermi(cohp, start=self.start)
                else:
                    (
                        integral2,
                        perc2,
                        integral,
                        perc,
                    ) = self._integrate_antbdstates_below_efermi(cohp, start=self.start)

                if integral == 0 and integral2 != 0.0:
                    dict_bd_antibd[new_label] = {
                        "bonding": {"integral": integral2, "perc": perc2},
                        "antibonding": {"integral": integral, "perc": 0.0},
                    }
                elif integral2 == 0.0 and integral != 0.0:
                    dict_bd_antibd[new_label] = {
                        "bonding": {"integral": integral2, "perc": 0.0},
                        "antibonding": {"integral": integral, "perc": perc},
                    }
                elif integral == 0.0 and integral2 == 0.0:
                    dict_bd_antibd[new_label] = {
                        "bonding": {"integral": integral2, "perc": 0.0},
                        "antibonding": {"integral": integral, "perc": 0.0},
                    }
                else:
                    dict_bd_antibd[new_label] = {
                        "bonding": {"integral": integral2, "perc": perc2},
                        "antibonding": {"integral": integral, "perc": perc},
                    }

        return dict_bd_antibd

    def _integrate_antbdstates_below_efermi(self, cohp, start: float | None):
        """
        Integrate the cohp data to compute bonding and anti-bonding contribution below efermi.

        .. warning:: NEEDS MORE TESTS

        This integrates the whole COHP curve that has been computed.
        The energy range is very important.
        At present the energy range considered is dependent on COHPstartEnergy
        set during lobster runs. The bonding / antibonding integral values are sensitive to this parameter.
        If COHPstartEnergy value does not cover entire range of VASP calculations then
        absolute value of ICOHP_sum might not be equivalent to (bonding- antibonding) integral values.

        :param cohp: cohp object
        :param start: integration start energy in eV , eg start = -15

        Returns:
            absolute value of antibonding, percentage value of antibonding,
            absolute value of bonding and percentage value of bonding interactions
        """
        warnings.warn(
            "The bonding, antibonding integral/percent values are numerical estimate."
            " These values are sensitive to COHPstartEnergy parameter."
            " If COHPstartEnergy value does not cover entire range of VASP calculations then"
            " absolute value of ICOHP_sum might not be equivalent to (bonding- antibonding) integral values.",
            stacklevel=2,
        )

        from scipy.integrate import trapezoid

        def integrate_positive(y, x):
            """
            Integrate only bonding interactions of COHPs.

            :param y: COHP values
            :param x: Energy values

            Returns:
                integrated value of bonding interactions
            """
            y = np.asanyarray(y)
            x = np.asanyarray(x)

            bonding = trapezoid(y, x)

            return np.round(bonding, 2)

        def integrate_negative(y, x):
            """
            Integrate only anti-bonding interactions of COHPs.

            :param y: COHP values
            :param x: Energy values

            Returns:
                integrated value of anti-bonding interactions
            """
            y = np.asanyarray(y)
            x = np.asanyarray(x)
            antibonding = trapezoid(y, x)

            return np.round(antibonding, 2)

        # will integrate spin.up and spin.down only below efermi
        energies_corrected = cohp.energies - cohp.efermi
        summedcohp = cohp.cohp[Spin.up] + cohp.cohp[Spin.down] if Spin.down in cohp.cohp else cohp.cohp[Spin.up]

        cohp_bf = []
        en_bf = []

        for i, en in enumerate(energies_corrected):
            if (start is None) and en <= 0:
                en_bf.append(en)
                cohp_bf.append(-1 * summedcohp[i])
            if (start is not None) and 0 >= en >= start:
                en_bf.append(en)
                cohp_bf.append(-1 * summedcohp[i])

        # Separate the bonding and antibonding COHP values in separate lists
        pos = []
        en_pos = []
        neg = []
        en_neg = []

        for i, scohp in enumerate(cohp_bf):
            if scohp >= 0:
                pos.append(scohp)
                en_pos.append(energies_corrected[i])

        for i, scohp in enumerate(cohp_bf):
            if scohp <= 0:
                neg.append(-1 * scohp)
                en_neg.append(energies_corrected[i])

        antibonding = integrate_negative(y=neg, x=en_neg)

        bonding = integrate_positive(y=pos, x=en_pos)

        return (
            antibonding,
            np.round(abs(antibonding) / (abs(bonding) + abs(antibonding)), 5),
            bonding,
            np.round(abs(bonding) / (abs(bonding) + abs(antibonding)), 5),
        )

    def _get_pop_type(self):
        """
        Return the type of the input population file.

        Returns:
            A String of analysed population can be COOP/COBI/COHP
        """
        if self.are_cobis:
            type_pop = "COBI"
        elif self.are_coops:
            type_pop = "COOP"
        else:
            type_pop = "COHP"

        return type_pop

    @staticmethod
    def _get_bond_dict(
        bond_strength_dict: dict,
        small_antbd_dict: dict,
        nameion: str | None = None,
        large_antbd_dict: dict | None = None,
        type_pop: str | None = None,
    ):
        """
        Return a bond_dict that contains information for each site.

        :param bond_strength_dict: dict with bond names as key and lists of bond strengths as items
        :param small_antbd_dict: dict including if there are antibonding interactions, {'Yb-Sb': False}
        :param nameion: name of the cation, e.g. Yb
        :param large_antbd_dict: will be implemented later
        :param type_pop: population type analyzed. eg. COHP

        Returns:
            Eg., if type_pop == 'COHP', will return
            dict including information on the anion (as label) and the ICOHPs in the item of the dict
            ICOHP_mean refers to the mean ICOHP in eV
            ICOHP_sum refers to the sum of the ICOHPs in eV
            has_antibdg_states_below_Efermi is True if there are antibonding interactions below Efermi
            "number_of_bonds" will count the numbers of bonds to the cation

        Example:
            {'Sb': {'ICOHP_mean': '-1.85', 'ICOHP_sum': '-11.09',
            'has_antibdg_states_below_Efermi': False, 'number_of_bonds': 6}}

        """
        bond_dict = {}

        for key, item in bond_strength_dict.items():
            if nameion is not None:
                a = key.split("-")[0]
                b = key.split("-")[1]
                if a == nameion:
                    key_here = b
                elif b == nameion:
                    key_here = a

            if large_antbd_dict is None:
                bond_dict[key_here] = {
                    f"I{type_pop}_mean": str(round(np.mean(item), 2)),
                    f"I{type_pop}_sum": str(round(np.sum(item), 2)),
                    "has_antibdg_states_below_Efermi": small_antbd_dict[key],
                    "number_of_bonds": len(item),
                }
            else:
                bond_dict[key_here] = {
                    f"I{type_pop}_mean": str(round(np.mean(item), 2)),
                    f"I{type_pop}_sum": str(round(np.sum(item), 2)),
                    "has_antibdg_states_below_Efermi": small_antbd_dict[key],
                    "number_of_bonds": len(item),
                    "perc_antibdg_states_below_Efermi": large_antbd_dict[key],
                }

        return bond_dict

    @staticmethod
    def _get_orb_combinations():
        """
        Get a list of unique 2-length permutations and combinations.

        Generates 2-length permutations and combinations with replacement from the set ['s', 'p', 'd', 'f']

        Returns:
            list[tuple[str, str]]: A list of tuples, each containing two elements.
        """
        list_orbs_comb: list[tuple[str, str]] = []  # type: ignore

        # Add all 2-length permutations
        for perm in permutations(["s", "p", "d", "f"], 2):
            list_orbs_comb.append(perm)  # noqa : PERF402

        # Add 2-length combinations with replacement, ensuring no duplicates
        for comb in combinations_with_replacement(["s", "p", "d", "f"], 2):
            if comb not in list_orbs_comb:
                list_orbs_comb.append(comb)

        return list_orbs_comb

    def _group_orb_pairs(self, bond_label: str, orb_combinations: list[tuple[str, str]]) -> dict[str, list[str]]:
        """
        Group orbital pairs based on the provided bond label.

        :param bond_label: The bond label to filter the orbitals.
        :param orb_combinations: A list of tuples containing orbital combinations.

        Returns:
            dict[str, List[str]]: A dictionary where the keys are top level orbital pairs and the values are lists of
            sub orbitals associated to the bond label.
        """
        orb_pair = {}  # type: ignore
        bond_label_int = int(bond_label) - 1  # convert label to int to access orbital data from icohpcollection
        for sub_orb, data in self.chemenv.Icohpcollection._list_orb_icohp[bond_label_int].items():
            for orb1, orb2 in orb_combinations:
                if orb1 in data["orbitals"][0][1].name and orb2 in data["orbitals"][1][1].name:
                    root_orb_pair = f"{data['orbitals'][0][0]}{orb1}-{data['orbitals'][1][0]}{orb2}"
                    if root_orb_pair not in orb_pair:
                        orb_pair[root_orb_pair] = []
                    orb_pair[root_orb_pair].append(sub_orb)
        return orb_pair

    @staticmethod
    def _get_bond_orb_label_mapped_list(orb_pair: dict[str, list[str]], bond_labels: list[str], root_orb_pair: str):
        """
        Get a lists of bond labels mapped to the corresponding orbital pair.

        :param orb_pair: A dictionary containing orbital pairs as keys and lists of
            sub orbitals as values.
        :param bond_labels: A list of bond labels.
        :param root_orb_pair: The root key in orb_pair use to map bond labels list.

        Returns:
            list: A list where the items of bond_labels are repeated based on the
            length of orb_pair[root_orb_pair].
        """
        return [item for item in bond_labels for _ in range(len(orb_pair[root_orb_pair]))]

    def set_condensed_bonding_analysis(self):
        """
        Condense the bonding analysis into a summary dictionary.

        Returns:
            None

        """
        self.condensed_bonding_analysis = {}
        # which icohps are considered
        if self.which_bonds == "cation-anion":
            limit_icohps = self.chemenv._get_limit_from_extremum(
                self.chemenv.Icohpcollection,
                self.cutoff_icohp,
                adapt_extremum_to_add_cond=True,
                additional_condition=1,
            )
        elif self.which_bonds == "all":
            limit_icohps = self.chemenv._get_limit_from_extremum(
                self.chemenv.Icohpcollection,
                self.cutoff_icohp,
                adapt_extremum_to_add_cond=True,
                additional_condition=0,
            )
            # formula of the compound
        formula = str(self.structure.composition.reduced_formula)
        # set population type
        type_pop = self._get_pop_type()
        # how many inequivalent cations are in the structure
        if self.which_bonds == "cation-anion":
            number_considered_ions = len(self.seq_ineq_ions)
        elif self.which_bonds == "all":
            number_considered_ions = len(self.seq_ineq_ions)

        # what was the maximum bond lengths that was considered
        max_bond_lengths = max(self.chemenv.Icohpcollection._list_length)

        # what are the charges for the cations in the structure
        charge_list = self.chemenv.valences

        # dictionary including bonding information for each site
        site_dict = {}
        if self.which_bonds == "cation-anion":
            for ication, ce, cation_anion_infos, labels, cohps in zip(
                self.seq_ineq_ions,
                self.seq_coord_ions,
                self.seq_infos_bonds,
                self.seq_labels_cohps,
                self.seq_cohps,
            ):
                namecation = str(self.structure[ication].specie)

                # This will compute the mean strengths of ICOHPs
                mean_icohps = self._get_strenghts_for_each_bond(
                    pairs=cation_anion_infos[4],
                    strengths=cation_anion_infos[1],
                    nameion=namecation,
                )
                # pairs, strengths, nameion
                # will collect if there are antibonding states present
                antbdg = self._get_antibdg_states(cohps, labels, namecation)
                dict_antibonding = self._integrate_antbdstates_below_efermi_for_set_cohps(
                    labels, cohps, nameion=namecation
                )
                bond_dict = self._get_bond_dict(mean_icohps, antbdg, namecation, type_pop=type_pop)
                bond_resolved_labels = self.get_site_bond_resolved_labels()

                for cation_name, icohp_data in bond_dict.items():
                    for atom_pair, bonding_data in dict_antibonding.items():
                        if namecation == atom_pair.split("-")[0] and cation_name == atom_pair.split("-")[1]:
                            icohp_data["bonding"] = bonding_data["bonding"]
                            icohp_data["antibonding"] = bonding_data["antibonding"]
                            if self.orbital_resolved:
                                # get orb resolved data to be added
                                orb_resolved_bond_info = self._get_orbital_resolved_data(
                                    nameion=namecation,
                                    iion=ication,
                                    labels=labels,
                                    bond_resolved_labels=bond_resolved_labels,
                                    type_pop=type_pop,
                                )
                                # match the dict key in bond_dict and get corresponding orbital data
                                for ion_atom_pair_orb in orb_resolved_bond_info:
                                    orb_data_atom_pair = ion_atom_pair_orb.split(": ")[-1]
                                    atom_pair_here = atom_pair.split("-")
                                    atom_pair_here.sort()
                                    if (
                                        orb_data_atom_pair == "-".join(atom_pair_here)
                                        and (namecation + str(ication + 1) + ":") in ion_atom_pair_orb
                                    ):
                                        icohp_data["orbital_data"] = orb_resolved_bond_info[ion_atom_pair_orb]

                                        orb_data_stats = self._get_bond_resolved_data_stats(
                                            orb_resolved_bond_data=orb_resolved_bond_info[ion_atom_pair_orb],
                                        )

                                        icohp_data["orbital_data"].update(orb_data_stats)

                site_dict[ication] = {
                    "env": ce,
                    "bonds": bond_dict,
                    "ion": namecation,
                    "charge": charge_list[ication],
                    "relevant_bonds": cation_anion_infos[3],
                }
        elif self.which_bonds == "all":
            for iion, ce, bond_infos, labels, cohps in zip(
                self.seq_ineq_ions,
                self.seq_coord_ions,
                self.seq_infos_bonds,
                self.seq_labels_cohps,
                self.seq_cohps,
            ):
                nameion = str(self.structure[iion].specie)

                # This will compute the mean strengths of ICOHPs
                mean_icohps = self._get_strenghts_for_each_bond(
                    pairs=bond_infos[4], strengths=bond_infos[1], nameion=None
                )
                # pairs, strengths, nameion
                # will collect if there are antibonding states present
                antbdg = self._get_antibdg_states(cohps, labels, nameion=None)

                dict_antibonding = self._integrate_antbdstates_below_efermi_for_set_cohps(labels, cohps, nameion)

                bond_dict = self._get_bond_dict(mean_icohps, antbdg, nameion=nameion, type_pop=type_pop)
                bond_resolved_labels = self.get_site_bond_resolved_labels()

                for cation_name, icohp_data in bond_dict.items():
                    for atom_pair, bonding_data in dict_antibonding.items():
                        if nameion == atom_pair.split("-")[0] and cation_name == atom_pair.split("-")[1]:
                            icohp_data["bonding"] = bonding_data["bonding"]
                            icohp_data["antibonding"] = bonding_data["antibonding"]
                            if self.orbital_resolved:
                                # get orb resolved data to be added
                                orb_resolved_bond_info = self._get_orbital_resolved_data(
                                    nameion=nameion,
                                    iion=iion,
                                    labels=labels,
                                    bond_resolved_labels=bond_resolved_labels,
                                    type_pop=type_pop,
                                )
                                # match the dict key in bond_dict and get corresponding orbital data
                                for ion_atom_pair_orb in orb_resolved_bond_info:
                                    orb_data_atom_pair = ion_atom_pair_orb.split(": ")[-1]
                                    atom_pair_here = atom_pair.split("-")
                                    atom_pair_here.sort()
                                    if (
                                        orb_data_atom_pair == "-".join(atom_pair_here)
                                        and (nameion + str(iion + 1) + ":") in ion_atom_pair_orb
                                    ):
                                        icohp_data["orbital_data"] = orb_resolved_bond_info[ion_atom_pair_orb]

                                        orb_data_stats = self._get_bond_resolved_data_stats(
                                            orb_resolved_bond_data=orb_resolved_bond_info[ion_atom_pair_orb],
                                        )

                                        icohp_data["orbital_data"].update(orb_data_stats)

                site_dict[iion] = {
                    "env": ce,
                    "bonds": bond_dict,
                    "ion": nameion,
                    "charge": charge_list[iion],
                    "relevant_bonds": bond_infos[3],
                }

        if self.path_to_madelung is None and self.madelung_obj is None:
            if self.which_bonds == "cation-anion":
                # This sets the dictionary including the most important information on the compound
                self.condensed_bonding_analysis = {
                    "formula": formula,
                    "max_considered_bond_length": max_bond_lengths,
                    f"limit_i{type_pop.lower()}": limit_icohps,
                    "number_of_considered_ions": number_considered_ions,
                    "sites": site_dict,
                    "type_charges": self.type_charge,
                }
            elif self.which_bonds == "all":
                self.condensed_bonding_analysis = {
                    "formula": formula,
                    "max_considered_bond_length": max_bond_lengths,
                    f"limit_i{type_pop.lower()}": limit_icohps,
                    "number_of_considered_ions": number_considered_ions,
                    "sites": site_dict,
                    "type_charges": self.type_charge,
                }
        else:
            madelung = MadelungEnergies(self.path_to_madelung) if self.path_to_madelung else self.madelung_obj
            if self.type_charge == "Mulliken":
                madelung_energy = madelung.madelungenergies_mulliken
            elif self.type_charge == "Löwdin":
                madelung_energy = madelung.madelungenergies_loewdin
            else:
                madelung_energy = None
            # This sets the dictionary including the most important information on the compound
            if self.which_bonds == "cation-anion":
                self.condensed_bonding_analysis = {
                    "formula": formula,
                    "max_considered_bond_length": max_bond_lengths,
                    f"limit_i{type_pop.lower()}": limit_icohps,
                    "number_of_considered_ions": number_considered_ions,
                    "sites": site_dict,
                    "type_charges": self.type_charge,
                    "madelung_energy": madelung_energy,
                }
            elif self.which_bonds == "all":
                self.condensed_bonding_analysis = {
                    "formula": formula,
                    "max_considered_bond_length": max_bond_lengths,
                    f"limit_i{type_pop.lower()}": limit_icohps,
                    "number_of_considered_ions": number_considered_ions,
                    "sites": site_dict,
                    "type_charges": self.type_charge,
                    "madelung_energy": madelung_energy,
                }

    def set_summary_dicts(self):
        """
        Set summary dict that can be used for correlations.

        bond_dict that includes information on each bond

        "has_antbd" tells if there are antbonding states
        "ICOHP_mean" shows the mean of all ICOHPs in EV

        {'Yb-Sb': { 'has_antbdg': False, 'ICOHP_mean': -1.7448},
        'Mn-Sb': { 'has_antbdg': True, 'ICOHP_mean': -1.525}}

        a cation dict that includes all different coordination environments and counts for them
        {'Na': {'T:4': 4, 'A:2': 4}, 'Si': {'T:6': 4, 'PP:6': 4}}

        Returns:
            None

        """
        relevant_ion_ids = [isite for isite in self.list_equivalent_sites if isite in self.seq_ineq_ions]
        # set population type
        type_pop = self._get_pop_type()

        final_dict_bonds = {}
        for key in relevant_ion_ids:
            item = self.condensed_bonding_analysis["sites"][key]
            for type, properties in item["bonds"].items():
                label_list = [item["ion"], str(type)]
                new_label = sorted(label_list.copy())
                label = str(new_label[0]) + "-" + str(new_label[1])

                if label not in final_dict_bonds:
                    final_dict_bonds[label] = {
                        "number_of_bonds": int(properties["number_of_bonds"]),
                        f"I{type_pop}_sum": float(properties[f"I{type_pop}_sum"]),
                        "has_antbdg": properties["has_antibdg_states_below_Efermi"],
                    }
                else:
                    final_dict_bonds[label]["number_of_bonds"] += int(properties["number_of_bonds"])
                    final_dict_bonds[label][f"I{type_pop}_sum"] += float(properties[f"I{type_pop}_sum"])
                    final_dict_bonds[label]["has_antbdg"] = (
                        final_dict_bonds[label]["has_antbdg"] or properties["has_antibdg_states_below_Efermi"]
                    )
        self.final_dict_bonds = {}
        for key, item in final_dict_bonds.items():
            self.final_dict_bonds[key] = {}
            self.final_dict_bonds[key][f"I{type_pop}_mean"] = item[f"I{type_pop}_sum"] / (item["number_of_bonds"])
            self.final_dict_bonds[key]["has_antbdg"] = item["has_antbdg"]

        # rework, add all environments!
        final_dict_ions = {}
        for key in relevant_ion_ids:
            if self.condensed_bonding_analysis["sites"][key]["ion"] not in final_dict_ions:
                final_dict_ions[self.condensed_bonding_analysis["sites"][key]["ion"]] = [
                    self.condensed_bonding_analysis["sites"][key]["env"]
                ]
            else:
                final_dict_ions[self.condensed_bonding_analysis["sites"][key]["ion"]].append(
                    self.condensed_bonding_analysis["sites"][key]["env"]
                )

        self.final_dict_ions = {}
        for key, item in final_dict_ions.items():
            self.final_dict_ions[key] = dict(Counter(item))

    @staticmethod
    def get_lobster_calc_quality_summary(
        path_to_poscar: str | Path | None = None,
        path_to_lobsterout: str | Path | None = None,
        path_to_lobsterin: str | Path | None = None,
        path_to_potcar: str | Path | None = None,
        potcar_symbols: list | None = None,
        path_to_charge: str | Path | None = None,
        path_to_bandoverlaps: str | Path | None = None,
        path_to_doscar: str | Path | None = None,
        path_to_vasprun: str | Path | None = None,
        structure_obj: Structure | None = None,
        lobsterin_obj: Lobsterin | None = None,
        lobsterout_obj: Lobsterout | None = None,
        charge_obj: Charge | None = None,
        bandoverlaps_obj: Bandoverlaps | None = None,
        lobster_completedos_obj: LobsterCompleteDos | None = None,
        vasprun_obj: Vasprun | None = None,
        ref_dos_obj: CompleteDos | None = None,
        dos_comparison: bool = False,
        e_range: list = [-5, 0],
        n_bins: int | None = None,
        bva_comp: bool = False,
    ) -> dict:
        """
        Analyze LOBSTER calculation quality.

        :param path_to_poscar: path to structure file (e.g., `CONTCAR` (preferred), `POSCAR` or `POSCAR.lobster`)
        :param path_to_lobsterout: path to lobsterout file
        :param path_to_lobsterin: path to lobsterin file
        :param path_to_potcar: path to VASP potcar file
        :param potcar_symbols: list of potcar symbols from potcar file (can be used if no potcar available)
        :param path_to_charge: path to CHARGE.lobster file
        :param path_to_bandoverlaps: path to bandOverlaps.lobster file
        :param path_to_doscar: path to DOSCAR.lobster or DOSCAR.LSO.lobster file
        :param path_to_vasprun: path to vasprun.xml file
        :param structure_obj: pymatgen pymatgen.core.structure.Structure object
        :param lobsterin_obj: pymatgen.lobster.io.Lobsterin object
        :param lobsterout_obj: pymatgen lobster.io.Lobsterout object
        :param charge_obj: pymatgen lobster.io.Charge object
        :param bandoverlaps_obj: pymatgen lobster.io.BandOverlaps object
        :param lobster_completedos_obj: pymatgen.electronic_structure.dos.LobsterCompleteDos object
        :param vasprun_obj: pymatgen vasp.io.Vasprun object
        :param ref_dos_obj: pymatgen.electronic_structure.dos.CompleteDos object
        :param dos_comparison: will compare DOS from VASP and LOBSTER and return tanimoto index
        :param e_range: energy range for DOS comparisons
        :param n_bins: number of bins to discretize DOS for comparisons
        :param bva_comp: Compares LOBSTER charge signs with Bond valence charge signs

        Returns:
            A dict of summary of LOBSTER calculation quality by analyzing basis set used,
            charge spilling from lobsterout/ PDOS comparisons of VASP and LOBSTER /
            BVA charge comparisons

        """
        quality_dict = {}

        if path_to_potcar and not potcar_symbols and not path_to_vasprun and not vasprun_obj:
            potcar_names = Lobsterin._get_potcar_symbols(POTCAR_input=path_to_potcar)
        elif not path_to_potcar and not path_to_vasprun and not vasprun_obj and potcar_symbols:
            potcar_names = potcar_symbols
        elif path_to_vasprun and not vasprun_obj:
            vasprun = Vasprun(path_to_vasprun, parse_potcar_file=False, parse_eigen=False)
            potcar_names = [potcar.split(" ")[1] for potcar in vasprun.potcar_symbols]
        elif vasprun_obj and not path_to_vasprun:
            potcar_names = [potcar.split(" ")[1] for potcar in vasprun_obj.potcar_symbols]
        else:
            raise ValueError(
                "Please provide either path_to_potcar or list of "
                "potcar_symbols or path to vasprun.xml or vasprun object. "
                "Crucial to identify basis used for projections"
            )

        if path_to_poscar:
            if str(path_to_poscar).endswith("POSCAR"):
                warnings.warn(POSCAR_WARNING)
            struct = Structure.from_file(path_to_poscar)
        elif structure_obj:
            struct = structure_obj
        else:
            raise ValueError("Please provide path_to_poscar or structure_obj")

        ref_bases = Lobsterin.get_all_possible_basis_functions(structure=struct, potcar_symbols=potcar_names)

        if path_to_lobsterin:
            lobs_in = Lobsterin.from_file(path_to_lobsterin)
        elif lobsterin_obj:
            lobs_in = lobsterin_obj
        else:
            raise ValueError("Please provide path_to_lobsterin or lobsterin_obj")

        calc_basis = []
        for basis in lobs_in["basisfunctions"]:
            basis_sep = basis.split()[1:]
            basis_comb = " ".join(basis_sep)
            calc_basis.append(basis_comb)

        if calc_basis == list(ref_bases[0].values()):
            quality_dict["minimal_basis"] = True  # type: ignore
        else:
            quality_dict["minimal_basis"] = False  # type: ignore
            warnings.warn(
                "Consider rerunning the calc with the minimum basis as well. Choosing is "
                "larger basis set is recommended if you see a significant improvement of "
                "the charge spilling and material has non-zero band gap.",
                stacklevel=2,
            )

        if path_to_lobsterout:
            lob_out = Lobsterout(path_to_lobsterout)
        elif lobsterout_obj:
            lob_out = lobsterout_obj
        else:
            raise ValueError("Please provide path_to_lobsterout or lobsterout_obj")

        quality_dict["charge_spilling"] = {
            "abs_charge_spilling": round((sum(lob_out.charge_spilling) / 2) * 100, 4),
            "abs_total_spilling": round((sum(lob_out.total_spilling) / 2) * 100, 4),
        }  # type: ignore

        if path_to_bandoverlaps is not None and not bandoverlaps_obj:
            band_overlaps = Bandoverlaps(filename=path_to_bandoverlaps) if Path(path_to_bandoverlaps).exists() else None
        elif path_to_bandoverlaps is None and bandoverlaps_obj:
            band_overlaps = bandoverlaps_obj
        else:
            band_overlaps = None

        if band_overlaps is not None:
            for line in lob_out.warning_lines:
                if "k-points could not be orthonormalized" in line:
                    total_kpoints = int(line.split(" ")[2])

            # store actual number of devations above pymatgen default limit of 0.1
            dev_val = []
            for dev in band_overlaps.max_deviation:
                if dev > 0.1:
                    dev_val.append(dev)

            quality_dict["band_overlaps_analysis"] = {  # type: ignore
                "file_exists": True,
                "limit_maxDeviation": 0.1,
                "has_good_quality_maxDeviation": band_overlaps.has_good_quality_maxDeviation(limit_maxDeviation=0.1),
                "max_deviation": round(max(band_overlaps.max_deviation), 4),
                "percent_kpoints_abv_limit": round((len(dev_val) / total_kpoints) * 100, 4),
            }

        else:
            quality_dict["band_overlaps_analysis"] = {  # type: ignore
                "file_exists": False,
                "limit_maxDeviation": None,
                "has_good_quality_maxDeviation": True,
                "max_deviation": None,
                "percent_kpoints_abv_limit": None,
            }

        if bva_comp:
            try:
                bond_valence = BVAnalyzer()

                bva_oxi = []
                if path_to_charge and not charge_obj:
                    lobs_charge = Charge(filename=path_to_charge)
                elif not path_to_charge and charge_obj:
                    lobs_charge = charge_obj
                else:
                    raise Exception("BVA comparison is requested, thus please provide path_to_charge or charge_obj")
                for i in bond_valence.get_valences(structure=struct):
                    if i >= 0:
                        bva_oxi.append("POS")
                    else:
                        bva_oxi.append("NEG")

                mull_oxi = []
                for i in lobs_charge.Mulliken:
                    if i >= 0:
                        mull_oxi.append("POS")
                    else:
                        mull_oxi.append("NEG")

                loew_oxi = []
                for i in lobs_charge.Loewdin:
                    if i >= 0:
                        loew_oxi.append("POS")
                    else:
                        loew_oxi.append("NEG")

                quality_dict["charge_comparisons"] = {}  # type: ignore
                if mull_oxi == bva_oxi:
                    quality_dict["charge_comparisons"]["bva_mulliken_agree"] = True  # type: ignore
                else:
                    quality_dict["charge_comparisons"]["bva_mulliken_agree"] = False  # type: ignore

                if mull_oxi == bva_oxi:
                    quality_dict["charge_comparisons"]["bva_loewdin_agree"] = True  # type: ignore
                else:
                    quality_dict["charge_comparisons"]["bva_loewdin_agree"] = False  # type: ignore

            except ValueError:
                quality_dict["charge_comparisons"] = {}  # type: ignore
                warnings.warn(
                    "Oxidation states from BVA analyzer cannot be determined. "
                    "Thus BVA charge comparison will be skipped",
                    stacklevel=2,
                )
        if dos_comparison:
            if "LSO" not in str(path_to_doscar).split(".") and lobster_completedos_obj is None:
                warnings.warn(
                    "Consider using DOSCAR.LSO.lobster, as non LSO DOS from LOBSTER can have negative DOS values",
                    stacklevel=2,
                )
            if path_to_doscar:
                doscar_lobster = Doscar(
                    doscar=path_to_doscar,
                    structure_file=path_to_poscar,
                    structure=structure_obj,
                )

                dos_lobster = doscar_lobster.completedos
            elif lobster_completedos_obj:
                dos_lobster = lobster_completedos_obj
            else:
                raise ValueError(
                    "Dos comparison is requested, so please provide either path_to_doscar or lobster_completedos_obj"
                )

            if path_to_vasprun and not ref_dos_obj:
                dos_vasp = Vasprun(path_to_vasprun, parse_potcar_file=False, parse_eigen=False).complete_dos
            elif vasprun_obj and not ref_dos_obj:
                dos_vasp = vasprun_obj.complete_dos
            elif ref_dos_obj:
                dos_vasp = ref_dos_obj
            else:
                raise ValueError(
                    "Dos comparison is requested, so please provide either path to vasprun.xml or "
                    "vasprun_obj or ref_dos_obj"
                )

            quality_dict["dos_comparisons"] = {}  # type: ignore

<<<<<<< HEAD
            min_e = max(
                e_range[0], max(min(dos_vasp.energies), min(dos_lobster.energies))
            )
            max_e = min(
                e_range[-1], min(max(dos_vasp.energies), max(dos_lobster.energies))
            )
=======
            if not n_bins:
                n_bins = 56

            # Sanity check for n_bins values for e_range used
            n_dos_lobster = len(
                dos_lobster.energies[(dos_lobster.energies >= e_range[0]) & (dos_lobster.energies <= e_range[1])]
            )
            n_dos_vasp = len(dos_vasp.energies[(dos_vasp.energies >= e_range[0]) & (dos_vasp.energies <= e_range[1])])

            min_bin = min(n_dos_lobster, n_dos_vasp)
            if n_bins > min_bin:
                warnings.warn(
                    f"The specified number of bins for DOS comparisons ({n_bins}) "
                    "exceeds the number of available data points. "
                    "The number of bins will be set to the minimum available "
                    f"data points: {min_bin}.",
                    stacklevel=2,
                )
                n_bins = min_bin

            for orb in dos_lobster.get_spd_dos():
                if e_range[0] >= min(dos_vasp.energies) and e_range[0] >= min(dos_lobster.energies):
                    min_e = e_range[0]
                else:
                    warnings.warn(
                        "Minimum energy range requested for DOS comparisons is not available "
                        "in VASP or LOBSTER calculation. Thus, setting min_e to -5 eV",
                        stacklevel=2,
                    )
                    min_e = -5
>>>>>>> da4b39a8

            if min_e > e_range[0]:
                warnings.warn(
                    f"Minimum energy range requested for DOS comparisons is not available in VASP or LOBSTER calculation. Thus, setting `min_e` to the minimum possible value of {min_e} eV",
                    stacklevel=2,
                )
            if max_e < e_range[-1]:
                warnings.warn(
                    f"Maximum energy range requested for DOS comparisons is not available in VASP or LOBSTER calculation. Thus, setting `max_e` to the maximum possible value of {max_e} eV",
                    stacklevel=2,
                )

            minimum_n_bins = min(
                len(
                    dos_vasp.energies[
                        (dos_vasp.energies >= min_e) & (dos_vasp.energies <= max_e)
                    ]
                ),
                len(
                    dos_lobster.energies[
                        (dos_lobster.energies >= min_e)
                        & (dos_lobster.energies <= max_e)
                    ]
                ),
            )

            n_bins = n_bins or minimum_n_bins

<<<<<<< HEAD
            if n_bins > minimum_n_bins:
                warnings.warn(
                    f"Number of bins requested for DOS comparisons is larger than the number of points in the energy interval. "
                    f"Thus, setting `n_bins` to {minimum_n_bins}.",
                    stacklevel=2,
                )
                n_bins = minimum_n_bins

            dos_fp_kwargs = {
                "min_e": min_e,
                "max_e": max_e,
                "n_bins": n_bins,
                "normalize": True,
            }

            for orb in dos_lobster.get_spd_dos():
=======
>>>>>>> da4b39a8
                fp_lobster_orb = dos_lobster.get_dos_fp(
                    **dos_fp_kwargs,
                    fp_type=orb.name,
                )
                fp_vasp_orb = dos_vasp.get_dos_fp(
                    **dos_fp_kwargs,
                    fp_type=orb.name,
                )

                tani_orb = round(
                    dos_vasp.get_dos_fp_similarity(
                        fp_lobster_orb, fp_vasp_orb, metric="tanimoto"
                    ),
                    4,
                )
                quality_dict["dos_comparisons"][f"tanimoto_orb_{orb.name}"] = tani_orb  # type: ignore

            fp_lobster = dos_lobster.get_dos_fp(
                **dos_fp_kwargs,
                fp_type="summed_pdos",
            )
            fp_vasp = dos_vasp.get_dos_fp(
                **dos_fp_kwargs,
                fp_type="summed_pdos",
            )

            tanimoto_summed = round(dos_vasp.get_dos_fp_similarity(fp_lobster, fp_vasp, metric="tanimoto"), 4)
            quality_dict["dos_comparisons"]["tanimoto_summed"] = tanimoto_summed  # type: ignore
            quality_dict["dos_comparisons"]["e_range"] = [min_e, max_e]  # type: ignore
            quality_dict["dos_comparisons"]["n_bins"] = n_bins  # type: ignore

        return quality_dict<|MERGE_RESOLUTION|>--- conflicted
+++ resolved
@@ -1671,45 +1671,12 @@
 
             quality_dict["dos_comparisons"] = {}  # type: ignore
 
-<<<<<<< HEAD
             min_e = max(
                 e_range[0], max(min(dos_vasp.energies), min(dos_lobster.energies))
             )
             max_e = min(
                 e_range[-1], min(max(dos_vasp.energies), max(dos_lobster.energies))
             )
-=======
-            if not n_bins:
-                n_bins = 56
-
-            # Sanity check for n_bins values for e_range used
-            n_dos_lobster = len(
-                dos_lobster.energies[(dos_lobster.energies >= e_range[0]) & (dos_lobster.energies <= e_range[1])]
-            )
-            n_dos_vasp = len(dos_vasp.energies[(dos_vasp.energies >= e_range[0]) & (dos_vasp.energies <= e_range[1])])
-
-            min_bin = min(n_dos_lobster, n_dos_vasp)
-            if n_bins > min_bin:
-                warnings.warn(
-                    f"The specified number of bins for DOS comparisons ({n_bins}) "
-                    "exceeds the number of available data points. "
-                    "The number of bins will be set to the minimum available "
-                    f"data points: {min_bin}.",
-                    stacklevel=2,
-                )
-                n_bins = min_bin
-
-            for orb in dos_lobster.get_spd_dos():
-                if e_range[0] >= min(dos_vasp.energies) and e_range[0] >= min(dos_lobster.energies):
-                    min_e = e_range[0]
-                else:
-                    warnings.warn(
-                        "Minimum energy range requested for DOS comparisons is not available "
-                        "in VASP or LOBSTER calculation. Thus, setting min_e to -5 eV",
-                        stacklevel=2,
-                    )
-                    min_e = -5
->>>>>>> da4b39a8
 
             if min_e > e_range[0]:
                 warnings.warn(
@@ -1738,7 +1705,6 @@
 
             n_bins = n_bins or minimum_n_bins
 
-<<<<<<< HEAD
             if n_bins > minimum_n_bins:
                 warnings.warn(
                     f"Number of bins requested for DOS comparisons is larger than the number of points in the energy interval. "
@@ -1755,8 +1721,7 @@
             }
 
             for orb in dos_lobster.get_spd_dos():
-=======
->>>>>>> da4b39a8
+
                 fp_lobster_orb = dos_lobster.get_dos_fp(
                     **dos_fp_kwargs,
                     fp_type=orb.name,
