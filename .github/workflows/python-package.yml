# This workflow will install Python dependencies, run tests and lint with a variety of Python versions
# For more information see: https://help.github.com/actions/language-and-framework-guides/using-python-with-github-actions

name: Testing Linux

on:
  push:
    branches: [ main ]
  pull_request:
    branches: [ main ]

jobs:
  build:

    runs-on: ubuntu-latest
    strategy:
      fail-fast: false
      matrix:
        python-version: ["3.8", "3.9", "3.10", "3.11"]
        split: [1, 2, 3, 4, 5, 6, 7, 8, 9, 10]  # Number of splits

    steps:
    - uses: actions/checkout@v3
    - name: Set up Python ${{ matrix.python-version }}
      uses: actions/setup-python@v4
      with:
        python-version: ${{ matrix.python-version }}
    - name: Install dependencies
      run: |
        python -m pip install --upgrade pip
        python -m pip install flake8 pytest pytest-mock pytest-split pytest-cov
        python -m pip install types-setuptools
        if [ -f requirements.txt ]; then pip install -r requirements.txt; fi
        pip install -e .
    - name: Lint with flake8
      run: |
        # stop the build if there are Python syntax errors or undefined names
        flake8 . --count --select=E9,F63,F7,F82 --show-source --statistics
        # exit-zero treats all errors as warnings. The GitHub editor is 127 chars wide
        flake8 . --count --exit-zero --max-complexity=10 --max-line-length=127 --statistics
    - name: Test with pytest and coverage
      run: |
        pytest --cov=lobsterpy --cov-append --splits 10 --group ${{ matrix.split }} --durations-path ./lobsterpy/.pytest-split-durations
    - name: Upload coverage
      uses: actions/upload-artifact@v3
      with:
        name: coverage-${{ matrix.split }}
        path: .coverage
<<<<<<< HEAD

=======
        
>>>>>>> bae7e40b
  coverage:
      needs: build
      runs-on: ubuntu-latest
      steps:
        - uses: actions/checkout@v3
        - name: Set up Python 3.10
          uses: actions/setup-python@v4
          with:
            python-version: '3.10'
        - name: Install Coverage
          run: |
           python -m pip install coverage[toml]
        - name: Download coverage artifacts
          continue-on-error: true
          uses: actions/download-artifact@v3
        - name: Run coverage
          continue-on-error: true
          run: |
            coverage combine coverage*/.coverage*
            coverage report<|MERGE_RESOLUTION|>--- conflicted
+++ resolved
@@ -46,11 +46,7 @@
       with:
         name: coverage-${{ matrix.split }}
         path: .coverage
-<<<<<<< HEAD
 
-=======
-        
->>>>>>> bae7e40b
   coverage:
       needs: build
       runs-on: ubuntu-latest
