# This workflow will install Python dependencies, run tests and lint with a variety of Python versions
# For more information see: https://help.github.com/actions/language-and-framework-guides/using-python-with-github-actions

name: Testing Linux

on:
  push:
    branches: [ main ]
  pull_request:
    branches: [ main ]

jobs:
  build:

    runs-on: ubuntu-latest
    strategy:
      fail-fast: false
      matrix:
        python-version: ["3.8", "3.9", "3.10", "3.11"]
<<<<<<< HEAD
        split: [1, 2, 3, 4, 5, 6, 7, 8, 9]  # Number of splits
=======
        split: [1, 2, 3, 4, 5]  # Number of splits
>>>>>>> 24025efb

    steps:
    - uses: actions/checkout@v3
    - name: Set up Python ${{ matrix.python-version }}
      uses: actions/setup-python@v4
      with:
        python-version: ${{ matrix.python-version }}
    - name: Install dependencies
      run: |
        python -m pip install --upgrade pip
        python -m pip install flake8 pytest pytest-mock pytest-split pytest-cov
        python -m pip install types-setuptools
        if [ -f requirements.txt ]; then pip install -r requirements.txt; fi
        pip install -e .
    - name: Lint with flake8
      run: |
        # stop the build if there are Python syntax errors or undefined names
        flake8 . --count --select=E9,F63,F7,F82 --show-source --statistics
        # exit-zero treats all errors as warnings. The GitHub editor is 127 chars wide
        flake8 . --count --exit-zero --max-complexity=10 --max-line-length=127 --statistics
    - name: Test with pytest and coverage
      # run this locally to update tests durations
      # pytest --cov=lobsterpy --cov-append --splits 1 --group 1 --durations-path ./lobsterpy/TestData/.pytest-split-durations --store-durations
      run: |
<<<<<<< HEAD
        pytest --cov=lobsterpy --cov-append --splits 9 --group ${{ matrix.split }}
=======
        pytest --cov=lobsterpy --cov-append --splits 5 --group ${{ matrix.split }} --durations-path ./lobsterpy/TestData/.pytest-split-durations
>>>>>>> 24025efb
    - name: Upload coverage
      uses: actions/upload-artifact@v3
      with:
        name: coverage-${{ matrix.split }}
        path: .coverage
        
  coverage:
      needs: build
      runs-on: ubuntu-latest
      steps:
        - uses: actions/checkout@v3
        - name: Set up Python 3.10
          uses: actions/setup-python@v4
          with:
            python-version: '3.10'
        - name: Install Coverage
          run: |
           python -m pip install coverage[toml]
        - name: Download coverage artifacts
          continue-on-error: true
          uses: actions/download-artifact@v3
        - name: Run coverage
          continue-on-error: true
          run: |
            coverage combine coverage*/.coverage*
            coverage report<|MERGE_RESOLUTION|>--- conflicted
+++ resolved
@@ -17,11 +17,7 @@
       fail-fast: false
       matrix:
         python-version: ["3.8", "3.9", "3.10", "3.11"]
-<<<<<<< HEAD
-        split: [1, 2, 3, 4, 5, 6, 7, 8, 9]  # Number of splits
-=======
         split: [1, 2, 3, 4, 5]  # Number of splits
->>>>>>> 24025efb
 
     steps:
     - uses: actions/checkout@v3
@@ -46,11 +42,7 @@
       # run this locally to update tests durations
       # pytest --cov=lobsterpy --cov-append --splits 1 --group 1 --durations-path ./lobsterpy/TestData/.pytest-split-durations --store-durations
       run: |
-<<<<<<< HEAD
-        pytest --cov=lobsterpy --cov-append --splits 9 --group ${{ matrix.split }}
-=======
         pytest --cov=lobsterpy --cov-append --splits 5 --group ${{ matrix.split }} --durations-path ./lobsterpy/TestData/.pytest-split-durations
->>>>>>> 24025efb
     - name: Upload coverage
       uses: actions/upload-artifact@v3
       with:
