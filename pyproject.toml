--- conflicted
+++ resolved
@@ -28,11 +28,7 @@
 ]
 requires-python = ">=3.9,<3.12"
 dependencies = [
-<<<<<<< HEAD
      "pymatgen@git+https://github.com/materialsproject/pymatgen",
-=======
-     "pymatgen>=2024.4.13",
->>>>>>> 98e2d000
      "numpy",
      "typing",
 ]
