from __future__ import annotations

import warnings
from pathlib import Path

from lobsterpy.cohp.analyze import Analysis
from lobsterpy.cohp.describe import Description

CurrentDir = Path(__file__).absolute().parent
TestDir = CurrentDir / "../"


class TestDescribe:
    def test_coordination_environment_to_text(self):
        results_dict = {
            "S:1": "single (CN=1)",
            "L:2": "linear (CN=2)",
            "A:2": "angular (CN=2)",
            "TL:3": "trigonal planar (CN=3)",
            "TY:3": "triangular non-coplanar (CN=3)",
            "TS:3": "t-shaped (CN=3)",
            "T:4": "tetrahedral (CN=4)",
            "S:4": "square planar (CN=4)",
            "SY:4": "square non-coplanar (CN=4)",
            "SS:4": "see-saw like (CN=4)",
            "PP:5": "pentagonal (CN=5)",
            "S:5": "square pyramidal (CN=5)",
            "T:5": "trigonal bipyramidal (CN=5)",
            "O:6": "octahedral (CN=6)",
            "T:6": "trigonal prismatic (CN=6)",
            "PP:6": "pentagonal pyramidal (CN=6)",
            "PB:7": "pentagonal bipyramidal (CN=7)",
            "ST:7": "square-face capped trigonal prismatic (CN=7)",
            "ET:7": "end-trigonal-face capped trigonal prismatic (CN=7)",
            "FO:7": "face-capped octahedron (CN=7)",
            "C:8": "cubic (CN=8)",
            "SA:8": "square antiprismatic (CN=8)",
            "SBT:8": "square-face bicapped trigonal prismatic (CN=8)",
            "TBT:8": "triangular-face bicapped trigonal prismatic (CN=8)",
            "DD:8": "dodecahedronal (with triangular faces) (CN=8)",
            "DDPN:8": "dodecahedronal (with triangular faces - p2345 plane normalized) (CN=8)",
            "HB:8": "hexagonal bipyramidal (CN=8)",
            "BO_1:8": "bicapped octahedral (opposed cap faces) (CN=8)",
            "BO_2:8": "bicapped octahedral (cap faces with one atom in common) (CN=8)",
            "BO_3:8": "bicapped octahedral (cap faces with one edge in common) (CN=8)",
            "TC:9": "triangular cupola (CN=9)",
            "TT_1:9": "Tricapped triangular prismatic (three square - face caps) (CN=9)",
            "TT_2:9": "Tricapped triangular prismatic (two square - face caps and one triangular - face cap) (CN=9)",
            "TT_3:9": "Tricapped triangular prism (one square - face cap and two triangular - face caps) (CN=9)",
            "HD:9": "Heptagonal dipyramidal (CN=9)",
            "TI:9": "tridiminished icosohedral (CN=9)",
            "SMA:9": "Square-face monocapped antiprism (CN=9)",
            "SS:9": "Square-face capped square prismatic (CN=9)",
            "TO_1:9": "Tricapped octahedral (all 3 cap faces share one atom) (CN=9)",
            "TO_2:9": "Tricapped octahedral (cap faces are aligned) (CN=9)",
            "TO_3:9": "Tricapped octahedron (all 3 cap faces are sharing one edge of a face) (CN=9)",
            "PP:10": "Pentagonal prismatic (CN=10)",
            "PA:10": "Pentagonal antiprismatic (CN=10)",
            "SBSA:10": "Square-face bicapped square antiprismatic (CN=10)",
            "MI:10": "Metabidiminished icosahedral (CN=10)",
            "S:10": "sphenocoronal (CN=10)",
            "H:10": "Hexadecahedral (CN=10)",
            "BS_1:10": "Bicapped square prismatic (opposite faces) (CN=10)",
            "BS_2:10": "Bicapped square prism(adjacent faces) (CN=10)",
            "TBSA:10": "Trigonal-face bicapped square antiprismatic (CN=10)",
            "PCPA:11": "Pentagonal - face capped pentagonal antiprismatic (CN=11)",
            "H:11": "Hendecahedral (CN=11)",
            "SH:11": "Sphenoid hendecahedral (CN=11)",
            "CO:11": "Cs - octahedral (CN=11)",
            "DI:11": "Diminished icosahedral (CN=12)",
            "I:12": "Icosahedral (CN=12)",
            "PBP: 12": "Pentagonal - face bicapped pentagonal prismatic (CN=12)",
            "TT:12": "Truncated tetrahedral (CN=12)",
            "C:12": "Cuboctahedral (CN=12)",
            "AC:12": "Anticuboctahedral (CN=12)",
            "SC:12": "Square cupola (CN=12)",
            "S:12": "Sphenomegacorona (CN=12)",
            "HP:12": "Hexagonal prismatic (CN=12)",
            "HA:12": "Hexagonal antiprismatic (CN=12)",
            "SH:13": "Square-face capped hexagonal prismatic (CN=13)",
            "H:5": "H:5",
            "1": "1-fold",
            "2": "2-fold",
            "3": "3-fold",
            "4": "4-fold",
            "5": "5-fold",
            "6": "6-fold",
            "7": "7-fold",
            "8": "8-fold",
            "9": "9-fold",
            "10": "10-fold",
            "11": "11-fold",
            "12": "12-fold",
            "13": "13-fold",
            "14": "14-fold",
            "15": "15-fold",
            "16": "16-fold",
            "17": "17-fold",
            "18": "18-fold",
            "19": "19-fold",
            "20": "20-fold",
            "21": "21-fold",
            "22": "22-fold",
            "23": "23-fold",
            "24": "24-fold",
            "25": "25-fold",
            "26": "26-fold",
            "27": "27-fold",
            "28": "28-fold",
            "29": "29-fold",
            "30": "30-fold",
        }
        for key, items in results_dict.items():
            assert Description._coordination_environment_to_text(key) == items

    def test_plot(self, describe_nacl, describe_nacl_spin, describe_nacl_all, describe_csh_all):
        import tempfile

        with tempfile.TemporaryDirectory() as tmp0:
            filename_test = Path(tmp0) / "test.pdf"
            describe_nacl.plot_cohps(save=True, filename=filename_test, xlim=[-4, 4])
            assert Path(filename_test).exists()

        with tempfile.TemporaryDirectory() as tmp1:
            filename_test = Path(tmp1) / "test.pdf"
            describe_nacl_spin.plot_cohps(save=True, filename=filename_test, xlim=[-4, 4])
            assert Path(filename_test).exists()

        with tempfile.TemporaryDirectory() as tmp2:
            filename_test = Path(tmp2) / "test.pdf"
            describe_nacl_all.plot_cohps(save=True, filename=filename_test, xlim=[-4, 4])
            filename_test_1 = Path(tmp2) / "test-0.pdf"
            filename_test_2 = Path(tmp2) / "test-1.pdf"
            assert not Path(filename_test).exists()
            assert Path(filename_test_1).exists()
            assert Path(filename_test_2).exists()

        with tempfile.TemporaryDirectory() as tmp2:
            filename_test = str(Path(tmp2) / "test.pdf")
            describe_nacl_all.plot_cohps(save=True, filename=filename_test, xlim=[-4, 4])
            filename_test_1 = Path(tmp2) / "test-0.pdf"
            filename_test_2 = Path(tmp2) / "test-1.pdf"
            assert not Path(filename_test).exists()
            assert Path(filename_test_1).exists()
            assert Path(filename_test_2).exists()

        with tempfile.TemporaryDirectory() as tmp4:
            filename_test = str(Path(tmp4) / "test.pdf")
            describe_csh_all.plot_cohps(save=True, filename=filename_test, xlim=[-4, 4])
            assert Path(filename_test).exists()

    def test_write_description(
        self,
        describe_nacl,
        describe_nasi_madelung_all,
        describe_nasbf6,
        describe_nasbf6_anbd,
        describe_cdf_anbd,
        describe_nacl_nan,
    ):
        describe_nacl.write_description()
        describe_nasi_madelung_all.write_description()
        describe_nasbf6.write_description()
        describe_nasbf6_anbd.write_description()
        describe_cdf_anbd.write_description()
        describe_nacl_nan.write_description()

    def test_text(
        self,
        describe_cdf,
        describe_nacl,
        describe_nasbf6,
        describe_nasbf6_anbd,
        describe_nacl_nan,
        describe_cdf_anbd,
        describe_k3sb,
        describe_k3sb_all,
        describe_csh_all,
        describe_batio3_orb,
        describe_c_orb,
        describe_nasbf6_orb,
        describe_cdf_comp_range_coop,
        describe_nacl_comp_range_cobi,
    ):
        assert describe_cdf.text == [
            "The compound CdF2 has 1 symmetry-independent cation(s) with relevant cation-anion interactions: Cd1.",
            "Cd1 has a cubic (CN=8) coordination environment. It has 8 Cd-F (mean ICOHP: -0.62 eV, "
            "44.26 percent antibonding interaction below EFermi) bonds.",
        ]
        # assert describe_NaCl.text == [
        #     "The compound NaCl has 1 symmetry-independent cation(s) with relevant cation-anion interactions: Na1.",
        #     "Na1 has an octahedral (CN=6) coordination environment. It has 6 Na-Cl (mean ICOHP: -0.57 eV, "
        #     "3.448 percent antibonding interaction below EFermi) bonds.",
        # ]
        assert describe_nacl.text == [
            "The compound NaCl has 1 symmetry-independent cation(s) with relevant cation-anion interactions: Na1.",
            "Na1 has an octahedral (CN=6) coordination environment. It has 6 Na-Cl (mean ICOHP: -0.57 eV,"
            " 3.448 percent antibonding interaction below EFermi) bonds.",
        ]
        assert describe_nasbf6.text == [
            "The compound NaSbF6 has 2 symmetry-independent cation(s) with relevant cation-anion interactions: "
            "Na1, Sb2.",
            "Na1 has an octahedral (CN=6) coordination environment. It has 6 Na-F (mean ICOHP: -0.61 eV, "
            "4.071 percent antibonding interaction below EFermi) bonds.",
            "Sb2 has an octahedral (CN=6) coordination environment. It has 6 Sb-F (mean ICOHP: -5.45 eV, "
            "0.0 percent antibonding interaction below EFermi) bonds.",
        ]
        assert describe_nasbf6_anbd.text == [
            "The compound NaSbF6 has 2 symmetry-independent cation(s) with relevant cation-anion "
            "interactions: Na1, Sb2.",
            "Na1 has an octahedral (CN=6) coordination environment. It has 6 Na-F (mean ICOHP: -0.61 eV, "
            "0.0 percent antibonding interaction below EFermi) bonds.",
            "Sb2 has an octahedral (CN=6) coordination environment. It has 6 Sb-F (mean ICOHP: -5.45 eV, "
            "0.0 percent antibonding interaction below EFermi) bonds.",
        ]
        assert describe_nacl_nan.text == [
            "The compound NaCl has 1 symmetry-independent cation(s) with relevant cation-anion interactions: Na1.",
            "Na1 has an octahedral (CN=6) coordination environment. It has 6 Na-Cl (mean ICOHP: -0.57 eV, "
            "0.0 percent antibonding interaction below EFermi) bonds.",
        ]
        assert describe_cdf_anbd.text == [
            "The compound CdF2 has 1 symmetry-independent cation(s) with relevant cation-anion interactions: Cd1.",
            "Cd1 has a cubic (CN=8) coordination environment. It has 8 Cd-F (mean ICOHP: -0.62 eV, "
            "100.0 percent antibonding interaction below EFermi) bonds.",
        ]
        assert describe_k3sb.text == [
            "The compound K3Sb has 2 symmetry-independent cation(s) with relevant cation-anion "
            "interactions: K1, K2.",
            "K1 has a 6-fold coordination environment. It has 6 K-Sb (mean ICOHP: -0.14 eV, "
            "2.299 percent antibonding interaction below EFermi) bonds.",
            "K2 has a 4-fold coordination environment. It has 4 K-Sb (mean ICOHP: -0.36 eV, "
            "4.969 percent antibonding interaction below EFermi) bonds.",
        ]
        assert describe_k3sb_all.text == [
            "The compound K3Sb has 3 symmetry-independent atoms(s) with relevant bonds: K1, K2, Sb4.",
            "K1 has a 14-fold coordination environment. It has 8 K-K (mean ICOHP: -0.37 eV, 17.544 percent "
            "antibonding interaction below EFermi), and 6 K-Sb (mean ICOHP: -0.14 eV, 2.299 percent "
            "antibonding interaction below EFermi) bonds.",
            "K2 has a 14-fold coordination environment. It has 10 K-K (mean ICOHP: -0.22 eV, 17.073 "
            "percent antibonding interaction below EFermi), and 4 K-Sb (mean ICOHP: -0.36 eV, 4.969 "
            "percent antibonding interaction below EFermi) bonds.",
            "Sb4 has a 14-fold coordination environment. It has 14 Sb-K (mean ICOHP: -0.27 eV, 3.731 "
            "percent antibonding interaction below EFermi) bonds.",
        ]
        assert describe_csh_all.text == [
            "The compound CsH has 1 symmetry-independent atoms(s) with relevant bonds: Cs1.",
            "Cs1 has a 18-fold coordination environment. It has 18 Cs-Cs (mean ICOHP: -0.49 eV, 18.741 "
            "percent antibonding interaction below EFermi) bonds.",
        ]
        assert describe_batio3_orb.text == [
            "The compound BaTiO3 has 1 symmetry-independent cation(s) with relevant cation-anion interactions: Ti2.",
            "Ti2 has an octahedral (CN=6) coordination environment. It has 6 Ti-O (mean ICOHP: -3.54 eV, "
            "1.092 percent antibonding interaction below EFermi) bonds.",
            "In the 6 Ti-O bonds, relative to the summed ICOHPs, the maximum bonding contribution is "
            "from the Ti(3dz2)-O(2pz) orbital, contributing 14.0 percent, whereas the maximum "
            "antibonding contribution is from the Ti(4s)-O(2s) orbital, contributing 20.0 percent.",
        ]
        assert describe_c_orb.text == [
            "The compound C has 1 symmetry-independent atoms(s) with relevant bonds: C1.",
            "C1 has a tetrahedral (CN=4) coordination environment. "
            "It has 4 C-C (mean ICOHP: -9.59 eV, 0.0 percent antibonding interaction below EFermi) bonds.",
            "In the 4 C-C bonds, relative to the summed ICOHPs, the maximum bonding contribution is "
            "from the C(2s)-C(2s) orbital, contributing 10.0 percent, whereas no significant "
            "antibonding contribution is found in this bond.",
        ]
        assert describe_nasbf6_orb.text == [
            "The compound NaSbF6 has 3 symmetry-independent atoms(s) with relevant bonds: Na1, Sb2, F3.",
            "Na1 has an octahedral (CN=6) coordination environment. It has 6 Na-F (mean ICOHP: -0.61 eV, "
            "4.071 percent antibonding interaction below EFermi) bonds.",
            "In the 6 Na-F bonds, relative to the summed ICOHPs, the maximum bonding contribution is "
            "from the Na(3s)-F(2s) orbital, contributing 67.0 percent, whereas the maximum antibonding "
            "contribution is from Na(2py)-F(2s), Na(2pz)-F(2s), and Na(2px)-F(2s) orbitals, "
            "contributing 13.0, 13.0, and 13.0 percent, respectively.",
            "Sb2 has an octahedral (CN=6) coordination environment. It has 6 Sb-F (mean ICOHP: -5.45 eV, "
            "0.0 percent antibonding interaction below EFermi) bonds.",
            "In the 6 Sb-F bonds, relative to the summed ICOHPs, the maximum bonding contribution "
            "is from Sb(5py)-F(2s), Sb(5pz)-F(2s), and Sb(5px)-F(2s) orbitals, contributing 14.0, "
            "14.0, and 14.0 percent, respectively, whereas no significant antibonding contribution is "
            "found in this bond.",
            "F3 has a linear (CN=2) coordination environment. It has 1 F-Na (mean ICOHP: -0.61 eV, "
            "4.545 percent antibonding interaction below EFermi), and 1 F-Sb (mean ICOHP: -5.45 eV, "
            "0.0 percent antibonding interaction below EFermi) bonds.",
            "In the 1 F-Na bond, relative to the summed ICOHPs, the maximum bonding contribution "
            "is from the F(2s)-Na(3s) orbital, contributing 68.0 percent, whereas the maximum "
            "antibonding contribution is from F(2s)-Na(2pz) and F(2pz)-Na(2pz) orbitals, "
            "contributing 36.0 and 36.0 percent, respectively. In the 1 F-Sb bond, relative "
            "to the summed ICOHPs, the maximum bonding contribution is from the "
            "F(2s)-Sb(5pz) orbital, contributing 41.0 percent, whereas no significant "
            "antibonding contribution is found in this bond.",
        ]
        assert describe_cdf_comp_range_coop.text == [
            "The compound CdF2 has 1 symmetry-independent cation(s) with relevant cation-anion interactions: Cd1.",
            "Cd1 has a cubic (CN=8) coordination environment. It has 8 Cd-F (mean ICOOP: 0.01, 40.984 percent "
            "antibonding interaction below EFermi) bonds.",
        ]
        assert describe_nacl_comp_range_cobi.text == [
            "The compound NaCl has 1 symmetry-independent cation(s) with relevant cation-anion interactions: Na1.",
            "Na1 has an octahedral (CN=6) coordination environment. It has 6 Na-Cl (mean ICOBI: 0.08, 0.0 percent "
            "antibonding interaction below EFermi) bonds.",
        ]


class TestCalcQualityDescribe:
    def test_calc_quality_description_text(self):
        calc_quality_K3Sb = Analysis.get_lobster_calc_quality_summary(
            path_to_poscar=TestDir / "test_data/K3Sb/POSCAR.gz",
            path_to_charge=TestDir / "test_data/K3Sb/CHARGE.lobster.gz",
            path_to_lobsterout=TestDir / "test_data/K3Sb/lobsterout.gz",
            path_to_lobsterin=TestDir / "test_data/K3Sb/lobsterin.gz",
            potcar_symbols=["K_sv", "Sb"],
            path_to_bandoverlaps=TestDir / "test_data/K3Sb/bandOverlaps.lobster.gz",
            dos_comparison=True,
            bva_comp=True,
            path_to_doscar=TestDir / "test_data/K3Sb/DOSCAR.LSO.lobster.gz",
            e_range=[-20, 0],
            path_to_vasprun=TestDir / "test_data/K3Sb/vasprun.xml.gz",
            n_bins=256,
        )

        calc_quality_CsH = Analysis.get_lobster_calc_quality_summary(
            path_to_poscar=TestDir / "test_data/CsH/POSCAR.gz",
            path_to_charge=TestDir / "test_data/CsH/CHARGE.lobster.gz",
            path_to_lobsterout=TestDir / "test_data/CsH/lobsterout.gz",
            path_to_lobsterin=TestDir / "test_data/CsH/lobsterin.gz",
            potcar_symbols=["Cs_sv", "H"],
            path_to_bandoverlaps=TestDir / "test_data/CsH/bandOverlaps.lobster.gz",
            dos_comparison=False,
            bva_comp=True,
        )

        calc_quality_k3sb_des = Description.get_calc_quality_description(calc_quality_K3Sb)
        assert calc_quality_k3sb_des == [
            "The LOBSTER calculation used minimal basis.",
            "The absolute and total charge spilling for the calculation is 0.83 and 6.36 %, respectively.",
            "The bandOverlaps.lobster file is generated during the LOBSTER run. This indicates that the "
            "projected wave function is not completely orthonormalized; however, the maximal deviation values "
            "observed compared to the identity matrix is below the threshold of 0.1.",
            "The atomic charge signs from Mulliken population analysis agree with the bond valence analysis.",
            "The atomic charge signs from Loewdin population analysis agree with the bond valence analysis.",
            "The Tanimoto index from DOS comparisons in the energy range between -20, 0 eV for s, p,"
            " summed orbitals are: 0.8532, 0.9481, 0.9275.",
        ]

        calc_quality_csh_des = Description.get_calc_quality_description(calc_quality_CsH)
        assert calc_quality_csh_des == [
            "The LOBSTER calculation used minimal basis.",
            "The absolute and total charge spilling for the calculation is 3.01 and 13.73 %, respectively.",
            "The bandOverlaps.lobster file is generated during the LOBSTER run. This indicates that the projected "
            "wave function is not completely orthonormalized. "
            "The maximal deviation value from the identity matrix is 0.4285, and there are 0.1822 percent "
            "k-points above the deviation threshold of 0.1. Please check the results of other quality checks "
            "like dos comparisons, charges, charge spillings before using the results for further analysis.",
            "The atomic charge signs from Mulliken population analysis agree with the bond valence analysis.",
            "The atomic charge signs from Loewdin population analysis agree with the bond valence analysis.",
        ]


class TestCalcQualityDescribeWarnings:
    def test_warnings(self):
        with warnings.catch_warnings(record=True) as w:
            warnings.simplefilter("once")
            calc_quality_warnings = Analysis.get_lobster_calc_quality_summary(
                path_to_poscar=TestDir / "test_data/BaTe_low_quality/POSCAR.gz",
                path_to_charge=TestDir / "test_data/BaTe_low_quality/CHARGE.lobster.gz",
                path_to_lobsterout=TestDir / "test_data/BaTe_low_quality/lobsterout.gz",
                path_to_lobsterin=TestDir / "test_data/BaTe_low_quality/lobsterin.gz",
                potcar_symbols=["Ba_sv", "Te"],
                path_to_doscar=TestDir / "test_data/BaTe_low_quality/DOSCAR.lobster.gz",
                path_to_vasprun=TestDir / "test_data/BaTe_low_quality/vasprun.xml.gz",
                e_range=[-50, 60],
                dos_comparison=True,
                bva_comp=False,
            )
<<<<<<< HEAD

        assert (str(w[0].message) == "Consider using DOSCAR.LSO.lobster, "
                                     "as non LSO DOS from LOBSTER can have negative DOS values")
        assert (str(w[1].message) == "Minimum energy range requested "
                                     "for DOS comparisons is not available in VASP or"
                                     " LOBSTER calculation. Thus, setting min_e to -5 eV")
        assert (str(w[2].message) == "Maximum energy range requested "
                                     "for DOS comparisons is not available in VASP or"
                                     " LOBSTER calculation. Thus, setting max_e to 0 eV")
        assert (str(w[3].message) == "Input DOS files have very "
                                     "few points in the energy interval "
                                     "and thus comparisons will not be reliable. Please rerun "
                                     "the calculations with higher number of DOS points. Set NEDOS and COHPSteps"
                                     " tags to >= 2000 in VASP and LOBSTER calculations, respectively.")
=======
        print(w[2].message)
        print(w[3].message)
        assert (
            str(w[0].message) == "Consider using DOSCAR.LSO.lobster, "
            "as non LSO DOS from LOBSTER can have negative DOS values"
        )
        assert (
            str(w[1].message) == "Minimum energy range requested "
            "for DOS comparisons is not available in VASP or"
            " LOBSTER calculation. Thus, setting min_e to -5 eV"
        )
        assert (
            str(w[2].message) == "Maximum energy range requested "
            "for DOS comparisons is not available in VASP or"
            " LOBSTER calculation. Thus, setting max_e to 0 eV"
        )
        assert (
            str(w[3].message) == "Input DOS files have very "
            "few points in the energy interval "
            "and thus comparisons will not be reliable. Please rerun "
            "the calculations with higher number of DOS points. Set NEDOS and COHPSteps"
            " tags to >= 2000 in VASP and LOBSTER calculations, respectively."
        )
>>>>>>> aab490db

        calc_des = Description.get_calc_quality_description(calc_quality_warnings)

        assert calc_des == [
            "The LOBSTER calculation used minimal basis.",
            "The absolute and total charge spilling for the calculation is 2.255 and 12.72 %, respectively.",
            "The projected wave function is completely orthonormalized as no bandOverlaps.lobster file is "
            "generated during the LOBSTER run.",
            "The Tanimoto index from DOS comparisons in the energy range between -5, 0 eV for s, p, summed orbitals "
            "are: 0.4057, 0.2831, 0.2762.",
        ]

        with warnings.catch_warnings(record=True) as w2:
            warnings.simplefilter("once")
            calc_quality_warnings2 = Analysis.get_lobster_calc_quality_summary(
                path_to_poscar=TestDir / "test_data/C/POSCAR.gz",
                path_to_charge=TestDir / "test_data/C/CHARGE.lobster.gz",
                path_to_lobsterout=TestDir / "test_data/C/lobsterout.gz",
                path_to_lobsterin=TestDir / "test_data/C/lobsterin.gz",
                potcar_symbols=["C"],
                bva_comp=True,
            )
        assert "Oxidation states from BVA analyzer cannot" in str(w2[0].message)

        calc_des2 = Description.get_calc_quality_description(calc_quality_warnings2)

        assert calc_des2 == [
            "The LOBSTER calculation used minimal basis.",
            "The absolute and total charge spilling for the calculation is 0.98 and 8.93 %, respectively.",
            "The projected wave function is completely orthonormalized as no bandOverlaps.lobster file is "
            "generated during the LOBSTER run.",
            "Oxidation states from BVA analyzer cannot be determined. Thus BVA charge comparison is not conducted.",
        ]

        with warnings.catch_warnings(record=True) as w3:
            warnings.simplefilter("once")
            calc_quality_warnings3 = Analysis.get_lobster_calc_quality_summary(
                path_to_poscar=TestDir / "test_data/BeTe/POSCAR.gz",
                path_to_charge=TestDir / "test_data/BeTe/CHARGE.lobster.gz",
                path_to_lobsterout=TestDir / "test_data/BeTe/lobsterout.gz",
                path_to_lobsterin=TestDir / "test_data/BeTe/lobsterin.gz",
                potcar_symbols=["Be_sv", "Te"],
                bva_comp=True,
            )
        assert (
            str(w3[0].message) == "Consider rerunning the calc with the minimum basis as well. "
            "Choosing is larger basis set is recommended if you see a significant "
            "improvement of the charge spilling and material has non-zero band gap."
        )

        calc_des3 = Description.get_calc_quality_description(calc_quality_warnings3)

        assert calc_des3 == [
            "Consider rerunning the calculation with the minimum basis as well. "
            "Choosing a larger basis set is only recommended if you see a significant improvement of "
            "the charge spilling.",
            "The absolute and total charge spilling for the calculation is 1.48 and 13.99 %, respectively.",
            "The projected wave function is completely orthonormalized as no bandOverlaps.lobster file is generated "
            "during the LOBSTER run.",
            "The atomic charge signs from Mulliken population analysis do not agree with the bond valence analysis.",
            "The atomic charge signs from Loewdin population analysis do not agree with the bond valence analysis.",
        ]<|MERGE_RESOLUTION|>--- conflicted
+++ resolved
@@ -371,46 +371,27 @@
                 dos_comparison=True,
                 bva_comp=False,
             )
-<<<<<<< HEAD
-
-        assert (str(w[0].message) == "Consider using DOSCAR.LSO.lobster, "
-                                     "as non LSO DOS from LOBSTER can have negative DOS values")
-        assert (str(w[1].message) == "Minimum energy range requested "
-                                     "for DOS comparisons is not available in VASP or"
-                                     " LOBSTER calculation. Thus, setting min_e to -5 eV")
-        assert (str(w[2].message) == "Maximum energy range requested "
-                                     "for DOS comparisons is not available in VASP or"
-                                     " LOBSTER calculation. Thus, setting max_e to 0 eV")
-        assert (str(w[3].message) == "Input DOS files have very "
-                                     "few points in the energy interval "
-                                     "and thus comparisons will not be reliable. Please rerun "
-                                     "the calculations with higher number of DOS points. Set NEDOS and COHPSteps"
-                                     " tags to >= 2000 in VASP and LOBSTER calculations, respectively.")
-=======
-        print(w[2].message)
-        print(w[3].message)
-        assert (
-            str(w[0].message) == "Consider using DOSCAR.LSO.lobster, "
-            "as non LSO DOS from LOBSTER can have negative DOS values"
-        )
-        assert (
-            str(w[1].message) == "Minimum energy range requested "
-            "for DOS comparisons is not available in VASP or"
-            " LOBSTER calculation. Thus, setting min_e to -5 eV"
-        )
-        assert (
-            str(w[2].message) == "Maximum energy range requested "
-            "for DOS comparisons is not available in VASP or"
-            " LOBSTER calculation. Thus, setting max_e to 0 eV"
-        )
-        assert (
-            str(w[3].message) == "Input DOS files have very "
-            "few points in the energy interval "
-            "and thus comparisons will not be reliable. Please rerun "
-            "the calculations with higher number of DOS points. Set NEDOS and COHPSteps"
-            " tags to >= 2000 in VASP and LOBSTER calculations, respectively."
-        )
->>>>>>> aab490db
+        messages=[]
+        for warning in w:
+            messages.append(str(warning.message))
+        count0=0
+        count1=0
+        count2=0
+        count3=0
+        for msg in messages:
+            if "Consider using DOSCAR.LSO.lobster" in msg:
+                count0+=1
+            if "Minimum energy range requested" in msg:
+                count1+=1
+            if "Maximum energy range requested" in msg:
+                count2+=1
+            if "Input DOS files have very few points" in msg:
+                count3 += 1
+
+        assert count0 ==1
+        assert count1 ==1
+        assert count2 ==1
+        assert count3 ==1
 
         calc_des = Description.get_calc_quality_description(calc_quality_warnings)
 
@@ -455,11 +436,7 @@
                 potcar_symbols=["Be_sv", "Te"],
                 bva_comp=True,
             )
-        assert (
-            str(w3[0].message) == "Consider rerunning the calc with the minimum basis as well. "
-            "Choosing is larger basis set is recommended if you see a significant "
-            "improvement of the charge spilling and material has non-zero band gap."
-        )
+        assert ("Consider rerunning the calc with the minimum basis as well. Choosing is larger basis set is recommended if you see a significant improvement of the charge spilling and material has non-zero band gap." == str(w3[0].message))
 
         calc_des3 = Description.get_calc_quality_description(calc_quality_warnings3)
 
